--- conflicted
+++ resolved
@@ -606,23 +606,7 @@
 @noWarn("unused")
 extern DirectCounter<W> {
   DirectCounter(PSA_CounterType_t type);
-<<<<<<< HEAD
-  void count();
-=======
   void count(@optional in bit<32> increment);
-
-  /*
-  @ControlPlaneAPI
-  {
-    W    read<W>      (in TableEntry key);
-    W    sync_read<W> (in TableEntry key);
-    void set          (in TableEntry key, in W seed);
-    void reset        (in TableEntry key);
-    void start        (in TableEntry key);
-    void stop         (in TableEntry key);
-  }
-  */
->>>>>>> 5bb12054
 }
 // END:DirectCounter_extern
 
@@ -659,22 +643,8 @@
 extern DirectMeter {
   DirectMeter(PSA_MeterType_t type);
   // See the corresponding methods for extern Meter.
-<<<<<<< HEAD
-  PSA_MeterColor_t execute(in PSA_MeterColor_t color);
-  PSA_MeterColor_t execute();
-=======
   PSA_MeterColor_t execute(in PSA_MeterColor_t color, @optional in bit<32> pkt_len);
   PSA_MeterColor_t execute(@optional in bit<32> pkt_len);
-
-  /*
-  @ControlPlaneAPI
-  {
-    reset(in TableEntry entry, in MeterColor_t color);
-    void setConfig(in TableEntry entry, in MeterConfig config);
-    void getConfig(in TableEntry entry, out MeterConfig config);
-  }
-  */
->>>>>>> 5bb12054
 }
 // END:DirectMeter_extern
 
