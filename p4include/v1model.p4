/*
Copyright 2013-present Barefoot Networks, Inc.

Licensed under the Apache License, Version 2.0 (the "License");
you may not use this file except in compliance with the License.
You may obtain a copy of the License at

    http://www.apache.org/licenses/LICENSE-2.0

Unless required by applicable law or agreed to in writing, software
distributed under the License is distributed on an "AS IS" BASIS,
WITHOUT WARRANTIES OR CONDITIONS OF ANY KIND, either express or implied.
See the License for the specific language governing permissions and
limitations under the License.
*/

/* P4-16 declaration of the P4 v1.0 switch model */

#ifndef _V1_MODEL_P4_
#define _V1_MODEL_P4_

#include "core.p4"

match_kind {
    range,
    // Used for implementing dynamic_action_selection
    selector
}

// Are these correct?
@metadata @name("standard_metadata")
struct standard_metadata_t {
    bit<9>  ingress_port;
    bit<9>  egress_spec;
    bit<9>  egress_port;
    bit<32> clone_spec;
    bit<32> instance_type;
    // The drop and recirculate_port fields are not used at all by the
    // behavioral-model simple_switch software switch as of September
    // 2018, and perhaps never was.  They may be considered
    // deprecated, at least for that P4 target device.  simple_switch
    // uses the value of the egress_spec field to determine whether a
    // packet is dropped or not, and it is recommended to use the
    // P4_14 drop() primitive action, or the P4_16 + v1model
    // mark_to_drop() primitive action, to cause that field to be
    // changed so the packet will be dropped.
    bit<1>  drop;
    bit<16> recirculate_port;
    bit<32> packet_length;
    //
    // @alias is used to generate the field_alias section of the BMV2 JSON.
    // Field alias creates a mapping from the metadata name in P4 program to
    // the behavioral model's internal metadata name. Here we use it to
    // expose all metadata supported by simple switch to the user through
    // standard_metadata_t.
    //
    // flattening fields that exist in bmv2-ss
    // queueing metadata
    @alias("queueing_metadata.enq_timestamp") bit<32> enq_timestamp;
    @alias("queueing_metadata.enq_qdepth")    bit<19> enq_qdepth;
    @alias("queueing_metadata.deq_timedelta") bit<32> deq_timedelta;
    @alias("queueing_metadata.deq_qdepth")    bit<19> deq_qdepth;
    // intrinsic metadata
    @alias("intrinsic_metadata.ingress_global_timestamp") bit<48> ingress_global_timestamp;
    @alias("intrinsic_metadata.egress_global_timestamp") bit<48> egress_global_timestamp;
    @alias("intrinsic_metadata.lf_field_list") bit<32> lf_field_list;
    @alias("intrinsic_metadata.mcast_grp")     bit<16> mcast_grp;
    @alias("intrinsic_metadata.resubmit_flag") bit<32> resubmit_flag;
    @alias("intrinsic_metadata.egress_rid")    bit<16> egress_rid;
    /// Indicates that a verify_checksum() method has failed.
    // 1 if a checksum error was found, otherwise 0.
    bit<1>  checksum_error;
    @alias("intrinsic_metadata.recirculate_flag") bit<32> recirculate_flag;
    /// Error produced by parsing
    error parser_error;
}

enum CounterType {
    packets,
    bytes,
    packets_and_bytes
}

enum MeterType {
    packets,
    bytes
}

extern counter {
    counter(bit<32> size, CounterType type);
    /***
     * count() causes the counter state with the specified index to be
     * read, modified, and written back, atomically relative to the
     * processing of other packets, updating the packet count, byte
     * count, or both, depending upon the CounterType of the counter
     * instance used when it was constructed.
     *
     * @param index The index of the counter state in the array to be
     *              updated, normally a value in the range [0,
     *              size-1].  If index >= size, no counter state will be
     *              updated.
     */
    void count(in bit<32> index);
}

extern direct_counter {
    /***
     * A direct_counter object is created by calling its constructor.
     * You must provide a choice of whether to maintain only a packet
     * count (CounterType.packets), only a byte count
     * (CounterType.bytes), or both (CounterType.packets_and_bytes).
     * After constructing the object, you can associate it with at
     * most one table, by adding the following table property to the
     * definition of that table:
     *
     *     counters = <object_name>;
     */
    direct_counter(CounterType type);
    /***
     * The count() method is actually unnecessary in the v1model
     * architecture.  This is because after a direct_counter object
     * has been associated with a table as described in the
     * documentation for the direct_counter constructor, every time
     * the table is applied and a table entry is matched, the counter
     * state associated with the matching entry is read, modified, and
     * written back, atomically relative to the processing of other
     * packets, regardless of whether the count() method is called in
     * the body of that action.
     */
    void count();
}

#define V1MODEL_METER_COLOR_GREEN  0
#define V1MODEL_METER_COLOR_YELLOW 1
#define V1MODEL_METER_COLOR_RED    2

extern meter {
    meter(bit<32> size, MeterType type);
    /***
     * execute_meter() causes the meter state with the specified index
     * to be read, modified, and written back, atomically relative to
     * the processing of other packets, and an integer encoding of one
     * of the colors green, yellow, or red to be written to the result
     * out parameter.
     *
     * @param index The index of the meter state in the array to be
     *              updated, normally a value in the range [0,
     *              size-1].  If index >= size, no meter state will be
     *              updated.
     * @param result Type T must be bit<W> with W >= 2.  When index is
     *              in range, the value of result will be assigned 0
     *              for color GREEN, 1 for color YELLOW, and 2 for
     *              color RED (see RFC 2697 and RFC 2698 for the
     *              meaning of these colors).  When index is out of
     *              range, the final value of result is not specified,
     *              and should be ignored by the caller.
     */
    void execute_meter<T>(in bit<32> index, out T result);
}

extern direct_meter<T> {
    /***
     * A direct_meter object is created by calling its constructor.
     * You must provide a choice of whether to meter based on the
     * number of packets, regardless of their size
     * (MeterType.packets), or based upon the number of bytes the
     * packets contain (MeterType.bytes).  After constructing the
     * object, you can associate it with at most one table, by adding
     * the following table property to the definition of that table:
     *
     *     meters = <object_name>;
     */
    direct_meter(MeterType type);
    /***
     * After a direct_meter object has been associated with a table as
     * described in the documentation for the direct_meter
     * constructor, every time the table is applied and a table entry
     * is matched, the meter state associated with the matching entry
     * is read, modified, and written back, atomically relative to the
     * processing of other packets, regardless of whether the read()
     * method is called in the body of that action.
     *
     * read() may only be called within an action executed as a result
     * of matching a table entry, of a table that has a direct_meter
     * associated with it.  Calling read() causes an integer encoding
     * of one of the colors green, yellow, or red to be written to the
     * result out parameter.
     *
     * @param result Type T must be bit<W> with W >= 2.  The value of
     *              result will be assigned 0 for color GREEN, 1 for
     *              color YELLOW, and 2 for color RED (see RFC 2697
     *              and RFC 2698 for the meaning of these colors).
     */
    void read(out T result);
}

extern register<T> {
    register(bit<32> size);
    /***
     * read() reads the state of the register array stored at the
     * specified index, and returns it as the value written to the
     * result parameter.
     *
     * @param index The index of the register array element to be
     *              read, normally a value in the range [0, size-1].
     * @param result Only types T that are bit<W> are currently
     *              supported.  When index is in range, the value of
     *              result becomes the value read from the register
     *              array element.  When index >= size, the final
     *              value of result is not specified, and should be
     *              ignored by the caller.
     */
    void read(out T result, in bit<32> index);
    /***
     * write() writes the state of the register array at the specified
     * index, with the value provided by the value parameter.
     *
     * If you wish to perform a read() followed later by a write() to
     * the same register array element, and you wish the
     * read-modify-write sequence to be atomic relative to other
     * processed packets, then there may be parallel implementations
     * of the v1model architecture for which you must execute them in
     * a P4_16 block annotated with an @atomic annotation.  See the
     * P4_16 language specification description of the @atomic
     * annotation for more details.
     *
     * @param index The index of the register array element to be
     *              written, normally a value in the range [0,
     *              size-1].  If index >= size, no register state will
     *              be updated.
     * @param value Only types T that are bit<W> are currently
     *              supported.  When index is in range, this
     *              parameter's value is written into the register
     *              array element specified by index.
     */
    void write(in bit<32> index, in T value);
}

// used as table implementation attribute
extern action_profile {
    action_profile(bit<32> size);
}

/***
 * Generate a random number in the range lo..hi, inclusive, and write
 * it to the result parameter.  The value written to result is not
 * specified if lo > hi.
 *
 * @param T          Must be a type bit<W>
 */
extern void random<T>(out T result, in T lo, in T hi);

// If the type T is a named struct, the name is used
// to generate the control-plane API.
extern void digest<T>(in bit<32> receiver, in T data);

enum HashAlgorithm {
    crc32,
    crc32_custom,
    crc16,
    crc16_custom,
    random,
    identity,
    csum16,
    xor16
}

<<<<<<< HEAD
/***
 * mark_to_drop() is a primitive action that modifies
 * standard_metadata.egress_spec to an implementation-specific special
 * value that in some cases causes the packet to be dropped at the end
 * of ingress or egress processing.  It also assigns 0 to
 * standard_metadata.mcast_grp.  Either of those metadata fields may
 * be changed by executing later P4 code, after calling
 * mark_to_drop(), and this can change the resulting behavior of the
 * packet to do something other than drop.
 *
 * See
 * https://github.com/p4lang/behavioral-model/blob/master/docs/simple_switch.md
 * -- in particular the section "Pseudocode for what happens at the
 * end of ingress and egress processing" -- for the relative priority
 * of the different possible things that can happen to a packet when
 * ingress and egress processing are complete.
 */
extern void mark_to_drop();

/***
 * Calculate a hash function of the value specified by the data
 * parameter.  The value written to the out parameter named result
 * will always be in the range [base, base+max-1] inclusive, if max >=
 * 1.  If max=0, the value written to result will always be base.
 *
 * @param O          Must be a type bit<W>
 * @param D          Must be a tuple type where all the fields are bit-fields (type bit<W> or int<W>) or varbits.
 * @param T          Must be a type bit<W>
 * @param M          Must be a type bit<W>
 */
=======
@deprecated("Please use mark_to_drop(standard_metadata) instead.")
extern void mark_to_drop();
extern void mark_to_drop(inout standard_metadata_t standard_metadata);

>>>>>>> 73f100e4
extern void hash<O, T, D, M>(out O result, in HashAlgorithm algo, in T base, in D data, in M max);

extern action_selector {
    action_selector(HashAlgorithm algorithm, bit<32> size, bit<32> outputWidth);
}

enum CloneType {
    I2E,
    E2E
}

@deprecated("Please use verify_checksum/update_checksum instead.")
extern Checksum16 {
    Checksum16();
    bit<16> get<D>(in D data);
}

/**
Verifies the checksum of the supplied data.
If this method detects that a checksum of the data is not correct it
sets the standard_metadata checksum_error bit.
@param T          Must be a tuple type where all the tuple elements are of type bit<W>, int<W>, or varbit<W>.
                  The total dynamic length of the fields is a multiple of the output size.
@param O          Checksum type; must be bit<X> type.
@param condition  If 'false' the verification always succeeds.
@param data       Data whose checksum is verified.
@param checksum   Expected checksum of the data; note that is must be a left-value.
@param algo       Algorithm to use for checksum (not all algorithms may be supported).
                  Must be a compile-time constant.
*/
extern void verify_checksum<T, O>(in bool condition, in T data, inout O checksum, HashAlgorithm algo);
/**
Computes the checksum of the supplied data.
@param T          Must be a tuple type where all the tuple elements are of type bit<W>, int<W>, or varbit<W>.
                  The total dynamic length of the fields is a multiple of the output size.
@param O          Output type; must be bit<X> type.
@param condition  If 'false' the checksum is not changed
@param data       Data whose checksum is computed.
@param checksum   Checksum of the data.
@param algo       Algorithm to use for checksum (not all algorithms may be supported).
                  Must be a compile-time constant.
*/
extern void update_checksum<T, O>(in bool condition, in T data, inout O checksum, HashAlgorithm algo);

/**
Verifies the checksum of the supplied data including the payload.
The payload is defined as "all bytes of the packet which were not parsed by the parser".
If this method detects that a checksum of the data is not correct it
sets the standard_metadata checksum_error bit.
@param T          Must be a tuple type where all the tuple elements are of type bit<W>, int<W>, or varbit<W>.
                  The total dynamic length of the fields is a multiple of the output size.
@param O          Checksum type; must be bit<X> type.
@param condition  If 'false' the verification always succeeds.
@param data       Data whose checksum is verified.
@param checksum   Expected checksum of the data; note that is must be a left-value.
@param algo       Algorithm to use for checksum (not all algorithms may be supported).
                  Must be a compile-time constant.
*/
extern void verify_checksum_with_payload<T, O>(in bool condition, in T data, inout O checksum, HashAlgorithm algo);
/**
Computes the checksum of the supplied data including the payload.
The payload is defined as "all bytes of the packet which were not parsed by the parser".
@param T          Must be a tuple type where all the tuple elements are of type bit<W>, int<W>, or varbit<W>.
                  The total dynamic length of the fields is a multiple of the output size.
@param O          Output type; must be bit<X> type.
@param condition  If 'false' the checksum is not changed
@param data       Data whose checksum is computed.
@param checksum   Checksum of the data.
@param algo       Algorithm to use for checksum (not all algorithms may be supported).
                  Must be a compile-time constant.
*/
extern void update_checksum_with_payload<T, O>(in bool condition, in T data, inout O checksum, HashAlgorithm algo);

extern void resubmit<T>(in T data);
extern void recirculate<T>(in T data);
extern void clone(in CloneType type, in bit<32> session);
extern void clone3<T>(in CloneType type, in bit<32> session, in T data);

extern void truncate(in bit<32> length);

// The name 'standard_metadata' is reserved

// Architecture.
// M should be a struct of structs
// H should be a struct of headers, stacks or header_unions

parser Parser<H, M>(packet_in b,
                    out H parsedHdr,
                    inout M meta,
                    inout standard_metadata_t standard_metadata);

/* The only legal statements in the implementation of the
VerifyChecksum control are: block statements, calls to the
verify_checksum and verify_checksum_with_payload methods,
and return statements. */
control VerifyChecksum<H, M>(inout H hdr,
                             inout M meta);
@pipeline
control Ingress<H, M>(inout H hdr,
                      inout M meta,
                      inout standard_metadata_t standard_metadata);
@pipeline
control Egress<H, M>(inout H hdr,
                     inout M meta,
                     inout standard_metadata_t standard_metadata);

/* The only legal statements in the implementation of the
ComputeChecksum control are: block statements, calls to the
update_checksum and update_checksum_with_payload methods,
and return statements. */
control ComputeChecksum<H, M>(inout H hdr,
                              inout M meta);

/* The only legal statements in a Deparser control are: calls to the
packet_out.emit() method. */
@deparser
control Deparser<H>(packet_out b, in H hdr);

package V1Switch<H, M>(Parser<H, M> p,
                       VerifyChecksum<H, M> vr,
                       Ingress<H, M> ig,
                       Egress<H, M> eg,
                       ComputeChecksum<H, M> ck,
                       Deparser<H> dep
                       );

#endif  /* _V1_MODEL_P4_ */<|MERGE_RESOLUTION|>--- conflicted
+++ resolved
@@ -265,9 +265,11 @@
     xor16
 }
 
-<<<<<<< HEAD
+@deprecated("Please use mark_to_drop(standard_metadata) instead.")
+extern void mark_to_drop();
+
 /***
- * mark_to_drop() is a primitive action that modifies
+ * mark_to_drop(standard_metadata) is a primitive action that modifies
  * standard_metadata.egress_spec to an implementation-specific special
  * value that in some cases causes the packet to be dropped at the end
  * of ingress or egress processing.  It also assigns 0 to
@@ -283,7 +285,7 @@
  * of the different possible things that can happen to a packet when
  * ingress and egress processing are complete.
  */
-extern void mark_to_drop();
+extern void mark_to_drop(inout standard_metadata_t standard_metadata);
 
 /***
  * Calculate a hash function of the value specified by the data
@@ -296,12 +298,6 @@
  * @param T          Must be a type bit<W>
  * @param M          Must be a type bit<W>
  */
-=======
-@deprecated("Please use mark_to_drop(standard_metadata) instead.")
-extern void mark_to_drop();
-extern void mark_to_drop(inout standard_metadata_t standard_metadata);
-
->>>>>>> 73f100e4
 extern void hash<O, T, D, M>(out O result, in HashAlgorithm algo, in T base, in D data, in M max);
 
 extern action_selector {
