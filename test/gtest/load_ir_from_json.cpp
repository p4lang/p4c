/*
Copyright 2019 RT-RK Computer Based Systems.

Licensed under the Apache License, Version 2.0 (the "License");
you may not use this file except in compliance with the License.
You may obtain a copy of the License at

    http://www.apache.org/licenses/LICENSE-2.0

Unless required by applicable law or agreed to in writing, software
distributed under the License is distributed on an "AS IS" BASIS,
WITHOUT WARRANTIES OR CONDITIONS OF ANY KIND, either express or implied.
See the License for the specific language governing permissions and
limitations under the License.
*/

#include <unistd.h>
#include <stdio.h>
#include <stdlib.h>
#include <string>
#include <iostream>
#include <fstream>
#include <thread>
#include <cstdlib>

#include "gtest/gtest.h"
#include "ir/ir.h"
#include "helpers.h"
#include "lib/log.h"

using namespace P4;
using namespace std;

namespace Test {

class FromJSONTest : public P4CTest { };

TEST_F(FromJSONTest, load_ir_from_json) {
    int exitCode = system("./p4c-bm2-ss -o outputTO.json ../test/test_fromJSON.p4 "
                          "--toJSON jsonFile.json");
    ASSERT_FALSE(exitCode);
    exitCode = system("./p4c-bm2-ss -o outputFROM.json --fromJSON jsonFile.json");
    ASSERT_FALSE(exitCode);
    exitCode = system("grep -v program outputTO.json > outputTO.json.tmp; "
                      "mv outputTO.json.tmp outputTO.json");
    ASSERT_FALSE(exitCode);
    exitCode = system("grep -v program outputFROM.json > outputFROM.json.tmp; "
<<<<<<< HEAD
                      " mv outputFROM.json.tmp outputFROM.json");
=======
                      "mv outputFROM.json.tmp outputFROM.json");
>>>>>>> aa45ca0b
    ASSERT_FALSE(exitCode);
    exitCode = system("diff outputTO.json outputFROM.json");
    ASSERT_FALSE(exitCode);
}

}  // namespace Test<|MERGE_RESOLUTION|>--- conflicted
+++ resolved
@@ -45,11 +45,7 @@
                       "mv outputTO.json.tmp outputTO.json");
     ASSERT_FALSE(exitCode);
     exitCode = system("grep -v program outputFROM.json > outputFROM.json.tmp; "
-<<<<<<< HEAD
-                      " mv outputFROM.json.tmp outputFROM.json");
-=======
                       "mv outputFROM.json.tmp outputFROM.json");
->>>>>>> aa45ca0b
     ASSERT_FALSE(exitCode);
     exitCode = system("diff outputTO.json outputFROM.json");
     ASSERT_FALSE(exitCode);
