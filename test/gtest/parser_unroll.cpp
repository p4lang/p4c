--- conflicted
+++ resolved
@@ -315,14 +315,13 @@
     ASSERT_EQ(parsers.first->states.size(), parsers.second->states.size());
 }
 
-<<<<<<< HEAD
 TEST_F(P4CParserUnroll, bool2bitCast) {
     auto parsers =  loadExample("issue361-bmv2.p4");
     ASSERT_TRUE(parsers.first);
     ASSERT_TRUE(parsers.second);
     ASSERT_EQ(parsers.first->states.size(), parsers.second->states.size());
 }
-=======
+
 TEST_F(P4CParserUnroll, header_union) {
     auto parsers =  loadExample("issue561-7-bmv2.p4");
     ASSERT_TRUE(parsers.first);
@@ -333,5 +332,4 @@
     ASSERT_EQ(parsers.first->states.size(), parsers.second->states.size() - 1);
 }
 
->>>>>>> b28fbbb3
 }  // namespace Test