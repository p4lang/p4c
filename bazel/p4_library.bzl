"""P4 compilation rule."""

load("@bazel_tools//tools/cpp:toolchain_utils.bzl", "find_cpp_toolchain", "use_cpp_toolchain")

def _extract_common_p4c_args(ctx):
    """Extract common arguments for p4c build rules."""
    p4file = ctx.file.src
    p4deps = ctx.files._p4include + ctx.files.deps
    args = [
        p4file.path,
        "--std",
        ctx.attr.std,
        "--arch",
        ctx.attr.arch,
    ]

    include_dirs = {d.dirname: 0 for d in p4deps}  # Use dict to express set.
    include_dirs["."] = 0  # Enable include paths relative to workspace root.
    args += [("-I" + dir) for dir in include_dirs.keys()]

    return args

def _extract_p4c_inputs(ctx):
    """Extract input p4 files to give to p4c from the build rule context."""
    return ctx.files._p4include + ctx.files.deps + [ctx.file.src]

def _run_shell_cmd_with_p4c(ctx, command, **run_shell_kwargs):
    """Run given shell command using `run_shell` action after setting up
       the C compiler toolchain.

       This function also sets up the `tools` parameter for `run_shell` to
       set up p4c and the cpp toolchain, and `kwargs` is passed to
       `run_shell`.
    """

    if not hasattr(ctx.executable, "p4c_backend"):
        fail("The build rule does not specify the p4c backend executable via `p4c_backend` attribute.")
    p4c = ctx.executable.p4c_backend

    cpp_toolchain = find_cpp_toolchain(ctx)
    ctx.actions.run_shell(
        command = """
            # p4c invokes cc for preprocessing; we provide it below.
            function cc () {{ "{cc}" "$@"; }}
            export -f cc

            {command}
        """.format(
            cc = cpp_toolchain.compiler_executable,
            command = command,
        ),
        tools = depset(
            direct = [p4c],
            transitive = [cpp_toolchain.all_files],
        ),
        use_default_shell_env = True,
        **run_shell_kwargs
    )

def _p4_library_impl(ctx):
    p4c = ctx.executable.p4c_backend
    p4file = ctx.file.src
    target = ctx.attr.target
    args = _extract_common_p4c_args(ctx)
    args += ["--target", (target if target else "bmv2")]

    if ctx.attr.extra_args:
        args.append(ctx.attr.extra_args)

    outputs = []

    if ctx.outputs.bf_rt_schema_out:
        if target != "dpdk":
            fail('Must use `target = "dpdk"` when specifying bf_rt_schema_out.')
        args += ["--bf-rt-schema", ctx.outputs.bf_rt_schema_out.path]
        outputs.append(ctx.outputs.bf_rt_schema_out)

    if ctx.outputs.context_out:
        if target != "dpdk":
            fail('Must use `target = "dpdk"` when specifying context_out.')
        args += ["--context", ctx.outputs.context_out.path]
        outputs.append(ctx.outputs.context_out)

    if ctx.outputs.p4info_out:
        if target != "" and target != "bmv2":
            fail('Must use `target = "bmv2"` when specifying p4info_out.')
        args += ["--p4runtime-files", ctx.outputs.p4info_out.path]
        outputs.append(ctx.outputs.p4info_out)

    if ctx.outputs.target_out:
        if not target:
            fail("Cannot specify target_out without specifying target explicitly.")
        args += ["-o", ctx.outputs.target_out.path]
        outputs.append(ctx.outputs.target_out)

    if not outputs:
        fail("No outputs specified. Must specify p4info_out or target_out or both.")

    _run_shell_cmd_with_p4c(
        ctx,
        command = """
            "{p4c}" {p4c_args}
        """.format(
            p4c = p4c.path,
            p4c_args = " ".join(args),
        ),
        inputs = _extract_p4c_inputs(ctx),
        outputs = outputs,
        progress_message = "Compiling P4 program %s" % p4file.short_path,
    )

p4_library = rule(
    doc = "Compiles P4 program using the p4c compiler.",
    implementation = _p4_library_impl,
    attrs = {
        "src": attr.label(
            doc = "P4 source file to pass to p4c.",
            mandatory = True,
            allow_single_file = [".p4"],
        ),
        "deps": attr.label_list(
            doc = "Additional P4 dependencies (optional). Use for #include-ed files.",
            mandatory = False,
            allow_files = [".p4", ".h"],
            default = [],
        ),
        "bf_rt_schema_out": attr.output(
            mandatory = False,
            doc = "The name of the dpdk bf rt schema output file.",
        ),
        "context_out": attr.output(
            mandatory = False,
            doc = "The name of the dpdk context output file.",
        ),
        "p4info_out": attr.output(
            mandatory = False,
            doc = "The name of the p4info output file.",
        ),
        "target_out": attr.output(
            mandatory = False,
            doc = "The name of the target output file, passed to p4c via -o.",
        ),
        "target": attr.string(
            doc = "The --target argument passed to p4c (default: bmv2).",
            mandatory = False,
            default = "",  # Use "" so we can recognize implicit target.
        ),
        "arch": attr.string(
            doc = "The --arch argument passed to p4c (default: v1model).",
            mandatory = False,
            default = "v1model",
        ),
        "std": attr.string(
            doc = "The --std argument passed to p4c (default: p4-16).",
            mandatory = False,
            default = "p4-16",
        ),
        "extra_args": attr.string(
            doc = "String of additional command line arguments to pass to p4c.",
            mandatory = False,
            default = "",
        ),
        "p4c_backend": attr.label(
            default = Label("@com_github_p4lang_p4c//:p4c_bmv2"),
            executable = True,
            cfg = "exec",
        ),
        "_p4include": attr.label(
            default = Label("@com_github_p4lang_p4c//:p4include"),
            allow_files = [".p4", ".h"],
        ),
        "_cc_toolchain": attr.label(default = Label("@bazel_tools//tools/cpp:current_cc_toolchain")),
    },
    incompatible_use_toolchain_transition = True,
    toolchains = use_cpp_toolchain(),
)

def _p4_graphs_impl(ctx):
    p4c = ctx.executable.p4c_backend
    p4file = ctx.file.src
    output_file = ctx.outputs.out

    if not output_file.path.lower().endswith(".dot"):
        fail("The output graph file must have extension .dot")

    args = _extract_common_p4c_args(ctx)
    graph_dir = output_file.path + "-graphs-dir"
    args += ["--graphs-dir", graph_dir]

    _run_shell_cmd_with_p4c(
        ctx,
        command = """
            # Create the output directory
            mkdir "{graph_dir}"
            # Run the compiler
            "{p4c}" {p4c_args}
            # Merge all output graphs, the * needs to be outside the quotes for globbing
            cat "{graph_dir}"/* > {output_file}
        """.format(
            p4c = p4c.path,
            p4c_args = " ".join(args),
            graph_dir = graph_dir,
            output_file = output_file.path,
        ),
        inputs = _extract_p4c_inputs(ctx),
        outputs = [output_file],
        progress_message = "Generating the graphs for P4 program %s" % p4file.short_path,
    )

p4_graphs = rule(
    doc = "Generates the graphs for a P4 program using p4c-graphs, and merges them in a single GraphViz file. This file can be later processed by gvpack and dot.",
    implementation = _p4_graphs_impl,
    attrs = {
        "src": attr.label(
            doc = "P4 source file to pass to p4c.",
            mandatory = True,
            allow_single_file = [".p4"],
        ),
        "deps": attr.label_list(
            doc = "Additional P4 dependencies (optional). Use for #include-ed files.",
            mandatory = False,
            allow_files = [".p4", ".h"],
            default = [],
        ),
        "out": attr.output(
            doc = "The name of the output DOT file",
            mandatory = True,
        ),
        "arch": attr.string(
            doc = "The --arch argument passed to p4c (default: v1model).",
            mandatory = False,
            default = "v1model",
        ),
        "std": attr.string(
            doc = "The --std argument passed to p4c (default: p4-16).",
            mandatory = False,
            default = "p4-16",
        ),
        "extra_args": attr.string(
            doc = "String of additional command line arguments to pass to p4c.",
            mandatory = False,
            default = "",
        ),
        "p4c_backend": attr.label(
            default = Label("@com_github_p4lang_p4c//:p4c_graphs"),
            executable = True,
            cfg = "exec",
        ),
        "_p4include": attr.label(
            default = Label("@com_github_p4lang_p4c//:p4include"),
            allow_files = [".p4", ".h"],
        ),
        "_cc_toolchain": attr.label(default = Label("@bazel_tools//tools/cpp:current_cc_toolchain")),
    },
    incompatible_use_toolchain_transition = True,
<<<<<<< HEAD
    toolchains = use_cpp_toolchain(),
=======
    toolchains = ["@bazel_tools//tools/cpp:toolchain_type"],
)

def _p4_ir_impl(ctx):
    p4c = ctx.executable._p4c
    p4file = ctx.file.src
    args = _extract_common_p4c_args(ctx)
    args += ["--toJSON", ctx.outputs.ir_out.path]
    outputs = [ctx.outputs.ir_out]

    if ctx.attr.extra_args:
        args.append(ctx.attr.extra_args)

    _run_shell_cmd_with_p4c(
        ctx,
        command = """
            "{p4c}" {p4c_args}
        """.format(
            p4c = p4c.path,
            p4c_args = " ".join(args),
        ),
        inputs = _extract_p4c_inputs(ctx),
        outputs = outputs,
        progress_message = "Compiling P4 program %s" % p4file.short_path,
    )

p4_ir = rule(
    doc = """Generates P4 IR in JSON format from a P4 program.""",
    implementation = _p4_ir_impl,
    attrs = {
        "src": attr.label(
            doc = "P4 source file to pass to p4c.",
            mandatory = True,
            allow_single_file = [".p4"],
        ),
        "deps": attr.label_list(
            doc = "Additional P4 dependencies (optional). Use for #include-ed files.",
            mandatory = False,
            allow_files = [".p4", ".h"],
            default = [],
        ),
        "ir_out": attr.output(
            mandatory = True,
            doc = "The name of the output JSON file.",
        ),
        "arch": attr.string(
            doc = "The --arch argument passed to p4c (default: v1model).",
            mandatory = False,
            default = "v1model",
        ),
        "std": attr.string(
            doc = "The --std argument passed to p4c (default: p4-16).",
            mandatory = False,
            default = "p4-16",
        ),
        "extra_args": attr.string(
            doc = "String of additional command line arguments to pass to p4c.",
            mandatory = False,
            default = "",
        ),
        "_p4c": attr.label(
            default = Label("@com_github_p4lang_p4c//backends/tc:p4c_tc"),
            executable = True,
            cfg = "target",
        ),
        "_p4include": attr.label(
            default = Label("@com_github_p4lang_p4c//:p4include"),
            allow_files = [".p4", ".h"],
        ),
        "_cc_toolchain": attr.label(default = Label("@bazel_tools//tools/cpp:current_cc_toolchain")),
    },
    incompatible_use_toolchain_transition = True,
    toolchains = ["@bazel_tools//tools/cpp:toolchain_type"],
>>>>>>> 535a49c6
)<|MERGE_RESOLUTION|>--- conflicted
+++ resolved
@@ -253,10 +253,7 @@
         "_cc_toolchain": attr.label(default = Label("@bazel_tools//tools/cpp:current_cc_toolchain")),
     },
     incompatible_use_toolchain_transition = True,
-<<<<<<< HEAD
     toolchains = use_cpp_toolchain(),
-=======
-    toolchains = ["@bazel_tools//tools/cpp:toolchain_type"],
 )
 
 def _p4_ir_impl(ctx):
@@ -329,5 +326,4 @@
     },
     incompatible_use_toolchain_transition = True,
     toolchains = ["@bazel_tools//tools/cpp:toolchain_type"],
->>>>>>> 535a49c6
 )