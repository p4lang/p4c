--- conflicted
+++ resolved
@@ -58,11 +58,7 @@
       - name: Run tests (MacOS)
         run: |
           source ~/.bash_profile
-<<<<<<< HEAD
-          PTF_PACKET_MANIPULATION_MODULE="bf_pktpy.ptf.packet_pktpy" ctest --output-on-failure --schedule-random -E "bpf|ubpf|testgen|smith"
-=======
-          ctest --output-on-failure --schedule-random -E "bpf|ubpf|testgen|smith|p4tc"
->>>>>>> f67ab33b
+          PTF_PACKET_MANIPULATION_MODULE="bf_pktpy.ptf.packet_pktpy" ctest --output-on-failure --schedule-random -E "bpf|ubpf|testgen|smith|p4tc"
         working-directory: ./build
 
   # Build and test p4c on MacOS 13 on x86.
@@ -109,9 +105,5 @@
       - name: Run tests (MacOS)
         run: |
           source ~/.bash_profile
-<<<<<<< HEAD
-          PTF_PACKET_MANIPULATION_MODULE="bf_pktpy.ptf.packet_pktpy" ctest --output-on-failure --schedule-random -E "bpf|ubpf|testgen|smith"
-=======
-          ctest --output-on-failure --schedule-random -E "bpf|ubpf|testgen|smith|p4tc"
->>>>>>> f67ab33b
+          PTF_PACKET_MANIPULATION_MODULE="bf_pktpy.ptf.packet_pktpy" ctest --output-on-failure --schedule-random -E "bpf|ubpf|testgen|smith|p4tc"
         working-directory: ./build