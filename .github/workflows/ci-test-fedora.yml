name: "test-p4c-fedora"

on:
  push:
    branches: [main]
  pull_request:
    branches: [main]
  merge_group:
    branches: [main]

# Cancel any preceding run on the pull request.
concurrency:
  group: test-p4c-fedora-${{ github.event.pull_request.number || github.ref }}
  cancel-in-progress: ${{ github.ref != 'refs/heads/main' }}

jobs:
  # Build and test p4c on Fedora.
  test-fedora-linux:
    # This job runs in Fedora container that runs in Ubuntu VM.
    runs-on: ubuntu-latest
    container:
      image: registry.fedoraproject.org/fedora:latest
      options: --privileged
      env:
        IN_DOCKER: "TRUE"
    env:
      CTEST_PARALLEL_LEVEL: 4
    steps:
      # We need to install git here because it is not provided out of the box in Fedora container.
      - name: Install git
        run: dnf install -y -q git

      - uses: actions/checkout@v4
        with:
          submodules: recursive

      - name: Install dependencies (Fedora Linux)
        run: tools/install_fedora_deps.sh

      - name: ccache
        uses: hendrikmuhs/ccache-action@v1
        with:
          key: fedora-test-${{ runner.os }}
          max-size: 1000M

      - name: Build p4c (Fedora Linux)
        run: |
          ./bootstrap.sh -DCMAKE_BUILD_TYPE=Release -DCMAKE_UNITY_BUILD=ON --build-generator "Ninja"
          cmake --build build -- -j $(nproc)

      - name: Run p4c tests (Fedora Linux)
        run: |
<<<<<<< HEAD
          export PATH="$HOME/.local/bin:$PATH"; export PTF_PACKET_MANIPULATION_MODULE="bf_pktpy.ptf.packet_pktpy"; ctest --output-on-failure --schedule-random

=======
          # Avoid running p4tc stf tests for now
          export PATH="$HOME/.local/bin:$PATH"; ctest --output-on-failure --schedule-random -E "p4tc_samples_stf|p4tc_cleanup|p4tc_setup"
>>>>>>> f67ab33b
        working-directory: ./build<|MERGE_RESOLUTION|>--- conflicted
+++ resolved
@@ -50,11 +50,6 @@
 
       - name: Run p4c tests (Fedora Linux)
         run: |
-<<<<<<< HEAD
-          export PATH="$HOME/.local/bin:$PATH"; export PTF_PACKET_MANIPULATION_MODULE="bf_pktpy.ptf.packet_pktpy"; ctest --output-on-failure --schedule-random
-
-=======
           # Avoid running p4tc stf tests for now
-          export PATH="$HOME/.local/bin:$PATH"; ctest --output-on-failure --schedule-random -E "p4tc_samples_stf|p4tc_cleanup|p4tc_setup"
->>>>>>> f67ab33b
+          export PATH="$HOME/.local/bin:$PATH"; export PTF_PACKET_MANIPULATION_MODULE="bf_pktpy.ptf.packet_pktpy"; ctest --output-on-failure --schedule-random -E "p4tc_samples_stf|p4tc_cleanup|p4tc_setup"
         working-directory: ./build