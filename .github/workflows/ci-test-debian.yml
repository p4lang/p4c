--- conflicted
+++ resolved
@@ -91,9 +91,6 @@
 
       - name: Run tests (Ubuntu 22.04)
         run: ctest --output-on-failure --schedule-random -R tofino
-<<<<<<< HEAD
-        working-directory: ./build
-=======
         working-directory: ./build
 
   # Build with GCC and test P4C on Ubuntu 20.04.
@@ -135,5 +132,4 @@
         # Need to use sudo for the eBPF kernel tests and need to avoid p4tc_stf tests.
         run: sudo -E ctest --output-on-failure --schedule-random -E "p4tc_samples_stf|p4tc_cleanup|p4tc_setup"
         working-directory: ./build
-        if: matrix.unity == 'ON' && matrix.gtest == 'ON'
->>>>>>> f67ab33b
+        if: matrix.unity == 'ON' && matrix.gtest == 'ON'