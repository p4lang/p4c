--- conflicted
+++ resolved
@@ -44,6 +44,37 @@
         sudo docker run --privileged -w /p4c/build -e $CTEST_PARALLEL_LEVEL p4c ctest --output-on-failure --schedule-random
       if: matrix.unified == 'ON'
 
+  # Build with gcc and sanitizers, test p4c on Ubuntu 20.04.
+  build-linux-sanitizers:
+    strategy:
+      fail-fast: false
+    runs-on: ubuntu-latest
+    env:
+      CTEST_PARALLEL_LEVEL: 4
+      UBSAN_OPTIONS: 'print_stacktrace=true'
+      ASAN_OPTIONS: 'print_stacktrace=true:detect_leaks=false'
+    steps:
+    - uses: actions/checkout@v2
+      with:
+        submodules: recursive
+
+    - name: ccache
+      uses: hendrikmuhs/ccache-action@v1
+      with:
+        key: test-${{ runner.os }}-sanitizers
+        max-size: 1000M
+
+    - name: Build (Ubuntu Linux, GCC, Sanitizers)
+      run: |
+        docker build -t p4c --build-arg IMAGE_TYPE=test --build-arg ENABLE_UNIFIED_COMPILATION=ON --build-arg ENABLE_WERROR=OFF --build-arg ENABLE_SANITIZERS=ON .
+        ./tools/export_ccache.sh
+
+      # run with sudo (...) --privileged
+      # this is needed to create network namespaces for the ebpf tests.
+    - name: Run tests (Ubuntu Linux)
+      run: |
+        sudo docker run --privileged -w /p4c/build -e $CTEST_PARALLEL_LEVEL -e $UBSAN_OPTIONS -e $ASAN_OPTIONS p4c ctest --output-on-failure --schedule-random
+
   # Build with clang and test p4c on Ubuntu 20.04.
   build-linux-clang:
     strategy:
@@ -62,13 +93,9 @@
         key: test-${{ runner.os }}-clang
         max-size: 1000M
 
-    - name: Build (Ubuntu Linux, Clang, Sanitizers)
+    - name: Build (Ubuntu Linux, Clang)
       run: |
-<<<<<<< HEAD
-        docker build -t p4c --build-arg IMAGE_TYPE=test --build-arg ENABLE_UNIFIED_COMPILATION=ON --build-arg ENABLE_GMP=OFF --build-arg ENABLE_SANITIZERS=ON --build-arg ENABLE_WERROR=OFF --build-arg COMPILE_WITH_CLANG=ON .
-=======
         docker build -t p4c --build-arg IMAGE_TYPE=test --build-arg ENABLE_UNIFIED_COMPILATION=ON --build-arg ENABLE_WERROR=OFF --build-arg COMPILE_WITH_CLANG=ON .
->>>>>>> 027810a0
         ./tools/export_ccache.sh
 
       # run with sudo (...) --privileged
