--- conflicted
+++ resolved
@@ -83,14 +83,9 @@
     size_t currentIndex;
     StackVariableMap statesIndexes;  // global map in state indexes
     // set of parsers' states names with are in current path.
-<<<<<<< HEAD
     std::unordered_set<cstring>     scenarioStates;
     std::unordered_set<cstring>     scenarioHS;      // scenario header stack's operations
     StackVariableIndexMap           substitutedIndexes;  // values of the evaluated indexes
-=======
-    std::unordered_set<cstring> scenarioStates;
-    std::unordered_set<cstring> scenarioHS;  // scenario header stack's operations
->>>>>>> 6e856bda
     ParserStateInfo(cstring name, const IR::P4Parser* parser, const IR::ParserState* state,
                     const ParserStateInfo* predecessor, ValueMap* before, size_t index)
         : name(name),
