#include "interpreter.h"
#include "frontends/common/constantFolding.h"
#include "frontends/p4/methodInstance.h"
#include "frontends/p4/coreLibrary.h"
#include "lib/exceptions.h"

namespace P4 {

unsigned SymbolicValue::crtid = 0;

SymbolicValue* SymbolicValueFactory::create(const IR::Type* type, bool uninitialized) const {
    type = typeMap->getTypeType(type, true);
    if (type->is<IR::Type_Bits>())
        return new SymbolicInteger(ScalarValue::init(uninitialized), type->to<IR::Type_Bits>());
    if (type->is<IR::Type_Boolean>())
        return new SymbolicBool(ScalarValue::init(uninitialized));
    if (type->is<IR::Type_Struct>())
        return new SymbolicStruct(type->to<IR::Type_Struct>(), uninitialized, this);
    if (type->is<IR::Type_Header>())
        return new SymbolicHeader(type->to<IR::Type_Header>(), uninitialized, this);
    if (type->is<IR::Type_HeaderUnion>())
        return new SymbolicHeaderUnion(type->to<IR::Type_HeaderUnion>(), uninitialized, this);
    if (type->is<IR::Type_Varbits>())
        return new SymbolicVarbit(type->to<IR::Type_Varbits>());
    if (type->is<IR::Type_Stack>()) {
        auto st = type->to<IR::Type_Stack>();
        return new SymbolicArray(st, uninitialized, this);
    }
    if (type->is<IR::Type_Tuple>()) {
        auto tt = type->to<IR::Type_Tuple>();
        return new SymbolicTuple(tt, uninitialized, this);
    }
    if (type->is<IR::Type_Extern>()) {
        auto te = type->to<IR::Type_Extern>();
        if (te->name.name == P4CoreLibrary::instance.packetIn.name) {
            return new SymbolicPacketIn(te);
        }
        return new SymbolicExtern(te);
    }
    if (type->is<IR::Type_Enum>() ||
        type->is<IR::Type_Error>() ||
        type->is<IR::Type_MatchKind>()) {
        return new SymbolicEnum(type);
    }
    if (type->is<IR::Type_SpecializedCanonical>()) {
        auto spec = type->to<IR::Type_SpecializedCanonical>();
        return create(spec->substituted, uninitialized);
    }
    if (type->is<IR::Type_Parser>() || type->is<IR::Type_Control>() ||
        type->is<IR::P4Parser>() || type->is<IR::P4Control>())
        // This implies that inlining has not been done;
        // just ignore these values.
        return nullptr;

    BUG("%1%: unexpected type", type);
}

bool SymbolicValueFactory::isFixedWidth(const IR::Type* type) const {
    type = typeMap->getTypeType(type, true);
    if (type->is<IR::Type_Varbits>())
        return false;
    if (type->is<IR::Type_Extern>())
        return false;
    if (type->is<IR::Type_Stack>())
        return isFixedWidth(type->to<IR::Type_Stack>()->elementType);
    if (type->is<IR::Type_StructLike>()) {
        auto st = type->to<IR::Type_StructLike>();
        for (auto f : st->fields)
            if (!isFixedWidth(f->type))
                return false;
        return true;
    }
    if (type->is<IR::Type_Tuple>()) {
        auto tt = type->to<IR::Type_Tuple>();
        for (auto f : tt->components) {
            if (!isFixedWidth(f))
                return false;
        }
        return true;
    }
    return true;
}

unsigned SymbolicValueFactory::getWidth(const IR::Type* type) const {
    type = typeMap->getTypeType(type, true);
    if (type->is<IR::Type_Bits>())
        return type->to<IR::Type_Bits>()->size;
    if (type->is<IR::Type_Boolean>())
        return 1;
    if (type->is<IR::Type_HeaderUnion>()) {
        unsigned width = 0;
        for (auto f : type->to<IR::Type_HeaderUnion>()->fields)
            width = std::max(width, getWidth(f->type));
        return width;
    }
    if (type->is<IR::Type_StructLike>()) {
        unsigned width = 0;
        auto st = type->to<IR::Type_StructLike>();
        for (auto f : st->fields)
            width += getWidth(f->type);
        return width;
    }
    if (type->is<IR::Type_Stack>()) {
        auto st = type->to<IR::Type_Stack>();
        auto bw = getWidth(st->elementType);
        return bw * st->getSize();
    }
    if (type->is<IR::Type_Tuple>()) {
        auto tt = type->to<IR::Type_Tuple>();
        unsigned width = 0;
        for (auto f : tt->components)
            width += getWidth(f);
        return width;
    }
    return 0;
}

/*********************************************************************************/

bool SymbolicException::equals(const SymbolicValue* other) const {
    if (!other->is<SymbolicException>())
        return false;
    return (other->to<SymbolicException>()->exc == exc);
}

bool SymbolicStaticError::equals(const SymbolicValue* other) const {
    if (!other->is<SymbolicStaticError>())
        return false;
    return msg == other->to<SymbolicStaticError>()->msg;
}

bool SymbolicBool::merge(const SymbolicValue* other) {
    auto bo = other->to<SymbolicBool>();
    auto saveState = state;
    state = mergeState(other->to<ScalarValue>()->state);
    if (state == ValueState::Constant && value != bo->value)
        state = ValueState::NotConstant;
    return (state != saveState);
}

void SymbolicBool::assign(const SymbolicValue* other) {
    BUG_CHECK(other->is<SymbolicBool>(), "%1%: expected a bool", other);
    auto bo = other->to<SymbolicBool>();
    state = bo->state;
    value = bo->value;
}

bool SymbolicBool::equals(const SymbolicValue* other) const {
    if (!other->is<SymbolicBool>())
        return false;
    auto ab = other->to<SymbolicBool>();
    if (state != ab->state)
        return false;
    if (isKnown())
        return value == ab->value;
    return true;
}

bool SymbolicInteger::merge(const SymbolicValue* other) {
    BUG_CHECK(other->is<SymbolicInteger>(), "%1%: expected an integer", other);
    auto io = other->to<SymbolicInteger>();
    auto saveState = state;
    state = mergeState(io->state);
    if (state == ValueState::Constant && constant->value != io->constant->value) {
        state = ValueState::NotConstant;
        constant = nullptr;
    }
    return (state != saveState);
}

void SymbolicInteger::assign(const SymbolicValue* other) {
    if (other->is<SymbolicError>()) return;
    BUG_CHECK(other->is<SymbolicInteger>(), "%1%: expected an integer", other);
    auto io = other->to<SymbolicInteger>();
    state = io->state;
    constant = io->constant;
}

bool SymbolicInteger::equals(const SymbolicValue* other) const {
    if (!other->is<SymbolicInteger>())
        return false;
    auto ab = other->to<SymbolicInteger>();
    if (state != ab->state)
        return false;
    if (isKnown())
        return constant->value == ab->constant->value;
    return true;
}

bool SymbolicVarbit::merge(const SymbolicValue* other) {
    BUG_CHECK(other->is<SymbolicVarbit>(), "%1%: expected a varbit", other);
    auto vo = other->to<SymbolicVarbit>();
    auto saveState = state;
    state = mergeState(vo->state);
    return (state != saveState);
}

void SymbolicVarbit::assign(const SymbolicValue* other) {
    if (other->is<SymbolicError>()) return;
    BUG_CHECK(other->is<SymbolicVarbit>(), "%1%: expected a varbit", other);
    auto vo = other->to<SymbolicVarbit>();
    state = vo->state;
}

bool SymbolicVarbit::equals(const SymbolicValue* other) const {
    if (!other->is<SymbolicVarbit>())
        return false;
    auto ab = other->to<SymbolicVarbit>();
    return state == ab->state;
}

void SymbolicEnum::assign(const SymbolicValue* other) {
    BUG_CHECK(other->is<SymbolicEnum>(), "%1%: expected an enum", other);
    auto bo = other->to<SymbolicEnum>();
    state = bo->state;
    value = bo->value;
}

bool SymbolicEnum::merge(const SymbolicValue* other) {
    auto bo = other->to<SymbolicEnum>();
    auto saveState = state;
    state = mergeState(other->to<ScalarValue>()->state);
    if (state == ValueState::Constant && value != bo->value)
        state = ValueState::NotConstant;
    return (state != saveState);
}

bool SymbolicEnum::equals(const SymbolicValue* other) const {
    if (!other->is<SymbolicEnum>())
        return false;
    auto ab = other->to<SymbolicEnum>();
    if (state != ab->state)
        return false;
    if (isKnown())
        return value == ab->value;
    return true;
}

//////////////////////////////////////////////////////////////////////////////////

SymbolicStruct::SymbolicStruct(const IR::Type_StructLike* type, bool uninitialized,
                               const SymbolicValueFactory* factory) : SymbolicValue(type) {
    CHECK_NULL(type); CHECK_NULL(factory);
    for (auto f : type->fields) {
        auto value = factory->create(f->type, uninitialized);
        fieldValue[f->name.name] = value;
    }
}

SymbolicValue* SymbolicStruct::clone() const {
    auto result = new SymbolicStruct(type->to<IR::Type_StructLike>());
    for (auto f : fieldValue)
        result->fieldValue[f.first] = f.second->clone();
    return result;
}

void SymbolicStruct::assign(const SymbolicValue* other) {
    if (other->is<SymbolicError>()) return;
    BUG_CHECK(other->is<SymbolicStruct>(), "%1%: expected a struct", other);
    auto sv = other->to<SymbolicStruct>();
    for (auto f : sv->fieldValue)
        fieldValue[f.first]->assign(f.second);
}

bool SymbolicStruct::merge(const SymbolicValue* other) {
    BUG_CHECK(other->is<SymbolicStruct>(), "%1%: expected a struct", other);
    auto sv = other->to<SymbolicStruct>();
    bool changes = false;
    for (auto f : sv->fieldValue)
        changes = changes || fieldValue[f.first]->merge(f.second);
    return changes;
}

void SymbolicStruct::setAllUnknown() {
    for (auto f : type->to<IR::Type_StructLike>()->fields)
        fieldValue[f->name.name]->setAllUnknown();
}

bool SymbolicStruct::equals(const SymbolicValue* other) const {
    if (!other->is<SymbolicStruct>())
        return false;
    auto sv = other->to<SymbolicStruct>();
    for (auto f : sv->fieldValue)
        if (!get(nullptr, f.first)->equals(f.second))
            return false;
    return true;
}

bool SymbolicStruct::hasUninitializedParts() const {
    for (auto f : fieldValue)
        if (f.second->hasUninitializedParts())
            return true;
    return false;
}

void SymbolicStruct::dbprint(std::ostream& out) const {
    bool first = true;
    out << "{ ";
    for (auto f : fieldValue) {
        if (f.second->is<SymbolicHeader>() ||
            f.second->is<SymbolicStruct>() ||
            f.second->is<SymbolicArray>()) {
            if (!first)
                out << ", ";
            out << f.first << "=>" << f.second;
            first = false;
        }
    }
    out << " }";
}

SymbolicHeaderUnion::SymbolicHeaderUnion(const IR::Type_HeaderUnion* type,
                               bool uninitialized,
                               const SymbolicValueFactory* factory) :
        SymbolicStruct(type, uninitialized, factory),
        valid(new SymbolicBool(false)) {}

void SymbolicHeaderUnion::setValid(bool v) {
    if (!v)
        setAllUnknown();
    valid = new SymbolicBool(v);
}

SymbolicValue* SymbolicHeaderUnion::get(const IR::Node* node, cstring field) const {
    if (valid->isKnown() && !valid->value)
        return new SymbolicStaticError(node, "Reading field from invalid header union");
    return SymbolicStruct::get(node, field);
}

void SymbolicHeaderUnion::setAllUnknown() {
    SymbolicStruct::setAllUnknown();
    valid->setAllUnknown();
}

SymbolicValue* SymbolicHeaderUnion::clone() const {
    auto result = new SymbolicHeaderUnion(type->to<IR::Type_HeaderUnion>());
    for (auto f : fieldValue)
        result->fieldValue[f.first] = f.second->clone();
    result->valid = valid->clone()->to<SymbolicBool>();
    return result;
}

void SymbolicHeaderUnion::assign(const SymbolicValue* other) {
    if (other->is<SymbolicError>()) return;
    auto hv = other->to<SymbolicHeaderUnion>();
    BUG_CHECK(hv, "%1%: expected a header union", other);
    for (auto f : hv->fieldValue)
        fieldValue[f.first]->assign(f.second);
    valid->assign(hv->valid);
}

bool SymbolicHeaderUnion::merge(const SymbolicValue* other) {
    auto hv = other->to<SymbolicHeaderUnion>();
    BUG_CHECK(hv, "%1%: expected a header union", other);
    bool changes = false;
    for (auto f : hv->fieldValue)
        changes = changes || fieldValue[f.first]->merge(f.second);
    changes = changes || valid->merge(hv->valid);
    return changes;
}

bool SymbolicHeaderUnion::equals(const SymbolicValue* other) const {
    if (!other->is<SymbolicHeaderUnion>())
        return false;
    auto sh = other->to<SymbolicHeaderUnion>();
    if (!valid->equals(sh->valid))
        return false;
    if (valid->isKnown() && !valid->value)
        // Invalid headers are equal
        return true;
    return SymbolicStruct::equals(other);
}

void SymbolicHeaderUnion::dbprint(std::ostream& out) const {
    out << "{ ";
    out << "valid=>";
    valid->dbprint(out);
#if 0
    for (auto f : fieldValue) {
        out << ", ";
        out << f.first << "=>" << f.second;
    }
#endif
    out << " }";
}

SymbolicHeader::SymbolicHeader(const IR::Type_Header* type,
                               bool uninitialized,
                               const SymbolicValueFactory* factory) :
        SymbolicStruct(type, uninitialized, factory),
        valid(new SymbolicBool(false)) {}

void SymbolicHeader::setValid(bool v) {
    if (!v)
        setAllUnknown();
    valid = new SymbolicBool(v);
}

SymbolicValue* SymbolicHeader::get(const IR::Node* node, cstring field) const {
    if (valid->isKnown() && !valid->value)
        return new SymbolicStaticError(node, "Reading field from invalid header");
    return SymbolicStruct::get(node, field);
}

void SymbolicHeader::setAllUnknown() {
    SymbolicStruct::setAllUnknown();
    valid->setAllUnknown();
}

SymbolicValue* SymbolicHeader::clone() const {
    auto result = new SymbolicHeader(type->to<IR::Type_Header>());
    for (auto f : fieldValue)
        result->fieldValue[f.first] = f.second->clone();
    result->valid = valid->clone()->to<SymbolicBool>();
    return result;
}

void SymbolicHeader::assign(const SymbolicValue* other) {
    if (other->is<SymbolicError>()) return;
    BUG_CHECK(other->is<SymbolicHeader>(), "%1%: expected a header", other);
    auto hv = other->to<SymbolicHeader>();
    for (auto f : hv->fieldValue)
        fieldValue[f.first]->assign(f.second);
    valid->assign(hv->valid);
}

bool SymbolicHeader::merge(const SymbolicValue* other) {
    BUG_CHECK(other->is<SymbolicHeader>(), "%1%: expected a header", other);
    auto hv = other->to<SymbolicHeader>();
    bool changes = false;
    for (auto f : hv->fieldValue)
        changes = changes || fieldValue[f.first]->merge(f.second);
    changes = changes || valid->merge(hv->valid);
    return changes;
}

bool SymbolicHeader::equals(const SymbolicValue* other) const {
    if (!other->is<SymbolicHeader>())
        return false;
    auto sh = other->to<SymbolicHeader>();
    if (!valid->equals(sh->valid))
        return false;
    if (valid->isKnown() && !valid->value)
        // Invalid headers are equal
        return true;
    return SymbolicStruct::equals(other);
}

void SymbolicHeader::dbprint(std::ostream& out) const {
    out << "{ ";
    out << "valid=>";
    valid->dbprint(out);
#if 0
    for (auto f : fieldValue) {
        out << ", ";
        out << f.first << "=>" << f.second;
    }
#endif
    out << " }";
}

SymbolicArray::SymbolicArray(const IR::Type_Stack* type, bool uninitialized,
                             const SymbolicValueFactory* factory) :
        SymbolicValue(type), size(type->getSize()),
        elemType(type->elementType->to<IR::Type_Header>()) {
                for (unsigned i=0; i < size; i++) {
                        if (type->elementType->to<IR::Type_Header>()) {
                            auto elem = factory->create(elemType, uninitialized);
                            BUG_CHECK(elem->is<SymbolicHeader>(), "%1%: expected a header", elem);
                            values.push_back(elem->to<SymbolicHeader>());
                        }
                        if (auto newElemType = type->elementType->to<IR::Type_HeaderUnion>()) {
                            auto elem = factory->create(newElemType, uninitialized);
                            BUG_CHECK(elem->is<SymbolicHeaderUnion>(),
                                      "%1%: expected a header union", elem);
                            values.push_back(elem->to<SymbolicHeaderUnion>());
                        }
                }
}

void SymbolicArray::shift(int amount) {
    if (amount < 0) {
        for (unsigned i = 0; i < values.size() + amount; i++)
            values[i] = values[i - amount];
        for (unsigned i = values.size() + amount; i < values.size(); i++) {
            if (values[i]->is<SymbolicHeader>()) {
                values[i]->to<SymbolicHeader>()->setValid(false);
            }
            if (values[i]->is<SymbolicHeaderUnion>()) {
                values[i]->to<SymbolicHeaderUnion>()->setValid(false);
            }
        }
    } else if (amount > 0) {
        for (unsigned i = 0; i < values.size() - amount; i++)
            values[values.size() - i - 1] = values[values.size() - i - amount - 1];
        for (unsigned i = 0; i < (unsigned)amount; i++){
            if (values[i]->is<SymbolicHeader>()) {
                values[i]->to<SymbolicHeader>()->setValid(false);
            }
            if (values[i]->is<SymbolicHeaderUnion>()) {
                values[i]->to<SymbolicHeaderUnion>()->setValid(false);
            }
        }
    }
}

SymbolicValue* SymbolicArray::next(const IR::Node* node) {
    for (unsigned i = 0; i < values.size(); i++) {
        auto v = values.at(i);
        if (values[i]->is<SymbolicHeader>()) {
            if (v->to<SymbolicHeader>()->valid->isUnknown() ||
                v->to<SymbolicHeader>()->valid->isUninitialized())
                return new AnyElement(this);
            if (!v->to<SymbolicHeader>()->valid->value)
                return v;
        }
        if (values[i]->is<SymbolicHeaderUnion>()) {
            if (v->to<SymbolicHeaderUnion>()->valid->isUnknown() ||
                v->to<SymbolicHeaderUnion>()->valid->isUninitialized())
                return new AnyElement(this);
            if (!v->to<SymbolicHeaderUnion>()->valid->value)
                return v;
        }
    }
    return new SymbolicException(node, P4::StandardExceptions::StackOutOfBounds);
}

SymbolicValue* SymbolicArray::lastIndex(const IR::Node* node) {
    for (unsigned i = 0; i < values.size(); i++) {
        unsigned index = values.size() - i - 1;
        auto v = values.at(index);
        if (values[i]->is<SymbolicHeader>()) {
            if (v->to<SymbolicHeader>()->valid->isUnknown() ||
                v->to<SymbolicHeader>()->valid->isUninitialized())
                return new AnyElement(this);
            if (v->to<SymbolicHeader>()->valid->value)
                return new SymbolicInteger(new IR::Constant(IR::Type_Bits::get(32), index));
        }

        if (values[i]->is<SymbolicHeaderUnion>()) {
            if (v->to<SymbolicHeaderUnion>()->valid->isUnknown() ||
                v->to<SymbolicHeaderUnion>()->valid->isUninitialized())
                return new AnyElement(this);
            if (v->to<SymbolicHeaderUnion>()->valid->value)
                return new SymbolicInteger(new IR::Constant(IR::Type_Bits::get(32), index));
        }
    }
    return new SymbolicException(node, P4::StandardExceptions::StackOutOfBounds);
}

SymbolicValue* SymbolicArray::last(const IR::Node* node) {
    for (unsigned i = 0; i < values.size(); i++) {
        unsigned index = values.size() - i - 1;
        auto v = values.at(index);
        if (values[i]->is<SymbolicHeader>()) {
            if (v->to<SymbolicHeader>()->valid->isUnknown() ||
                v->to<SymbolicHeader>()->valid->isUninitialized())
                return new AnyElement(this);
            if (v->to<SymbolicHeader>()->valid->value)
                return v;
        }
        if (values[i]->is<SymbolicHeaderUnion>()) {
            if (v->to<SymbolicHeaderUnion>()->valid->isUnknown() ||
                v->to<SymbolicHeaderUnion>()->valid->isUninitialized())
                return new AnyElement(this);
            if (v->to<SymbolicHeaderUnion>()->valid->value)
                return v;
        }
    }
    return new SymbolicException(node, P4::StandardExceptions::StackOutOfBounds);
}

void SymbolicArray::setAllUnknown() {
    for (unsigned i = 0; i < values.size(); i++)
        values.at(i)->setAllUnknown();
}

SymbolicValue* SymbolicArray::clone() const {
    auto result = new SymbolicArray(type->to<IR::Type_Stack>());
    for (unsigned i=0; i < values.size(); i++)
        result->values.push_back(get(nullptr, i)->clone()->to<SymbolicStruct>());
    return result;
}

void SymbolicArray::assign(const SymbolicValue* other) {
    if (other->is<SymbolicError>()) return;
    BUG_CHECK(other->is<SymbolicArray>(), "%1%: expected an array", other);
    for (unsigned i=0; i < values.size(); i++)
        values.at(i)->assign(other->to<SymbolicArray>()->get(nullptr, i));
}

bool SymbolicArray::merge(const SymbolicValue* other) {
    BUG_CHECK(other->is<SymbolicArray>(), "%1%: expected an array", other);
    bool changes = false;
    for (unsigned i=0; i < values.size(); i++)
        changes = changes || values.at(i)->merge(other->to<SymbolicArray>()->get(nullptr, i));
    return changes;
}

bool SymbolicArray::equals(const SymbolicValue* other) const {
    if (!other->is<SymbolicArray>())
        return false;
    auto sa = other->to<SymbolicArray>();
    for (unsigned i=0; i < values.size(); i++) {
        if (!values.at(i)->equals(sa->get(nullptr, i)))
            return false;
    }
    return true;
}

bool SymbolicArray::hasUninitializedParts() const {
    for (unsigned i=0; i < values.size(); i++)
        if (values.at(i)->hasUninitializedParts())
            return true;
    return false;
}

void SymbolicArray::dbprint(std::ostream& out) const {
    bool first = true;
    unsigned index = 0;
    out << "[";
    for (auto f : values) {
        if (!first)
            out << ", ";
        out << "@" << index << "=";
        out << f;
        first = false;
        index++;
    }
    out << "]";
}

bool AnyElement::merge(const SymbolicValue*) {
    BUG("Merge should not be called on AnyElement");
    return false;
}

bool AnyElement::equals(const SymbolicValue*) const {
    BUG("Equals should not be called on AnyElement");
    return true;
}

SymbolicValue* AnyElement::collapse() const {
    auto result = parent->get(nullptr, 0)->clone();
    for (size_t i = 1; i < parent->values.size(); i++)
        (void)result->merge(parent->get(nullptr, i));
    return result;
}

SymbolicTuple::SymbolicTuple(const IR::Type_Tuple* type, bool uninitialized,
                             const SymbolicValueFactory* factory) :
        SymbolicValue(type) {
    for (auto t : type->components) {
        auto v = factory->create(t, uninitialized);
        values.push_back(v);
    }
}

void SymbolicTuple::setAllUnknown() {
    for (unsigned i = 0; i < values.size(); i++)
        values.at(i)->setAllUnknown();
}

SymbolicValue* SymbolicTuple::clone() const {
    auto result = new SymbolicTuple(type->to<IR::Type_Tuple>());
    for (unsigned i=0; i < values.size(); i++)
        result->values.push_back(get(i)->clone());
    return result;
}

bool SymbolicTuple::merge(const SymbolicValue* other) {
    BUG_CHECK(other->is<SymbolicTuple>(), "%1%: expected a tuple value", other);
    auto tpl = other->to<SymbolicTuple>();
    BUG_CHECK(values.size() == tpl->values.size(), "merging tuples with different sizes");
    bool changes = false;
    for (unsigned i=0; i < values.size(); i++)
        changes = changes || values.at(i)->merge(tpl->get(i));
    return changes;
}

bool SymbolicTuple::equals(const SymbolicValue* other) const {
    if (!other->is<SymbolicTuple>())
        return false;
    auto st = other->to<SymbolicTuple>();
    for (unsigned i = 0; i < values.size(); i++)
        if (!values.at(i)->equals(st->values.at(i)))
            return false;
    return true;
}

bool SymbolicTuple::hasUninitializedParts() const {
    for (unsigned i=0; i < values.size(); i++)
        if (values.at(i)->hasUninitializedParts())
            return true;
    return false;
}

bool SymbolicExtern::equals(const SymbolicValue* other) const {
    if (!other->is<SymbolicExtern>())
        return false;
    return true;
}

bool SymbolicPacketIn::merge(const SymbolicValue* other) {
    BUG_CHECK(other->is<SymbolicPacketIn>(), "%1%: merging with non-packet", other);
    auto pv = other->to<SymbolicPacketIn>();
    bool changes = false;
    if (minimumStreamOffset > pv->minimumStreamOffset) {
        minimumStreamOffset = pv->minimumStreamOffset;
        changes = true;
        if (pv->conservative)
            conservative = true;
    }
    return changes;
}

bool SymbolicPacketIn::equals(const SymbolicValue* other) const {
    if (!other->is<SymbolicPacketIn>())
        return false;
    auto sp = other->to<SymbolicPacketIn>();
    // ignore the conservative flag
    return minimumStreamOffset == sp->minimumStreamOffset;
}

SymbolicVoid* SymbolicVoid::instance = new SymbolicVoid();

/*****************************************************************************************/

const IR::Expression* getConstant(const ScalarValue* constant) {
    if (constant->is<SymbolicBool>()) {
        return new IR::BoolLiteral(IR::Type::Boolean::get(),
            constant->to<SymbolicBool>()->value);
    } else if (constant->is<SymbolicInteger>()){
        return constant->to<SymbolicInteger>()->constant;
    }
    BUG("Unimplemented structure for expression evaluation %1%", constant);
}

void ExpressionEvaluator::checkResult(const IR::Expression* expression,
                                      const IR::Expression* result) {
    if (result->is<IR::Constant>()){
        set(expression, new SymbolicInteger(result->to<IR::Constant>()));
        return;
    } else if (result->is<IR::BoolLiteral>()){
        set(expression, new SymbolicBool(result->to<IR::BoolLiteral>()->value));
        return;
    }
    BUG("%1% : expected a constant/bool literal", result);
}

void ExpressionEvaluator::setNonConstant(const IR::Expression* expression) {
    auto type = typeMap->getType(expression, true);
    if (type->is<IR::BoolLiteral>()) {
        set(expression, new SymbolicBool(ScalarValue::ValueState::NotConstant));
    } else if (type->is<IR::Type_Bits>()) {
        set(expression, new SymbolicInteger(ScalarValue::ValueState::NotConstant,
                                            type->to<IR::Type_Bits>()));
    } else {
        BUG("Non Type_Bits type %1% for expression %2%", type, expression);
    }
}

void ExpressionEvaluator::postorder(const IR::Operation_Ternary* expression) {
    auto e0 = get(expression->e0);
    if (e0->is<SymbolicError>()) {
        set(expression, e0);
        return;
    }
    auto e1 = get(expression->e1);
    if (e1->is<SymbolicError>()) {
        set(expression, e1);
        return;
    }
    auto e2 = get(expression->e2);
    if (e2->is<SymbolicError>()) {
        set(expression, e2);
        return;
    }
    auto clone = expression->clone();
    BUG_CHECK(e0->is<ScalarValue>(), "%1%: expected an ScalarValue", e0);
    BUG_CHECK(e1->is<ScalarValue>(), "%1%: expected an ScalarValue", e1);
    BUG_CHECK(e2->is<ScalarValue>(), "%1%: expected an ScalarValue", e2);
    auto e0i = e0->to<ScalarValue>();
    auto e1i = e1->to<ScalarValue>();
    auto e2i = e2->to<ScalarValue>();
    if (e0i->isUninitialized()) {
        auto result = new SymbolicStaticError(expression->e0, "Uninitialized");
        set(expression, result);
        return;
    } else if (e1i->isUninitialized()) {
        auto result = new SymbolicStaticError(expression->e1, "Uninitialized");
        set(expression, result);
        return;
    } else if (e2i->isUninitialized()) {
        auto result = new SymbolicStaticError(expression->e2, "Uninitialized");
        set(expression, result);
        return;
    }else if (!e0i->isUnknown() && !e1i->isUnknown() && !e2i->isUnknown()) {
        clone->e0 = getConstant(e0i);
        clone->e1 = getConstant(e1i);
        clone->e2 = getConstant(e2i);
        DoConstantFolding cf(refMap, typeMap);
        cf.setCalledBy(this);
        auto result = clone->apply(cf);
        checkResult(expression, result);
        return;
    }
    setNonConstant(expression);
}

void ExpressionEvaluator::postorder(const IR::Operation_Binary* expression) {
    auto l = get(expression->left);
    if (l->is<SymbolicError>()) {
        set(expression, l);
        return;
    }
    auto r = get(expression->right);
    if (r->is<SymbolicError>()) {
        set(expression, l);
        return;
    }
    auto clone = expression->clone();
    BUG_CHECK(l->is<ScalarValue>(), "%1%: expected an ScalarValue", l);
    BUG_CHECK(r->is<ScalarValue>(), "%1%: expected an ScalarValue", r);
    auto li = l->to<ScalarValue>();
    auto ri = r->to<ScalarValue>();
    if (li->isUninitialized()) {
        auto result = new SymbolicStaticError(expression->left, "Uninitialized");
        set(expression, result);
        return;
    } else if (ri->isUninitialized()) {
        auto result = new SymbolicStaticError(expression->right, "Uninitialized");
        set(expression, result);
        return;
    } else if (!li->isUnknown() && !ri->isUnknown()) {
        clone->left = getConstant(li);
        clone->right = getConstant(ri);
        DoConstantFolding cf(refMap, typeMap);
        cf.setCalledBy(this);
        auto result = clone->apply(cf);
        checkResult(expression, result);
        return;
    }
    setNonConstant(expression);
}

void ExpressionEvaluator::postorder(const IR::Operation_Unary* expression) {
    auto l = get(expression->expr);
    if (l->is<SymbolicError>()) {
        set(expression, l);
        return;
    }
    auto clone = expression->clone();
    BUG_CHECK(l->is<ScalarValue>(), "%1%: expected a scalar", l);
    auto sv = l->to<ScalarValue>();
    if (sv->isUninitialized()) {
        auto result = new SymbolicStaticError(expression->expr, "Uninitialized");
        set(expression, result);
        return;
    }
    if (sv->isUnknown()) {
        set(expression, l);
        return;
    }

    if (l->is<SymbolicInteger>()) {
        auto li = l->to<SymbolicInteger>();
        clone->expr = li->constant;
        auto type = typeMap->getType(getOriginal(), true);
        typeMap->setType(clone, type);  // needed by the constant folding
        DoConstantFolding cf(refMap, typeMap);
        cf.setCalledBy(this);
        auto result = clone->apply(cf);
        BUG_CHECK(result->is<IR::Constant>(), "%1%: expected a constant", result);
        set(expression, new SymbolicInteger(result->to<IR::Constant>()));
        return;
    } else if (l->is<SymbolicBool>()) {
        auto li = l->to<SymbolicBool>();
        clone->expr = new IR::BoolLiteral(li->value);
        DoConstantFolding cf(refMap, typeMap);
        cf.setCalledBy(this);
        auto result = clone->apply(cf);
<<<<<<< HEAD
        if (auto resConst = result->to<IR::Constant>()) {
          auto bitsType = resConst->type->checkedTo<IR::Type_Bits>();
          if (bitsType->size == 1) {
            const IR::Constant *constant;
            constant = (resConst->value == 1)
                           ? new IR::Constant(new IR::Type_Bits(1, false), 1)
                           : new IR::Constant(new IR::Type_Bits(1, false), 0);
            set(expression, new SymbolicInteger(constant));
            return;
          }
        }

=======
>>>>>>> 1750e2f3
        BUG_CHECK(result->is<IR::BoolLiteral>(), "%1%: expected a boolean", result);
        set(expression, new SymbolicBool(result->to<IR::BoolLiteral>()));
        return;
    }
    BUG("%1%: unexpected type", l);
}

void ExpressionEvaluator::postorder(const IR::Constant* expression) {
    set(expression, new SymbolicInteger(expression));
}

void ExpressionEvaluator::postorder(const IR::ListExpression* expression) {
    auto type = typeMap->getType(expression, true);
    auto result = new SymbolicTuple(type->to<IR::Type_Tuple>());
    for (auto e : expression->components) {
        auto v = get(e);
        result->add(v);
    }
    set(expression, result);
}

void ExpressionEvaluator::postorder(const IR::StructExpression* expression) {
    auto type = typeMap->getType(expression, true);
    auto result = new SymbolicStruct(type->to<IR::Type_StructLike>());
    for (auto e : expression->components) {
        auto v = get(e->expression);
        result->set(e->name, v);
    }
    set(expression, result);
}

void ExpressionEvaluator::postorder(const IR::BoolLiteral* expression) {
    set(expression, new SymbolicBool(expression));
}

void ExpressionEvaluator::postorder(const IR::Operation_Relation* expression) {
    auto l = get(expression->left);
    if (l->is<SymbolicError>()) {
        set(expression, l);
        return;
    }
    auto r = get(expression->right);
    if (r->is<SymbolicError>()) {
        set(expression, l);
        return;
    }
    BUG_CHECK(l->is<ScalarValue>(), "%1%: expected a scalar", l);
    BUG_CHECK(r->is<ScalarValue>(), "%1%: expected a scalar", r);
    auto lv = l->to<ScalarValue>();
    auto rv = r->to<ScalarValue>();
    if (lv->isUninitialized()) {
        auto result = new SymbolicStaticError(expression->left, "Uninitialized");
        set(expression, result);
        return;
    }
    if (rv->isUninitialized()) {
        auto result = new SymbolicStaticError(expression->right, "Uninitialized");
        set(expression, result);
        return;
    }
    if (lv->isUnknown()) {
        set(expression, new SymbolicBool(ScalarValue::ValueState::NotConstant));
        return;
    }
    if (rv->isUnknown()) {
        set(expression, new SymbolicBool(ScalarValue::ValueState::NotConstant));
        return;
    }

    auto clone = expression->clone();
    if (l->is<SymbolicInteger>()) {
        BUG_CHECK(r->is<SymbolicInteger>(), "%1%: expected an SymbolicInteger");
        clone->left = l->to<SymbolicInteger>()->constant;
        clone->right = r->to<SymbolicInteger>()->constant;
        DoConstantFolding cf(refMap, typeMap);
        cf.setCalledBy(this);
        auto result = clone->apply(cf);
        BUG_CHECK(result->is<IR::BoolLiteral>(), "%1%: expected a boolean", result);
        set(expression, new SymbolicBool(result->to<IR::BoolLiteral>()));
        return;
    } else if (l->is<SymbolicBool>()) {
        BUG_CHECK(r->is<SymbolicBool>(), "%1%: expected an SymbolicBool");
        clone->left = new IR::BoolLiteral(l->to<SymbolicBool>()->value);
        clone->right = new IR::BoolLiteral(r->to<SymbolicBool>()->value);
        DoConstantFolding cf(refMap, typeMap);
        cf.setCalledBy(this);
        auto result = clone->apply(cf);
        BUG_CHECK(result->is<IR::BoolLiteral>(), "%1%: expected a boolean", result);
        set(expression, new SymbolicBool(result->to<IR::BoolLiteral>()));
        return;
    }
    BUG("%1%: unexpected type", l);
}

void ExpressionEvaluator::postorder(const IR::Member* expression) {
    auto type = typeMap->getType(expression, true);
    if (type->is<IR::Type_Error>()) {
        set(expression, new SymbolicEnum(expression->type, expression->member));
        return;
    }
    if (type->is<IR::Type_MethodBase>()) {
        // not really void, but we can't do anything with this anyway
        set(expression, SymbolicVoid::get());
        return;
    }
    auto l = get(expression->expr);
    if (l->is<SymbolicError>()) {
        set(expression, l);
        return;
    }
    auto basetype = typeMap->getType(expression->expr, true);
    if (basetype->is<IR::Type_Stack>()) {
        BUG_CHECK(l->is<SymbolicArray>(), "%1%: expected an array", l);
        auto array = l->to<SymbolicArray>();
        SymbolicValue* v;
        if (expression->member.name == IR::Type_Stack::next) {
            v = array->next(expression);
            if (v->is<SymbolicError>()) {
                set(expression, v);
                return;
            }
        } else if (expression->member.name == IR::Type_Stack::last) {
            v = array->last(expression);
            if (v->is<SymbolicError>()) {
                set(expression, v);
                return;
            }
        } else if (expression->member.name == IR::Type_Stack::lastIndex) {
            v = array->lastIndex(expression);
            if (v->is<SymbolicError>()) {
                set(expression, v);
                return;
            }
        } else {
            BUG("%1%: unexpected expression", expression);
        }
        set(expression, v);
    } else {
        BUG_CHECK(l->is<SymbolicStruct>(), "%1%: expected a struct", l);
        auto v = l->to<SymbolicStruct>()->get(expression, expression->member.name);
        set(expression, v);
    }
}

bool ExpressionEvaluator::preorder(const IR::ArrayIndex* expression) {
    bool lv = evaluatingLeftValue;
    evaluatingLeftValue = false;
    visit(expression->left);
    evaluatingLeftValue = lv;
    visit(expression->right);
    return true;  // don't prune
}

void ExpressionEvaluator::postorder(const IR::ArrayIndex* expression) {
    auto l = get(expression->left);
    auto r = get(expression->right);

    if (l->is<SymbolicError>()) {
        set(expression, l);
        return;
    }
    if (r->is<SymbolicError>()) {
        set(expression, r);
        return;
    }
    auto rv = r->to<ScalarValue>();
    auto lv = l->to<SymbolicArray>();

    if (rv->isUninitialized() || rv->isUnknown()) {
        if (rv->isUninitialized()) {
            auto result = new SymbolicStaticError(expression->right, "Uninitialized");
            set(expression, result);
            return;
        }
        auto v0 = new AnyElement(lv);
        if (!evaluatingLeftValue)
            set(expression, v0->collapse());
        else
            set(expression, v0);
        return;
    }
    CHECK_NULL(lv);
    auto ix = r->to<SymbolicInteger>();
    CHECK_NULL(ix);
    auto result = lv->get(expression, ix->constant->asInt());
    set(expression, result);
}

void ExpressionEvaluator::postorder(const IR::PathExpression* expression) {
    auto type = typeMap->getType(expression, true);
    auto decl = refMap->getDeclaration(expression->path, true);
    SymbolicValue* result;
    if (type->is<IR::Type_Error>())
        result = new SymbolicEnum(type, decl->getName());
    else
        result = valueMap->get(decl);
    set(expression, result);
}

void ExpressionEvaluator::postorder(const IR::MethodCallExpression* expression) {
    MethodInstance* mi = MethodInstance::resolve(expression, refMap, typeMap);
    for (auto arg : *expression->arguments) {
        auto argValue = get(arg->expression);
        CHECK_NULL(argValue);
        if (argValue->is<SymbolicError>()) {
            set(expression, argValue);
            return;
        }
        // TODO: check for uninitialized in arguments
    }

    if (mi->is<BuiltInMethod>()) {
        auto bim = mi->to<BuiltInMethod>();
        auto base = get(bim->appliedTo);
        cstring name = bim->name.name;
        if (name == IR::Type_Header::setInvalid ||
            name == IR::Type_Header::setValid) {
            BUG_CHECK(base->is<SymbolicHeader>(), "%1%: expected a header", base);
            auto hv = base->to<SymbolicHeader>();
            hv->setValid(name == IR::Type_Header::setValid);
            set(expression, SymbolicVoid::get());
            return;
        } else if (name == IR::Type_Stack::push_front ||
                   name == IR::Type_Stack::pop_front) {
            BUG_CHECK(base->is<SymbolicArray>(), "%1%: expected an array", base);
            auto array = base->to<SymbolicArray>();
            BUG_CHECK(expression->arguments->size() == 1, "%1%: not one argument?", expression);
            auto amount = get(expression->arguments->at(0)->expression);
            BUG_CHECK(amount->is<SymbolicInteger>(), "%1%: expected an integer", amount);
            auto ac = amount->to<SymbolicInteger>();
            if (ac->isUnknown()) {
                array->setAllUnknown();
                return;
            }
            BUG_CHECK(amount->is<SymbolicInteger>(), "%1%: expected an integer", amount);
            int amt = amount->to<SymbolicInteger>()->constant->asInt();
            if (name == IR::Type_Stack::pop_front)
                amt = -amt;
            array->shift(amt);
            set(expression, SymbolicVoid::get());
            return;
        } else {
            BUG_CHECK(name == IR::Type_Header::isValid,
                      "%1%: unexpected method", bim->name);
            BUG_CHECK(base->is<SymbolicHeader>(), "%1%: expected a header", base);
            auto hv = base->to<SymbolicHeader>();
            auto v = hv->valid;
            set(expression, v);
            return;
        }
    }

    if (mi->is<ExternMethod>()) {
        // There are some extern methods that we know something about
        auto em = mi->to<ExternMethod>();
        if (em->originalExternType->name.name == P4CoreLibrary::instance.packetIn.name) {
            // packet methods
            if (em->method->name.name == P4CoreLibrary::instance.packetIn.extract.name) {
                // We know that after an extract terminates the header argument
                // is always valid.
                auto arg0 = expression->arguments->at(0);
                auto argType = typeMap->getType(arg0, true);
                auto hdr = get(arg0->expression);
                bool fixed = factory->isFixedWidth(argType);
                unsigned width = factory->getWidth(argType);
                // For variable-sized objects width is the "minimum" width.

                if (expression->arguments->size() == 1) {
                    // 1-argument extract method
                    if (!fixed || !argType->is<IR::Type_Header>()) {
                        auto result = new SymbolicStaticError(
                            arg0, "Expected a fixed-size header as argument");
                        set(expression, result);
                        return;
                    }
                } else {
                    BUG_CHECK(expression->arguments->size() == 2,
                              "%1%: expected 2 arguments", expression);
                    // TODO: check first argument type more in depth; i.e. only
                    // one varbit field allowed
                    if (fixed || !argType->is<IR::Type_Header>()) {
                        auto result = new SymbolicStaticError(
                            arg0, "Expected a variable-size header as argument");
                        set(expression, result);
                        return;
                    }
                    auto arg1 = expression->arguments->at(1);
                    auto sz = get(arg1->expression);
                    if (sz->is<SymbolicInteger>()) {
                        auto szValue = sz->to<SymbolicInteger>();
                        if (szValue->isKnown())
                            width = static_cast<unsigned>(szValue->constant->asInt());
                    }
                }

                auto decl = em->object;
                auto obj = valueMap->get(decl);
                CHECK_NULL(obj);
                if (obj->is<SymbolicError>()) {
                    set(expression, obj);
                    return;
                }

                BUG_CHECK(obj->is<SymbolicPacketIn>(), "%1%: expected a packetIn", decl);
                auto pkt = obj->to<SymbolicPacketIn>();
                pkt->advance(width);
                if (!fixed)
                    pkt->setConservative();

                BUG_CHECK(hdr->is<SymbolicHeader>(), "%1%: Not a header?", hdr);
                auto sh = hdr->to<SymbolicHeader>();
                if (sh->valid->isKnown() && sh->valid->value) {
                    auto result = new SymbolicException(
                        expression, P4::StandardExceptions::OverwritingHeader);
                    set(expression, result);
                    return;
                }
                sh->setAllUnknown();
                sh->setValid(true);
                set(expression, SymbolicVoid::get());
                return;
            } else if (em->method->name.name ==
                       P4CoreLibrary::instance.packetIn.lookahead.name) {
              // If lookahead returns a header, it is always valid.
              auto type =
                  typeMap->getTypeType(mi->actualMethodType->returnType, true);
              auto res = factory->create(type, false);
              if (auto sh = res->to<SymbolicHeader>()) {
                sh->setValid(true);
              }
              set(expression, res);
              return;
            }
        }
    }

    // For all other methods we act conservatively:
    // in arguments are unchanged, and the out arguments have an unknown value.
    for (auto p : *mi->substitution.getParametersInArgumentOrder()) {
        if (p->direction == IR::Direction::Out || p->direction == IR::Direction::InOut) {
            auto arg = mi->substitution.lookup(p);
            auto val = get(arg->expression);
            val->setAllUnknown();
        }
    }

    if (mi->actualMethodType->returnType == nullptr ||
        mi->actualMethodType->returnType->is<IR::Type_Void>()) {
        set(expression, SymbolicVoid::get());
    } else {
        auto type = typeMap->getTypeType(mi->actualMethodType->returnType, true);
        auto res = factory->create(type, false);
        set(expression, res);
    }
}

SymbolicValue* ExpressionEvaluator::evaluate(const IR::Expression* expression, bool leftValue) {
    evaluatingLeftValue = leftValue;
    (void)expression->apply(*this);
    auto result = get(expression);
    return result;
}

}  // namespace P4<|MERGE_RESOLUTION|>--- conflicted
+++ resolved
@@ -880,7 +880,6 @@
         DoConstantFolding cf(refMap, typeMap);
         cf.setCalledBy(this);
         auto result = clone->apply(cf);
-<<<<<<< HEAD
         if (auto resConst = result->to<IR::Constant>()) {
           auto bitsType = resConst->type->checkedTo<IR::Type_Bits>();
           if (bitsType->size == 1) {
@@ -893,8 +892,6 @@
           }
         }
 
-=======
->>>>>>> 1750e2f3
         BUG_CHECK(result->is<IR::BoolLiteral>(), "%1%: expected a boolean", result);
         set(expression, new SymbolicBool(result->to<IR::BoolLiteral>()));
         return;
