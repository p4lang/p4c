--- conflicted
+++ resolved
@@ -865,11 +865,7 @@
             l = new SymbolicInteger(sv->state, cast->destType->to<IR::Type_Bits>());
         } else {
             BUG_CHECK(!l->is<SymbolicInteger>() || !l->is<SymbolicBool>(),
-<<<<<<< HEAD
-                        "%1% unexpected type %2% in cast", cast, cast->destType);
-=======
                       "%1% unexpected type %2% in cast", cast, cast->destType);
->>>>>>> a16332bb
         }
         set(expression, l);
         return;
