--- conflicted
+++ resolved
@@ -292,7 +292,6 @@
         if (isTerminalState(id)) return id;
         size_t index = 0;
         cstring name = id.name;
-<<<<<<< HEAD
         if (parserStructure->callsIndexes.count(id.name) && (state->scenarioStates.count(id.name)
             || parserStructure->reachableHSUsage(id, state))) {
             // or self called with no extraction...
@@ -314,17 +313,6 @@
                     index++;
                     id = IR::ID(id.name + std::to_string(index));
                 }
-=======
-        if (parserStructure->callsIndexes.count(id.name) &&
-            (state->scenarioStates.count(id.name) ||
-             parserStructure->reachableHSUsage(id, state))) {
-            if (was_called(name, id)) return id;
-            index = parserStructure->callsIndexes[id.name];
-            parserStructure->callsIndexes[id.name] = index + 1;
-            if (index + 1 > 0) {
-                index++;
-                id = IR::ID(id.name + std::to_string(index));
->>>>>>> 6e856bda
             }
         } else if (!parserStructure->callsIndexes.count(id.name)) {
             index = 0;
@@ -722,25 +710,16 @@
         IR::ID newName;
         if (unroll) {
             newName = getNewName(state);
-<<<<<<< HEAD
             if (newStates.count(newName))
                 return EvaluationStateResult(nullptr, false, components);
-=======
-            if (newStates.count(newName)) return EvaluationStateResult(nullptr, false);
->>>>>>> 6e856bda
             newStates.insert(newName);
         }
         for (auto s : state->state->components) {
             auto* newComponent = executeStatement(state, s, valueMap);
-<<<<<<< HEAD
             if (!newComponent)
                 return EvaluationStateResult(nullptr, true, components);
             if (unroll)
                 components.push_back(newComponent);
-=======
-            if (!newComponent) return EvaluationStateResult(nullptr, true);
-            if (unroll) components.push_back(newComponent);
->>>>>>> 6e856bda
         }
         state->after = valueMap;
         auto result = evaluateSelect(state, valueMap);
@@ -789,16 +768,9 @@
         }
         hasOutOfboundState = true;
         newStates.insert(newName);
-<<<<<<< HEAD
         stateInfo->newState = new IR::ParserState(newName,
             components, new IR::PathExpression(new IR::Type_State(),
             new IR::Path(outOfBoundsStateName, false)));
-=======
-        stateInfo->newState =
-            new IR::ParserState(newName, IR::IndexedVector<IR::StatOrDecl>(),
-                                new IR::PathExpression(new IR::Type_State(),
-                                                       new IR::Path(outOfBoundsStateName, false)));
->>>>>>> 6e856bda
     }
 
     /// running symbolic execution
@@ -849,15 +821,9 @@
             IR::ID newName = getNewName(stateInfo);
             bool notAdded = newStates.count(newName) == 0;
             auto nextStates = evaluateState(stateInfo, newStates);
-<<<<<<< HEAD
             if (get<0>(nextStates) == nullptr) {
                 if (get<1>(nextStates) && stateInfo->predecessor &&
                  newName.name !=stateInfo->predecessor->newState->name) {
-=======
-            if (nextStates.first == nullptr) {
-                if (nextStates.second && stateInfo->predecessor &&
-                    newName.name != stateInfo->predecessor->newState->name) {
->>>>>>> 6e856bda
                     // generate call OutOfBound
                     addOutOfBound(stateInfo, newStates, false, get<2>(nextStates));
                 } else {
