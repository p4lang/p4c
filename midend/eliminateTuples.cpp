--- conflicted
+++ resolved
@@ -35,13 +35,8 @@
             auto field = new IR::StructField(IR::ID(fname), ftype->getP4Type());
             fields->push_back(field);
         }
-<<<<<<< HEAD
-        auto result = new IR::Type_Struct(Util::SourceInfo(), name, IR::Annotations::empty, fields);
+        auto result = new IR::Type_Struct(name, fields);
         LOG3("Converted " << dbp(type) << " to " << dbp(result));
-=======
-        auto result = new IR::Type_Struct(name, fields);
-        LOG1("Converted " << dbp(type) << " to " << dbp(result));
->>>>>>> 0d9cfe8f
         replacement.emplace(type, result);
         return result;
     }
