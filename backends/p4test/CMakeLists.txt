--- conflicted
+++ resolved
@@ -71,16 +71,10 @@
   # that when the type parameter of a Value Set is a struct, all the fields of
   # the struct must be of type bit<W>, but inner is not
   testdata/p4_16_samples/pvs-nested-struct.p4
-<<<<<<< HEAD
   # Two tests below use `error` for table key which p4runtime 1.0
   # does not support.
   testdata/p4_16_samples/issue1062-1-bmv2.p4
   testdata/p4_16_samples/issue1304.p4
-=======
-  # These tests use 'error' as a table key
-  testdata/p4_16_samples/issue1304.p4
-  testdata/p4_16_samples/issue1062-1-bmv2.p4
->>>>>>> 694b6683
 )
 # Do not generate P4Info for tests which are expected to fail P4 compilation.
 p4c_find_test_names ("${P4C_SOURCE_DIR}/testdata/p4_16_errors/*.p4" P4RUNTIME_EXCLUDE_ERRORS)
