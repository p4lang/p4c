--- conflicted
+++ resolved
@@ -78,19 +78,7 @@
 set (P4_XFAIL_TESTS
   # issue #13
   testdata/p4_16_samples/cast-call.p4
-<<<<<<< HEAD
   testdata/p4_16_samples/psa-example-parser-checksum.p4
-=======
-  # Several PSA arch programs that fail with p4test
-  testdata/p4_16_samples/psa-example-digest-bmv2.p4
-  testdata/p4_16_samples/p4rt_digest_complex.p4
-  testdata/p4_16_samples/psa-example-counters-bmv2.p4
-  # This program is invalid according to the PSA specification as one direct
-  # counter is shared by multiple match tables: "A DirectCounter instance must
-  # appear as the value of the psa_direct_counter table attribute for at most
-  # one table."
-  testdata/p4_16_samples/psa-counter6.p4
->>>>>>> 38bf7d63
   )
 # we invoke p4c with --p4runtime-files even for programs in p4_16_errors. This
 # enables us to use p4_16_errors even for programs which pass compilation but
