#!/usr/bin/env python
# Copyright 2022-present Orange
# Copyright 2022-present Open Networking Foundation
# SPDX-License-Identifier: GPL-2.0-only
# Reason-GPL: import-scapy
# Note: This program was originally contributed with the expectation
# that it would be licensed as Apache-2.0.  It is only licensed as
# GPL-2.0-only because it imports the GPL-2.0-only module Scapy.  If
# someone later modifies it so that it no longer uses Scapy, nor any
# other GPL modules, please change the license to Apache-2.0.
import distro
import copy
import unittest
import platform
from common import *
from ptf.mask import Mask
from ptf.packet import MPLS
from scapy.fields import IntField, ShortField
from scapy.layers.inet import IP, UDP
from scapy.layers.inet6 import IPv6
from scapy.layers.l2 import ARP, Ether
from scapy.packet import Packet, bind_layers, split_layers
import ptf

ptf.config["log_dir"] = "/tmp"


class SimpleForwardingPSATest(P4EbpfTest):
    p4_file_path = "p4testdata/simple-fwd.p4"

    def runTest(self):
        pkt = testutils.simple_ip_packet()
        # use default action
        testutils.send_packet(self, PORT0, pkt)
        testutils.verify_packet(self, pkt, PORT1)
        # change default action
        self.table_set_default(table="ingress_tbl_fwd", action=1, data=[DP_PORTS[2]])
        testutils.send_packet(self, PORT0, pkt)
        testutils.verify_packet(self, pkt, PORT2)


class PSAResubmitTest(P4EbpfTest):
    p4_file_path = "p4testdata/resubmit.p4"

    def runTest(self):
        pkt = testutils.simple_eth_packet()
        testutils.send_packet(self, PORT0, pkt)
        pkt[Ether].dst = "11:22:33:44:55:66"
        testutils.verify_packet(self, pkt, PORT1)


class SimpleTunnelingPSATest(P4EbpfTest):
    p4_file_path = "p4testdata/psa-tunneling.p4"

    def runTest(self):
        pkt = Ether(dst="11:11:11:11:11:11") / testutils.simple_ip_only_packet(ip_dst="192.168.1.1")

        exp_pkt = (
            Ether(dst="11:11:11:11:11:11")
            / MPLS(label=20, cos=5, s=1, ttl=64)
            / testutils.simple_ip_only_packet(ip_dst="192.168.1.1")
        )

        testutils.send_packet(self, PORT0, pkt)
        testutils.verify_packet(self, exp_pkt, PORT1)

        testutils.send_packet(self, PORT0, exp_pkt)
        testutils.verify_packet(self, pkt, PORT1)


class PSACloneI2E(P4EbpfTest):
    p4_file_path = "p4testdata/clone-i2e.p4"

    def runTest(self):
        # create clone session table
        self.clone_session_create(8)
        # add PORT2, instance=1 as clone session member, cos = 0
        self.clone_session_add_member(clone_session=8, egress_port=DP_PORTS[2])
        # add PORT2, instance=2 as clone session member, cos = 1
        self.clone_session_add_member(clone_session=8, egress_port=DP_PORTS[2], instance=2, cos=1)

        pkt = testutils.simple_eth_packet(eth_dst="00:00:00:00:00:{:02x}".format(DP_PORTS[1]))
        testutils.send_packet(self, PORT0, pkt)
        cloned_pkt = copy.deepcopy(pkt)
        cloned_pkt[Ether].type = 0xFACE
        testutils.verify_packet(self, cloned_pkt, PORT2)
        testutils.verify_packet(self, cloned_pkt, PORT2)
        pkt[Ether].src = "00:00:00:00:ca:fe"
        testutils.verify_packet(self, pkt, PORT1)

        pkt = testutils.simple_eth_packet(eth_dst="00:00:00:00:00:{:02x}".format(DP_PORTS[5]))
        testutils.send_packet(self, PORT0, pkt)
        testutils.verify_no_packet(self, pkt, PORT1)

    def tearDown(self):
        self.clone_session_delete(8)
        super(PSACloneI2E, self).tearDown()


class EgressTrafficManagerDropPSATest(P4EbpfTest):
    p4_file_path = "p4testdata/etm-drop.p4"

    def runTest(self):
        pkt = testutils.simple_ip_packet(eth_dst="00:11:22:33:44:55", eth_src="55:44:33:22:11:00")
        testutils.send_packet(self, PORT0, pkt)
        testutils.verify_packet_any_port(self, pkt, PTF_PORTS)
        pkt[Ether].src = "00:44:33:22:FF:FF"
        testutils.send_packet(self, PORT0, pkt)
        testutils.verify_no_other_packets(self)


@tc_only
class EgressTrafficManagerClonePSATest(P4EbpfTest):
    """
    1. Send packet to interface PORT1 (bpf ifindex = 5) with destination MAC address equals to aa:bb:cc:dd:ee:ff.
    2. Observe that:
      2.1. Original packet was sent back through interface PORT1 (bpf ifindex = 5).
           The packet should have destination MAC address set to '00:00:00:00:00:12'.
      2.2. Packet was cloned at egress and processed by egress pipeline at interface PORT2 (bpf ifindex = 6).
           The cloned packet should have destination MAC address set to '00:00:00:00:00:11'.
    """

    p4_file_path = "p4testdata/etm-clone-e2e.p4"

    def runTest(self):
        # create clone session table
        self.clone_session_create(8)
        # add PORT2, instance=1 as clone session member, cos = 0
        self.clone_session_add_member(clone_session=8, egress_port=DP_PORTS[2])

        pkt = testutils.simple_ip_packet(eth_dst="aa:bb:cc:dd:ee:ff", eth_src="55:44:33:22:11:00")
        testutils.send_packet(self, PORT1, pkt)
        pkt[Ether].dst = "00:00:00:00:00:11"
        testutils.verify_packet(self, pkt, PORT2)
        pkt[Ether].dst = "00:00:00:00:00:12"
        testutils.verify_packet(self, pkt, PORT1)

    def tearDown(self):
        self.clone_session_delete(8)
        super(EgressTrafficManagerClonePSATest, self).tearDown()


@tc_only
@xdp2tc_head_not_supported
class EgressTrafficManagerRecirculatePSATest(P4EbpfTest):
    """
    Test resubmit packet path. eBPF program should do following operation:
    1. In NORMAL path: In all packet set source MAC to starts with '00:44'.
        Test if destination MAC address ends with 'FE:F0' - in this case recirculate.
    2. In RECIRCULATE path destination MAC set to zero.
    Any packet modification should be done on egress.
    Open question: how to verify here that the eBPF program did above operations?
    """

    p4_file_path = "p4testdata/etm-recirc.p4"

    def runTest(self):
        pkt = testutils.simple_ip_packet(eth_dst="00:11:22:33:44:55", eth_src="55:44:33:22:11:00")
        testutils.send_packet(self, PORT0, pkt)
        pkt[Ether].src = "00:44:33:22:11:00"
        testutils.verify_packet_any_port(self, pkt, PTF_PORTS)

        pkt = testutils.simple_ip_packet(eth_dst="00:11:22:33:FE:F0", eth_src="55:44:33:22:11:00")
        testutils.send_packet(self, PORT0, pkt)
        pkt[Ether].dst = "00:00:00:00:00:00"
        pkt[Ether].src = "00:44:33:22:11:00"
        testutils.verify_packet_any_port(self, pkt, PTF_PORTS)


class MulticastPSATest(P4EbpfTest):
    p4_file_path = "p4testdata/psa-multicast.p4"

    def runTest(self):
        self.multicast_group_create(group=8)
        self.multicast_group_add_member(group=8, egress_port=DP_PORTS[1])
        self.multicast_group_add_member(group=8, egress_port=DP_PORTS[2])

        pkt = testutils.simple_eth_packet(eth_dst="00:00:00:00:00:05")
        testutils.send_packet(self, PORT0, pkt)
        testutils.verify_no_other_packets(self)

        pkt = testutils.simple_eth_packet(eth_dst="00:00:00:00:00:08")
        testutils.send_packet(self, PORT0, pkt)
        testutils.verify_packet(self, pkt, PORT1)
        testutils.verify_packet(self, pkt, PORT2)
        testutils.verify_no_other_packets(self)

    def tearDown(self):
        self.multicast_group_delete(8)
        super(MulticastPSATest, self).tearDown()


class SimpleLpmP4PSATest(P4EbpfTest):
    p4_file_path = "p4testdata/psa-lpm.p4"

    def runTest(self):
        # This command adds LPM entry 10.10.0.0/16 with action forwarding on port 6 (PORT2 in ptf)
        self.table_add(
            table="ingress_tbl_fwd_lpm",
            key=["10.10.0.0/16"],
            action=1,
            data=[DP_PORTS[2]],
        )
        self.table_add(table="ingress_tbl_fwd_lpm", key=["10.10.10.10/8"], action="_NoAction")
        pkt = testutils.simple_ip_packet(ip_src="1.1.1.1", ip_dst="10.10.11.11")
        testutils.send_packet(self, PORT0, pkt)
        testutils.verify_packet(self, pkt, PORT2)

        self.table_add(
            table="ingress_tbl_fwd_lpm",
            key=["192.168.2.1/24"],
            action=1,
            data=[DP_PORTS[1]],
        )
        pkt = testutils.simple_ip_packet(ip_src="1.1.1.1", ip_dst="192.168.2.1")
        testutils.send_packet(self, PORT0, pkt)
        testutils.verify_packet(self, pkt, PORT1)


class SimpleLpmP4TwokeyPSATest(P4EbpfTest):
    p4_file_path = "p4testdata/psa-lpm-two-keys.p4"

    def runTest(self):
        pkt = testutils.simple_ip_packet(ip_src="1.2.3.4", ip_dst="10.10.11.11")
        # This command adds LPM entry 10.10.11.0/24 with action forwarding on PORT2
        # Note that prefix value has to be a sum of exact fields size and lpm prefix
        self.table_add(
            table="ingress_tbl_fwd_exact_lpm",
            key=["1.2.3.4", "10.10.11.0/24"],
            action=1,
            data=[DP_PORTS[2]],
        )

        testutils.send_packet(self, PORT0, pkt)
        testutils.verify_packet(self, pkt, PORT2)

        pkt = testutils.simple_ip_packet(ip_src="1.2.3.4", ip_dst="192.168.2.1")
        # This command adds LPM entry 192.168.2.1/24 with action forwarding on PORT1
        self.table_add(
            table="ingress_tbl_fwd_exact_lpm",
            key=["1.2.3.4", "192.168.2.1/24"],
            action=1,
            data=[DP_PORTS[1]],
        )
        testutils.send_packet(self, PORT0, pkt)
        testutils.verify_packet(self, pkt, PORT1)


class ConstDefaultActionPSATest(P4EbpfTest):
    p4_file_path = "p4testdata/action-const-default.p4"

    def runTest(self):
        pkt = testutils.simple_ip_packet()
        testutils.send_packet(self, PORT0, pkt)
        testutils.verify_packet(self, pkt, PORT1)


class ConstEntryPSATest(P4EbpfTest):
    p4_file_path = "p4testdata/const-entry.p4"

    def runTest(self):
        pkt = testutils.simple_ip_packet()
        testutils.send_packet(self, PORT0, pkt)
        testutils.verify_packet(self, pkt, PORT1)


class ConstEntryAndActionPSATest(P4EbpfTest):
    p4_file_path = "p4testdata/const-entry-and-action.p4"

    def runTest(self):
        pkt = testutils.simple_ip_packet()
        # via default action
        testutils.send_packet(self, PORT0, pkt)
        testutils.verify_packet(self, pkt, PORT1)

        # via const entry
        testutils.send_packet(self, PORT2, pkt)
        testutils.verify_packet(self, pkt, PORT0)

        # via LPM const entry
        pkt[IP].dst = 0x11223344
        testutils.send_packet(self, PORT0, pkt)
        testutils.verify_packet(self, pkt, PORT2)
        pkt[IP].dst = 0x11223355
        testutils.send_packet(self, PORT0, pkt)
        testutils.verify_packet(self, pkt, PORT0)


class BridgedMetadataPSATest(P4EbpfTest):
    p4_file_path = "p4testdata/bridged-metadata.p4"

    def runTest(self):
        pkt = testutils.simple_ip_packet()

        testutils.send_packet(self, PORT0, pkt)
        testutils.verify_packet_any_port(self, pkt, PTF_PORTS)

        pkt[Ether].dst = "FF:FF:FF:FF:FF:FF"
        testutils.send_packet(self, PORT0, pkt)
        testutils.verify_no_other_packets(self)


@tc_only
class QoSPSATest(P4EbpfTest):
    p4_file_path = "p4testdata/cos-psa.p4"

    def runTest(self):
        ip_pkt = testutils.simple_ip_packet()
        exp_ip_pkt = ip_pkt.copy()
        exp_ip_pkt[Ether].dst = "00:00:00:00:00:10"
        arp_pkt = testutils.simple_arp_packet()
        exp_arp_pkt = arp_pkt.copy()
        exp_arp_pkt[Ether].dst = "00:00:00:00:00:11"

        testutils.send_packet(self, PORT0, ip_pkt)
        testutils.verify_packet(self, exp_ip_pkt, PORT1)

        testutils.send_packet(self, PORT0, arp_pkt)
        testutils.verify_packet(self, exp_arp_pkt, PORT1)


class PacketInLengthPSATest(P4EbpfTest):
    """
    Sends 114 bytes packet and check this using packet_in.length() in a parser
    """

    p4_file_path = "p4testdata/packet_in-length.p4"

    def runTest(self):
        pkt = Ether(dst="11:11:11:11:11:11") / testutils.simple_ip_only_packet(ip_dst="192.168.1.1")

        # check if packet_in.length() works
        testutils.send_packet(self, PORT0, pkt)
        testutils.verify_packet(self, pkt, PORT1)

        pkt = pkt / "Message"

        # Packet bigger than 114B is rejected in parser
        testutils.send_packet(self, PORT0, pkt)
        testutils.verify_no_packet(self, pkt, PORT1)


class PacketInAdvancePSATest(P4EbpfTest):
    """
    This test checks if MPLS header is skipped using packet_in.advance()
    """

    p4_file_path = "p4testdata/packet_in-advance.p4"

    def runTest(self):
        pkt = (
            Ether(dst="11:11:11:11:11:11")
            / MPLS(label=20, cos=5, s=1, ttl=64)
            / testutils.simple_ip_only_packet(ip_dst="192.168.1.1")
        )

        exp_pkt = Ether(dst="11:11:11:11:11:11") / testutils.simple_ip_only_packet(
            ip_dst="192.168.1.1"
        )

        # check if MPLS is skipped in parser
        testutils.send_packet(self, PORT0, pkt)
        testutils.verify_packet(self, exp_pkt, PORT1)


class DigestPSATest(P4EbpfTest):
    p4_file_path = "p4testdata/digest.p4"
    p4info_reference_file_path = "p4testdata/digest.p4info.txtpb"

    def runTest(self):
        pkt = testutils.simple_ip_packet(eth_src="fa:fb:fc:fd:fe:f0")
        testutils.send_packet(self, PORT0, pkt)
        testutils.send_packet(self, PORT0, pkt)
        testutils.send_packet(self, PORT0, pkt)

        digests = self.digest_get("IngressDeparserImpl_mac_learn_digest")
        if len(digests) != 3:
            self.fail("Expected 3 digest messages, got {}".format(len(digests)))
        for d in digests:
            if d["srcAddr"] != "0xfafbfcfdfef0" or int(d["ingress_port"], 0) != DP_PORTS[0]:
                self.fail(
                    "Digest map stored wrong values: mac->{}, port->{}".format(
                        d["srcAddr"], d["ingress_port"]
                    )
                )


class WideFieldDigest(P4EbpfTest):
    p4_file_path = "p4testdata/wide-field-digest.p4"

    def runTest(self):
        pkt = testutils.simple_ipv6ip_packet(ipv6_src="::2", ipv6_dst="::1", ipv6_hlim=64)
        exp_pkt = pkt.copy()
        testutils.send_packet(self, PORT0, pkt)
        testutils.verify_packet_any_port(self, exp_pkt, PTF_PORTS)

        digests = self.digest_get("IngressDeparserImpl_d")
        if len(digests) != 1:
            self.fail("Expected 1 digest messages, got {}".format(len(digests)))
        for d in digests:
            if int(d["srcAddr"], 0) != 2 or int(d["info"], 0) != 1023:
                self.fail(
                    "Digest map stored wrong values: addr->{}, info->{}".format(
                        d["srcAddr"], d["info"]
                    )
                )


class CountersPSATest(P4EbpfTest):
    p4_file_path = "p4testdata/counters.p4"
    p4info_reference_file_path = "p4testdata/counters.p4info.txtpb"

    def runTest(self):
        pkt = testutils.simple_ip_packet(
            eth_dst="00:11:22:33:44:55", eth_src="00:AA:00:00:00:01", pktlen=100
        )
        testutils.send_packet(self, PORT0, pkt)
        testutils.verify_packet_any_port(self, pkt, PTF_PORTS)

        self.counter_verify(name="ingress_test1_cnt", key=[1], bytes=100)
        self.counter_verify(name="ingress_test2_cnt", key=[1], packets=1)
        self.counter_verify(name="ingress_test3_cnt", key=[1], bytes=100, packets=1)
        self.counter_verify(name="ingress_action_cnt", key=[DP_PORTS[1]], bytes=100, packets=1)

        pkt = testutils.simple_ip_packet(
            eth_dst="00:11:22:33:44:55", eth_src="00:AA:00:00:01:FE", pktlen=199
        )
        testutils.send_packet(self, PORT0, pkt)
        testutils.verify_packet_any_port(self, pkt, PTF_PORTS)

        self.counter_verify(name="ingress_test1_cnt", key=[0x1FE], bytes=199)
        self.counter_verify(name="ingress_test2_cnt", key=[0x1FE], packets=1)
        self.counter_verify(name="ingress_test3_cnt", key=[0x1FE], bytes=199, packets=1)
        self.counter_verify(name="ingress_action_cnt", key=[DP_PORTS[1]], bytes=299, packets=2)


class DirectCountersPSATest(P4EbpfTest):
    p4_file_path = "p4testdata/direct-counters.p4"

    def runTest(self):
        self.table_add(table="ingress_tbl1", key=["10.0.0.0"], action=1)
        self.table_add(table="ingress_tbl2", key=["10.0.0.1"], action=2)
        self.table_add(table="ingress_tbl2", key=["10.0.0.2"], action=3)

        for i in range(3):
            pkt = testutils.simple_ip_packet(pktlen=100, ip_src="10.0.0.{}".format(i))
            testutils.send_packet(self, PORT0, pkt)
            testutils.verify_packet_any_port(self, pkt, PTF_PORTS)

        self.table_verify(
            table="ingress_tbl1",
            key=["10.0.0.0"],
            action=1,
            counters={"ingress_test3_cnt": {"bytes": 100, "packets": 1}},
        )
        self.table_verify(
            table="ingress_tbl2",
            key=["10.0.0.1"],
            action=2,
            counters={
                "ingress_test2_cnt": {"packets": 1},
                "ingress_test3_cnt": {"bytes": 0, "packets": 0},
            },
        )
        self.table_verify(
            table="ingress_tbl2",
            key=["10.0.0.2"],
            action=3,
            counters={
                "ingress_test2_cnt": {"packets": 1},
                "ingress_test3_cnt": {"bytes": 100, "packets": 1},
            },
        )


class ParserValueSetPSATest(P4EbpfTest):
    """
    Test value_set implementation. P4 application will pass packet, which IP destination
    address contains value_set and destination port 80.
    """

    p4_file_path = "p4testdata/pvs.p4"
    p4info_reference_file_path = "p4testdata/pvs.p4info.txtpb"

    def runTest(self):
        pkt = testutils.simple_udp_packet(ip_dst="10.0.0.1", udp_dport=80)

        testutils.send_packet(self, PORT0, pkt)
        testutils.verify_no_other_packets(self)

        self.value_set_insert(name="IngressParserImpl_pvs", value=["10.0.0.1"])

        testutils.send_packet(self, PORT0, pkt)
        testutils.verify_packet_any_port(self, pkt, PTF_PORTS)

        pkt[IP].dst = "8.8.8.8"
        testutils.send_packet(self, PORT0, pkt)
        testutils.verify_no_other_packets(self)


class ParserValueSetPSAWideField(P4EbpfTest):
    """
    Test support for fields wider than 64 bits in value_set using IPv6 protocol.
    """

    p4_file_path = "p4testdata/wide-field-pvs.p4"

    def runTest(self):
        ip = "1111:2222:3333:4444:5555:6666:7777:8888"
        pkt = testutils.simple_ipv6ip_packet(ipv6_dst=ip)

        testutils.send_packet(self, PORT0, pkt)
        testutils.verify_no_other_packets(self)

        self.value_set_insert(name="IngressParserImpl_pvs", value=[ip])

        testutils.send_packet(self, PORT0, pkt)
        testutils.verify_packet_any_port(self, pkt, PTF_PORTS)

        pkt[IPv6].dst = "2::2"
        testutils.send_packet(self, PORT0, pkt)
        testutils.verify_no_other_packets(self)


# xdp2tc=head is not supported because pkt_len of test packet (Ethernet+RandomHeader) < 34 B
@xdp2tc_head_not_supported
class RandomPSATest(P4EbpfTest):
    """
    Read random data generated by data plane.
    Verify that random values are in the expected range.
    """

    p4_file_path = "p4testdata/random.p4"

    class RandomHeader(Packet):
        name = "random"
        fields_desc = [IntField("f1", 0), ShortField("f2", 0), ShortField("f3", 0)]

    def setUp(self):
        super(RandomPSATest, self).setUp()
        bind_layers(Ether, self.RandomHeader, type=0x801)

    def tearDown(self):
        split_layers(Ether, self.RandomHeader, type=0x801)
        super(RandomPSATest, self).tearDown()

    def verify_range(self, value, min_value, max_value):
        if value < min_value or value > max_value:
            self.fail("Value {} out of range [{}, {}]".format(value, min_value, max_value))

    def runTest(self):
        self.table_add(table="MyIC_tbl_fwd", key=[4], action=1, data=[5])
        pkt = Ether() / self.RandomHeader()
        mask = Mask(pkt)
        mask.set_do_not_care_scapy(self.RandomHeader, "f1")
        mask.set_do_not_care_scapy(self.RandomHeader, "f2")
        mask.set_do_not_care_scapy(self.RandomHeader, "f3")
        sequence = [[], [], []]
        for _ in range(10):
            testutils.send_packet(self, PORT0, pkt)
            (_, recv_pkt) = testutils.verify_packet_any_port(self, mask, PTF_PORTS)
            recv_pkt = Ether(recv_pkt)
            self.verify_range(
                value=recv_pkt[self.RandomHeader].f1,
                min_value=0x80_00_00_01,
                max_value=0x80_00_00_05,
            )
            sequence[0].append(recv_pkt[self.RandomHeader].f1)
            self.verify_range(value=recv_pkt[self.RandomHeader].f2, min_value=0, max_value=127)
            sequence[1].append(recv_pkt[self.RandomHeader].f2)
            self.verify_range(value=recv_pkt[self.RandomHeader].f3, min_value=256, max_value=259)
            sequence[2].append(recv_pkt[self.RandomHeader].f3)
        logger.info("f1 sequence: {}".format(sequence[0]))
        logger.info("f2 sequence: {}".format(sequence[1]))
        logger.info("f3 sequence: {}".format(sequence[2]))


class VerifyPSATest(P4EbpfTest):
    p4_file_path = "p4testdata/verify.p4"

    def runTest(self):
        pkt = testutils.simple_ip_packet()

        testutils.send_packet(self, PORT0, pkt)
        testutils.verify_packet_any_port(self, pkt, PTF_PORTS)

        pkt[Ether].src = "00:00:00:00:00:00"
        testutils.send_packet(self, PORT0, pkt)
        testutils.verify_no_other_packets(self)

        pkt[Ether].src = "00:A0:00:00:00:01"
        pkt[Ether].type = 0x1111
        testutils.send_packet(self, PORT0, pkt)
        testutils.verify_no_other_packets(self)

        # explicit transition to reject state
        pkt[Ether].type = 0xFF00
        testutils.send_packet(self, PORT0, pkt)
        testutils.verify_no_other_packets(self)


<<<<<<< HEAD
def skip_if_ubuntu_22(test_item):
    """Skip the test if running on Ubuntu 22.04"""
    try:
        distro_info = f"{distro.name()} {distro.version()}"
        print(f"Detected OS: {distro_info}")
        if distro.name() == "Ubuntu" and distro.version() == "22.04":
            print("Skipping PSATernaryTest on Ubuntu 22.04 due to known issues")
            return unittest.skip("Test known to fail on Ubuntu 22.04 (#5201)")(test_item)
        return test_item
    except Exception as e:
        print(f"Warning: Failed to determine OS version - {e}")
        return test_item


@skip_if_ubuntu_22
class PSATernaryTest(P4EbpfTest):
    p4_file_path = "p4testdata/psa-ternary.p4"

    def runTest(self):
        # flow rules for 'tbl_ternary_0'
        # 1. ipv4.srcAddr=1.2.3.4/0xffffff00 => action 0 priority 1
        # 2. ipv4.srcAddr=1.2.3.4/0xffff00ff => action 1 priority 10
        self.table_add(
            table="ingress_tbl_ternary_0",
            key=["1.2.3.4^0xffffff00"],
            action=0,
            priority=1,
        )
        self.table_add(
            table="ingress_tbl_ternary_0",
            key=["1.2.3.4^0xffff00ff"],
            action=1,
            priority=10,
        )

        # flow rules for 'tbl_ternary_1'
        # 1. ipv4.diffserv=0x00/0x00, ipv4.dstAddr=192.168.2.1/24 => action 0 priority 1
        # 2. ipv4.diffserv=0x00/0xff, ipv4.dstAddr=192.168.2.1/24 => action 1 priority 10
        self.table_add(
            table="ingress_tbl_ternary_1",
            key=["192.168.2.1/24", "0^0"],
            action=0,
            priority=1,
        )
        self.table_add(
            table="ingress_tbl_ternary_1",
            key=["192.168.2.1/24", "0^0xFF"],
            action=1,
            priority=10,
        )

        # flow rules 'tbl_ternary_2':
        # 1. ipv4.protocol=0x11, ipv4.diffserv=0x00/0x00, ipv4.dstAddr=192.168.2.1/16 => action 0 priority 1
        # 2. ipv4.protocol=0x11, ipv4.diffserv=0x00/0xff, ipv4.dstAddr=192.168.2.1/16 => action 1 priority 10
        self.table_add(
            table="ingress_tbl_ternary_2",
            key=["192.168.2.1/16", "0x11", "0^0"],
            action=0,
            priority=1,
        )
        self.table_add(
            table="ingress_tbl_ternary_2",
            key=["192.168.2.1/16", "0x11", "0^0xFF"],
            action=1,
            priority=10,
        )

        # flow rules 'tbl_ternary_3':
        # 1. ipv4.protocol=0x7, ipv4.diffserv=selector, ipv4.dstAddr=0xffffffff^0xffffffff => action 0 priority 1
        # 2. ipv4.protocol=0x7, ipv4.diffserv=selector, ipv4.dstAddr=0x0^0x0 => action 1 priority 10
        ref1 = self.action_selector_add_action(selector="ingress_as", action=0, data=[])
        ref2 = self.action_selector_add_action(selector="ingress_as", action=1, data=[])
        self.table_add(
            table="ingress_tbl_ternary_3",
            key=["0xffffffff^0xffffffff", "0x7"],
            references=[ref1],
            priority=1,
        )
        self.table_add(
            table="ingress_tbl_ternary_3",
            key=["0x0^0x0", "0x7"],
            references=[ref2],
            priority=10,
        )

        # flow rules 'tbl_ternary_4':
        # 2. hdr.ethernet.srcAddr=00:00:33:44:55:00^00:00:FF:FF:FF:00 => action 1 priority 10
        ref3 = self.action_profile_add_action(ap="ingress_ap", action=1, data=[])
        self.table_add(
            table="ingress_tbl_ternary_4",
            key=["00:00:33:44:55:00^00:00:FF:FF:FF:00"],
            references=[ref3],
            priority=10,
        )

        pkt = testutils.simple_udp_packet(
            eth_src="11:22:33:44:55:66", ip_src="1.2.3.4", ip_dst="192.168.2.1"
        )
        testutils.send_packet(self, PORT0, pkt)
        pkt[Ether].type = 0x1122
        pkt[IP].proto = 0x7
        pkt[IP].tos = 0x5
        pkt[IP].chksum = 0xB3E7
        pkt[IP].src = "17.17.17.17"
        pkt[IP].dst = "255.255.255.255"
        pkt[UDP].chksum = 0x044D
        testutils.verify_packet(self, pkt, PORT1)
=======
# See issue https://github.com/p4lang/p4c/issues/5201 for why
# PSATernaryTest is commented out.

# class PSATernaryTest(P4EbpfTest):
#     p4_file_path = "p4testdata/psa-ternary.p4"

#     def runTest(self):
#         # flow rules for 'tbl_ternary_0'
#         # 1. ipv4.srcAddr=1.2.3.4/0xffffff00 => action 0 priority 1
#         # 2. ipv4.srcAddr=1.2.3.4/0xffff00ff => action 1 priority 10
#         self.table_add(
#             table="ingress_tbl_ternary_0",
#             key=["1.2.3.4^0xffffff00"],
#             action=0,
#             priority=1,
#         )
#         self.table_add(
#             table="ingress_tbl_ternary_0",
#             key=["1.2.3.4^0xffff00ff"],
#             action=1,
#             priority=10,
#         )

#         # flow rules for 'tbl_ternary_1'
#         # 1. ipv4.diffserv=0x00/0x00, ipv4.dstAddr=192.168.2.1/24 => action 0 priority 1
#         # 2. ipv4.diffserv=0x00/0xff, ipv4.dstAddr=192.168.2.1/24 => action 1 priority 10
#         self.table_add(
#             table="ingress_tbl_ternary_1",
#             key=["192.168.2.1/24", "0^0"],
#             action=0,
#             priority=1,
#         )
#         self.table_add(
#             table="ingress_tbl_ternary_1",
#             key=["192.168.2.1/24", "0^0xFF"],
#             action=1,
#             priority=10,
#         )

#         # flow rules 'tbl_ternary_2':
#         # 1. ipv4.protocol=0x11, ipv4.diffserv=0x00/0x00, ipv4.dstAddr=192.168.2.1/16 => action 0 priority 1
#         # 2. ipv4.protocol=0x11, ipv4.diffserv=0x00/0xff, ipv4.dstAddr=192.168.2.1/16 => action 1 priority 10
#         self.table_add(
#             table="ingress_tbl_ternary_2",
#             key=["192.168.2.1/16", "0x11", "0^0"],
#             action=0,
#             priority=1,
#         )
#         self.table_add(
#             table="ingress_tbl_ternary_2",
#             key=["192.168.2.1/16", "0x11", "0^0xFF"],
#             action=1,
#             priority=10,
#         )

#         # flow rules 'tbl_ternary_3':
#         # 1. ipv4.protocol=0x7, ipv4.diffserv=selector, ipv4.dstAddr=0xffffffff^0xffffffff => action 0 priority 1
#         # 2. ipv4.protocol=0x7, ipv4.diffserv=selector, ipv4.dstAddr=0x0^0x0 => action 1 priority 10
#         ref1 = self.action_selector_add_action(selector="ingress_as", action=0, data=[])
#         ref2 = self.action_selector_add_action(selector="ingress_as", action=1, data=[])
#         self.table_add(
#             table="ingress_tbl_ternary_3",
#             key=["0xffffffff^0xffffffff", "0x7"],
#             references=[ref1],
#             priority=1,
#         )
#         self.table_add(
#             table="ingress_tbl_ternary_3",
#             key=["0x0^0x0", "0x7"],
#             references=[ref2],
#             priority=10,
#         )

#         # flow rules 'tbl_ternary_4':
#         # 2. hdr.ethernet.srcAddr=00:00:33:44:55:00^00:00:FF:FF:FF:00 => action 1 priority 10
#         ref3 = self.action_profile_add_action(ap="ingress_ap", action=1, data=[])
#         self.table_add(
#             table="ingress_tbl_ternary_4",
#             key=["00:00:33:44:55:00^00:00:FF:FF:FF:00"],
#             references=[ref3],
#             priority=10,
#         )

#         pkt = testutils.simple_udp_packet(
#             eth_src="11:22:33:44:55:66", ip_src="1.2.3.4", ip_dst="192.168.2.1"
#         )
#         testutils.send_packet(self, PORT0, pkt)
#         pkt[Ether].type = 0x1122
#         pkt[IP].proto = 0x7
#         pkt[IP].tos = 0x5
#         pkt[IP].chksum = 0xB3E7
#         pkt[IP].src = "17.17.17.17"
#         pkt[IP].dst = "255.255.255.255"
#         pkt[UDP].chksum = 0x044D
#         testutils.verify_packet(self, pkt, PORT1)
>>>>>>> f38ecc74


class ActionDefaultTernaryPSATest(P4EbpfTest):
    p4_file_path = "p4testdata/action-default-ternary.p4"

    def runTest(self):
        pkt = testutils.simple_ip_packet()

        # Test default action for ternary match
        testutils.send_packet(self, PORT0, pkt)
        testutils.verify_packet(self, pkt, PORT1)


class ConstEntryTernaryPSATest(P4EbpfTest):
    p4_file_path = "p4testdata/const-entry-ternary.p4"

    def runTest(self):
        pkt = testutils.simple_ip_packet()
        pkt[IP].src = 0x33333333

        # via ternary const entry
        pkt[Ether].src = "55:55:55:55:55:11"  # mask is 0xFFFFFFFFFF00
        pkt[IP].dst = 0x11229900  # mask is 0xFFFF00FF
        testutils.send_packet(self, PORT0, pkt)
        testutils.verify_packet(self, pkt, PORT2)
        pkt[Ether].src = "77:77:77:77:11:11"  # mask is 0xFFFFFFFF0000
        pkt[IP].dst = 0x11993355  # mask is 0xFF00FFFF
        testutils.send_packet(self, PORT0, pkt)
        testutils.verify_packet(self, pkt, PORT1)


class PassToKernelStackTest(P4EbpfTest):
    p4_file_path = "p4testdata/pass-to-kernel.p4"

    def setUp(self):
        super(PassToKernelStackTest, self).setUp()
        # static route
        self.exec_ns_cmd("ip route add 20.0.0.15/32 dev eth1")
        # add IP address to interface, so that it can reply with ICMP and ARP
        self.exec_ns_cmd("ifconfig eth0 10.0.0.1 up")
        # static ARP
        self.exec_ns_cmd("arp -s 20.0.0.15 00:00:00:00:00:aa")
        self.exec_ns_cmd("arp -s 10.0.0.2 00:00:00:00:00:cc")

    def tearDown(self):
        self.exec_ns_cmd("arp -d 20.0.0.15")
        self.exec_ns_cmd("arp -d 10.0.0.2")
        self.exec_ns_cmd("ip route del 20.0.0.15/32")

        super(PassToKernelStackTest, self).tearDown()

    def runTest(self):
        # simple forward by Linux routing
        pkt = testutils.simple_tcp_packet(
            eth_dst="00:00:00:00:00:01", ip_src="10.0.0.2", ip_dst="20.0.0.15"
        )
        testutils.send_packet(self, PORT0, pkt)
        exp_pkt = pkt.copy()
        exp_pkt[Ether].src = "00:00:00:00:00:02"  # MAC of eth1
        exp_pkt[Ether].dst = "00:00:00:00:00:aa"
        exp_pkt[IP].ttl = 63  # routed packet
        testutils.verify_packet(self, exp_pkt, PORT1)
        self.counter_verify(name="egress_eg_packets", key=[0], packets=0)

        # ARP handling
        pkt = testutils.simple_arp_packet(
            pktlen=21, eth_dst="00:00:00:00:00:01", ip_snd="10.0.0.2", ip_tgt="10.0.0.1"
        )
        testutils.send_packet(self, PORT0, pkt)
        exp_pkt = pkt.copy()
        exp_pkt[ARP].op = 2
        exp_pkt[ARP].hwsrc = "00:00:00:00:00:01"
        exp_pkt[ARP].hwdst = pkt[Ether].src
        exp_pkt[ARP].psrc = pkt[ARP].pdst
        exp_pkt[ARP].pdst = pkt[ARP].psrc
        exp_pkt[Ether].src = "00:00:00:00:00:01"
        exp_pkt[Ether].dst = pkt[Ether].src
        testutils.verify_packet(self, exp_pkt, PORT0)
        self.counter_verify(name="egress_eg_packets", key=[0], packets=0)

        pkt = testutils.simple_icmp_packet(
            eth_dst="00:00:00:00:00:01", ip_src="10.0.0.2", ip_dst="10.0.0.1"
        )
        testutils.send_packet(self, PORT0, pkt)
        exp_pkt = testutils.simple_icmp_packet(
            eth_src="00:00:00:00:00:01",  # MAC of eth1
            eth_dst="00:00:00:00:00:cc",
            ip_src="10.0.0.1",
            ip_dst="10.0.0.2",
            icmp_type=0,
        )
        mask = Mask(exp_pkt)
        # Linux can generate random IP identification number,
        # ignore ID and checksum in the validation
        mask.set_do_not_care_scapy(IP, "id")
        mask.set_do_not_care_scapy(IP, "chksum")
        testutils.verify_packet(self, mask, PORT0)
        self.counter_verify(name="egress_eg_packets", key=[0], packets=0)


class LPMTableCachePSATest(P4EbpfTest):
    p4_file_path = "p4testdata/table-cache-lpm.p4"
    p4c_additional_args = "--table-caching"

    def runTest(self):
        # TODO: make this additional entry working
        # self.table_add(table="ingress_tbl_lpm", key=["00:11:22:33:44:50/44"], action=1, data=["11:22:33:44:55:67"])
        self.table_add(
            table="ingress_tbl_lpm",
            key=["00:11:22:33:44:55/48"],
            action=1,
            data=["11:22:33:44:55:66"],
        )
        pkt = testutils.simple_ip_packet(eth_dst="00:11:22:33:44:50")
        exp_pkt = testutils.simple_ip_packet(eth_dst="11:22:33:44:55:66")
        exp_pkt[Ether].type = 0x8601

        testutils.send_packet(self, PORT0, pkt)
        testutils.verify_packet(self, exp_pkt, PORT1)

        # Validate that cache entry is used during packet processing. By altering cache we get two different states
        # of a table entry with different executed actions. Based on this it is possible to detect which entry is in
        # use, table entry or cached entry. If we only read cache here then we couldn't test that it is used correctly.
        self.table_update(
            table="ingress_tbl_lpm_cache",
            key=["32w0x60", "32w0", "64w0x5044332211000000"],
            action=0,
            data=["160w0"],
        )
        testutils.send_packet(self, PORT0, pkt)
        testutils.verify_packet(self, pkt, PORT1)

        # Update table entry to test if NIKSS library invalidates cache
        self.table_update(
            table="ingress_tbl_lpm",
            key=["00:11:22:33:44:55"],
            action=1,
            data=["11:22:33:44:55:66"],
        )
        testutils.send_packet(self, PORT0, pkt)
        testutils.verify_packet(self, exp_pkt, PORT1)


class TernaryTableCachePSATest(P4EbpfTest):
    p4_file_path = "p4testdata/table-cache-ternary.p4"
    p4c_additional_args = "--table-caching"

    def runTest(self):
        self.table_add(
            table="ingress_tbl_ternary",
            key=["00:11:22:33:44:55"],
            action=1,
            data=["11:22:33:44:55:66"],
        )
        pkt = testutils.simple_ip_packet(eth_dst="00:11:22:33:44:55")
        exp_pkt = testutils.simple_ip_packet(eth_dst="11:22:33:44:55:66")
        exp_pkt[Ether].type = 0x8601

        testutils.send_packet(self, PORT0, pkt)
        testutils.verify_packet(self, exp_pkt, PORT1)

        # Validate that cache entry is used during packet processing. By altering cache we get two different states
        # of a table entry with different executed actions. Based on this it is possible to detect which entry is in
        # use, table entry or cached entry. If we only read cache here then we couldn't test that it is used correctly.
        self.table_update(
            table="ingress_tbl_ternary_cache",
            key=["00:11:22:33:44:55"],
            action=1,
            data=["32w0", "11:22:33:44:55:66", "16w0", "64w0"],
        )
        testutils.send_packet(self, PORT0, pkt)
        exp_pkt[Ether].type = 0x0800
        testutils.verify_packet(self, exp_pkt, PORT1)

        # Delete table entry to test if NIKSS library invalidates cache
        self.table_delete(table="ingress_tbl_ternary", key=["00:11:22:33:44:55"])
        testutils.send_packet(self, PORT0, pkt)
        testutils.verify_packet(self, pkt, PORT1)


class WideFieldTableSupport(P4EbpfTest):
    """
    Test support for fields wider than 64 bits in tables using IPv6 protocol.
    """

    p4_file_path = "p4testdata/wide-field-tables.p4"

    def runTest(self):
        tests = [
            {
                "case": "exact match",
                "table": "ingress_tbl_exact",
                "priority": None,
                "match": ["0000:1111:2222:3333:4444:5555:6666:7777"],
                "test_ipv6": "0000:1111:2222:3333:4444:5555:6666:7777",
                "exp_ipv6": "ffff:1111:2222:3333:4444:5555:6666:0000",
            },
            {
                "case": "LPM match",
                "table": "ingress_tbl_lpm",
                "priority": None,
                "match": ["0001:1111:2222:3333:4444:5555:6666:0000/112"],
                "test_ipv6": "0001:1111:2222:3333:4444:5555:6666:7777",
                "exp_ipv6": "ffff:1111:2222:3333:4444:5555:6666:0001",
            },
            {
                "case": "ternary match",
                "table": "ingress_tbl_ternary",
                "priority": 1,
                "match": [
                    "0002:1111:2222:3333:4444:5555:0000:7777^ffff:ffff:ffff:ffff:ffff:ffff:0000:ffff"
                ],
                "test_ipv6": "0002:1111:2222:3333:4444:5555:6666:7777",
                "exp_ipv6": "ffff:1111:2222:3333:4444:5555:6666:0002",
            },
            {
                "case": "exact const entry",
                "table": None,
                "test_ipv6": "0003:1111:2222:3333:4444:5555:6666:7777",
                "exp_ipv6": "ffff:1111:2222:3333:4444:5555:6666:0003",
            },
            {
                "case": "LPM const entry",
                "table": None,
                "test_ipv6": "0004:1111:2222:3333:4444:5555:6666:7777",
                "exp_ipv6": "ffff:1111:2222:3333:4444:5555:6666:0004",
            },
            {
                "case": "ternary const entry",
                "table": None,
                "test_ipv6": "0005:1111:2222:3333:4444:5555:6666:7777",
                "exp_ipv6": "ffff:1111:2222:3333:4444:5555:6666:0005",
            },
            {
                "case": "ternary const entry - exact match",
                "table": None,
                "test_ipv6": "0006:1111:2222:3333:4444:5555:6666:7777",
                "exp_ipv6": "ffff:1111:2222:3333:4444:5555:6666:0006",
            },
            {
                "case": "ActionProfile",
                "table": None,
                "test_ipv6": "0007:1111:2222:3333:4444:5555:6666:7777",
                "exp_ipv6": "ffff:1111:2222:3333:4444:5555:6666:0007",
            },
            {
                "case": "ActionSelector",
                "table": None,
                "test_ipv6": "0008:1111:2222:3333:4444:5555:6666:7777",
                "exp_ipv6": "ffff:1111:2222:3333:4444:5555:6666:0008",
            },
            {
                "case": "default action",
                "table": None,  # defined by P4 program
                "no_table_matches": 1,  # default to 2 matches - one for default and one for any table above
                "test_ipv6": "aaaa:1111:2222:3333:4444:5555:6666:7777",
                "exp_ipv6": "ffff:1111:2222:3333:4444:5555:6666:aaaa",
            },
        ]
        for t in tests:
            if t["table"]:
                self.table_add(
                    table=t["table"],
                    key=t["match"],
                    action=1,
                    data=[t["exp_ipv6"]],
                    priority=t["priority"],
                )

        # Add rules for ActionProfile
        mid = self.action_profile_add_action(
            ap="ingress_ap", action=1, data=["ffff:1111:2222:3333:4444:5555:6666:0007"]
        )
        self.table_add(
            table="ingress_tbl_exact_ap",
            key=["0007:1111:2222:3333:4444:5555:6666:7777"],
            references=[mid],
        )

        # Add rules for ActionSelector
        gid = self.action_selector_create_empty_group(selector="ingress_as")
        self.table_add(
            table="ingress_tbl_exact_as",
            key=["0008:1111:2222:3333:4444:5555:6666:7777"],
            references=["group {}".format(gid)],
        )
        for _ in range(0, 3):
            mid = self.action_selector_add_action(
                selector="ingress_as",
                action=1,
                data=["ffff:1111:2222:3333:4444:5555:6666:0008"],
            )
            self.action_selector_add_member_to_group(
                selector="ingress_as", group_ref=gid, member_ref=mid
            )

        for t in tests:
            logger.info("Testing {}...".format(t["case"]))
            pkt = testutils.simple_ipv6ip_packet(
                ipv6_src=t["test_ipv6"], ipv6_dst="::1", ipv6_hlim=64
            )
            exp_pkt = pkt.copy()
            exp_pkt[IPv6].dst = t["exp_ipv6"]
            exp_pkt[IPv6].hlim = exp_pkt[IPv6].hlim - t.get("no_table_matches", 2)
            testutils.send_packet(self, PORT0, pkt)
            testutils.verify_packet_any_port(self, exp_pkt, PTF_PORTS)<|MERGE_RESOLUTION|>--- conflicted
+++ resolved
@@ -599,7 +599,6 @@
         testutils.verify_no_other_packets(self)
 
 
-<<<<<<< HEAD
 def skip_if_ubuntu_22(test_item):
     """Skip the test if running on Ubuntu 22.04"""
     try:
@@ -707,103 +706,7 @@
         pkt[IP].dst = "255.255.255.255"
         pkt[UDP].chksum = 0x044D
         testutils.verify_packet(self, pkt, PORT1)
-=======
-# See issue https://github.com/p4lang/p4c/issues/5201 for why
-# PSATernaryTest is commented out.
-
-# class PSATernaryTest(P4EbpfTest):
-#     p4_file_path = "p4testdata/psa-ternary.p4"
-
-#     def runTest(self):
-#         # flow rules for 'tbl_ternary_0'
-#         # 1. ipv4.srcAddr=1.2.3.4/0xffffff00 => action 0 priority 1
-#         # 2. ipv4.srcAddr=1.2.3.4/0xffff00ff => action 1 priority 10
-#         self.table_add(
-#             table="ingress_tbl_ternary_0",
-#             key=["1.2.3.4^0xffffff00"],
-#             action=0,
-#             priority=1,
-#         )
-#         self.table_add(
-#             table="ingress_tbl_ternary_0",
-#             key=["1.2.3.4^0xffff00ff"],
-#             action=1,
-#             priority=10,
-#         )
-
-#         # flow rules for 'tbl_ternary_1'
-#         # 1. ipv4.diffserv=0x00/0x00, ipv4.dstAddr=192.168.2.1/24 => action 0 priority 1
-#         # 2. ipv4.diffserv=0x00/0xff, ipv4.dstAddr=192.168.2.1/24 => action 1 priority 10
-#         self.table_add(
-#             table="ingress_tbl_ternary_1",
-#             key=["192.168.2.1/24", "0^0"],
-#             action=0,
-#             priority=1,
-#         )
-#         self.table_add(
-#             table="ingress_tbl_ternary_1",
-#             key=["192.168.2.1/24", "0^0xFF"],
-#             action=1,
-#             priority=10,
-#         )
-
-#         # flow rules 'tbl_ternary_2':
-#         # 1. ipv4.protocol=0x11, ipv4.diffserv=0x00/0x00, ipv4.dstAddr=192.168.2.1/16 => action 0 priority 1
-#         # 2. ipv4.protocol=0x11, ipv4.diffserv=0x00/0xff, ipv4.dstAddr=192.168.2.1/16 => action 1 priority 10
-#         self.table_add(
-#             table="ingress_tbl_ternary_2",
-#             key=["192.168.2.1/16", "0x11", "0^0"],
-#             action=0,
-#             priority=1,
-#         )
-#         self.table_add(
-#             table="ingress_tbl_ternary_2",
-#             key=["192.168.2.1/16", "0x11", "0^0xFF"],
-#             action=1,
-#             priority=10,
-#         )
-
-#         # flow rules 'tbl_ternary_3':
-#         # 1. ipv4.protocol=0x7, ipv4.diffserv=selector, ipv4.dstAddr=0xffffffff^0xffffffff => action 0 priority 1
-#         # 2. ipv4.protocol=0x7, ipv4.diffserv=selector, ipv4.dstAddr=0x0^0x0 => action 1 priority 10
-#         ref1 = self.action_selector_add_action(selector="ingress_as", action=0, data=[])
-#         ref2 = self.action_selector_add_action(selector="ingress_as", action=1, data=[])
-#         self.table_add(
-#             table="ingress_tbl_ternary_3",
-#             key=["0xffffffff^0xffffffff", "0x7"],
-#             references=[ref1],
-#             priority=1,
-#         )
-#         self.table_add(
-#             table="ingress_tbl_ternary_3",
-#             key=["0x0^0x0", "0x7"],
-#             references=[ref2],
-#             priority=10,
-#         )
-
-#         # flow rules 'tbl_ternary_4':
-#         # 2. hdr.ethernet.srcAddr=00:00:33:44:55:00^00:00:FF:FF:FF:00 => action 1 priority 10
-#         ref3 = self.action_profile_add_action(ap="ingress_ap", action=1, data=[])
-#         self.table_add(
-#             table="ingress_tbl_ternary_4",
-#             key=["00:00:33:44:55:00^00:00:FF:FF:FF:00"],
-#             references=[ref3],
-#             priority=10,
-#         )
-
-#         pkt = testutils.simple_udp_packet(
-#             eth_src="11:22:33:44:55:66", ip_src="1.2.3.4", ip_dst="192.168.2.1"
-#         )
-#         testutils.send_packet(self, PORT0, pkt)
-#         pkt[Ether].type = 0x1122
-#         pkt[IP].proto = 0x7
-#         pkt[IP].tos = 0x5
-#         pkt[IP].chksum = 0xB3E7
-#         pkt[IP].src = "17.17.17.17"
-#         pkt[IP].dst = "255.255.255.255"
-#         pkt[UDP].chksum = 0x044D
-#         testutils.verify_packet(self, pkt, PORT1)
->>>>>>> f38ecc74
+
 
 
 class ActionDefaultTernaryPSATest(P4EbpfTest):
