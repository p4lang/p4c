#!/usr/bin/env python
# Copyright 2022-present Orange
# Copyright 2022-present Open Networking Foundation
#
# Licensed under the Apache License, Version 2.0 (the "License");
# you may not use this file except in compliance with the License.
# You may obtain a copy of the License at
#
#    http://www.apache.org/licenses/LICENSE-2.0
#
# Unless required by applicable law or agreed to in writing, software
# distributed under the License is distributed on an "AS IS" BASIS,
# WITHOUT WARRANTIES OR CONDITIONS OF ANY KIND, either express or implied.
# See the License for the specific language governing permissions and
# limitations under the License.

from common import *

import copy

from scapy.fields import ShortField, IntField
from scapy.layers.l2 import Ether
from scapy.layers.inet import IP, UDP
from scapy.packet import Packet, bind_layers, split_layers
from ptf.packet import MPLS
from ptf.mask import Mask

PORT0 = 0
PORT1 = 1
PORT2 = 2
ALL_PORTS = [PORT0, PORT1, PORT2]


class SimpleForwardingPSATest(P4EbpfTest):

    p4_file_path = "p4testdata/simple-fwd.p4"

    def runTest(self):
        pkt = testutils.simple_ip_packet()
        # use default action
        testutils.send_packet(self, PORT0, pkt)
        testutils.verify_packet(self, pkt, PORT1)

    def tearDown(self):
        super(SimpleForwardingPSATest, self).tearDown()


class PSAResubmitTest(P4EbpfTest):

    p4_file_path = "p4testdata/resubmit.p4"

    def runTest(self):
        pkt = testutils.simple_eth_packet()
        testutils.send_packet(self, PORT0, pkt)
        pkt[Ether].dst = "11:22:33:44:55:66"
        testutils.verify_packet(self, pkt, PORT1)


class SimpleTunnelingPSATest(P4EbpfTest):

    p4_file_path = "p4testdata/psa-tunneling.p4"

    def runTest(self):
        pkt = Ether(dst="11:11:11:11:11:11") / testutils.simple_ip_only_packet(ip_dst="192.168.1.1")

        exp_pkt = Ether(dst="11:11:11:11:11:11") / MPLS(label=20, cos=5, s=1, ttl=64) / testutils.simple_ip_only_packet(
            ip_dst="192.168.1.1")

        testutils.send_packet(self, PORT0, pkt)
        testutils.verify_packet(self, exp_pkt, PORT1)

        testutils.send_packet(self, PORT0, exp_pkt)
        testutils.verify_packet(self, pkt, PORT1)


class PSACloneI2E(P4EbpfTest):

    p4_file_path = "p4testdata/clone-i2e.p4"

    def runTest(self):
        # create clone session table
        self.clone_session_create(8)
        # add egress_port=6 (PORT2), instance=1 as clone session member, cos = 0
        self.clone_session_add_member(clone_session=8, egress_port=6)
        # add egress_port=6 (PORT2), instance=2 as clone session member, cos = 1
        self.clone_session_add_member(clone_session=8, egress_port=6, instance=2, cos=1)

        pkt = testutils.simple_eth_packet(eth_dst='00:00:00:00:00:05')
        testutils.send_packet(self, PORT0, pkt)
        cloned_pkt = copy.deepcopy(pkt)
        cloned_pkt[Ether].type = 0xface
        testutils.verify_packet(self, cloned_pkt, PORT2)
        testutils.verify_packet(self, cloned_pkt, PORT2)
        pkt[Ether].src = "00:00:00:00:ca:fe"
        testutils.verify_packet(self, pkt, PORT1)

        pkt = testutils.simple_eth_packet(eth_dst='00:00:00:00:00:09')
        testutils.send_packet(self, PORT0, pkt)
        testutils.verify_no_packet(self, pkt, PORT1)

    def tearDown(self):
        self.clone_session_delete(8)
        super(PSACloneI2E, self).tearDown()


class EgressTrafficManagerDropPSATest(P4EbpfTest):
    p4_file_path = "p4testdata/etm-drop.p4"

    def runTest(self):
        pkt = testutils.simple_ip_packet(eth_dst='00:11:22:33:44:55', eth_src='55:44:33:22:11:00')
        testutils.send_packet(self, PORT0, pkt)
        testutils.verify_packet_any_port(self, pkt, ALL_PORTS)
        pkt[Ether].src = '00:44:33:22:FF:FF'
        testutils.send_packet(self, PORT0, pkt)
        testutils.verify_no_other_packets(self)


class EgressTrafficManagerClonePSATest(P4EbpfTest):
    """
    1. Send packet to interface PORT1 (bpf ifindex = 5) with destination MAC address equals to aa:bb:cc:dd:ee:ff.
    2. Observe that:
      2.1. Original packet was sent back through interface PORT1 (bpf ifindex = 5).
           The packet should have destination MAC address set to '00:00:00:00:00:12'.
      2.2. Packet was cloned at egress and processed by egress pipeline at interface PORT2 (bpf ifindex = 6).
           The cloned packet should have destination MAC address set to '00:00:00:00:00:11'.
    """
    p4_file_path = "p4testdata/etm-clone-e2e.p4"

    def runTest(self):
        # create clone session table
        self.clone_session_create(8)
        # add egress_port=6 (PORT2), instance=1 as clone session member, cos = 0
        self.clone_session_add_member(clone_session=8, egress_port=6)

        pkt = testutils.simple_ip_packet(eth_dst='aa:bb:cc:dd:ee:ff', eth_src='55:44:33:22:11:00')
        testutils.send_packet(self, PORT1, pkt)
        pkt[Ether].dst = '00:00:00:00:00:11'
        testutils.verify_packet(self, pkt, PORT2)
        pkt[Ether].dst = '00:00:00:00:00:12'
        testutils.verify_packet(self, pkt, PORT1)

    def tearDown(self):
        self.clone_session_delete(8)
        super(EgressTrafficManagerClonePSATest, self).tearDown()


@xdp2tc_head_not_supported
class EgressTrafficManagerRecirculatePSATest(P4EbpfTest):
    """
    Test resubmit packet path. eBPF program should do following operation:
    1. In NORMAL path: In all packet set source MAC to starts with '00:44'.
        Test if destination MAC address ends with 'FE:F0' - in this case recirculate.
    2. In RECIRCULATE path destination MAC set to zero.
    Any packet modification should be done on egress.
    Open question: how to verify here that the eBPF program did above operations?
    """
    p4_file_path = "p4testdata/etm-recirc.p4"

    def runTest(self):
        pkt = testutils.simple_ip_packet(eth_dst='00:11:22:33:44:55', eth_src='55:44:33:22:11:00')
        testutils.send_packet(self, PORT0, pkt)
        pkt[Ether].src = '00:44:33:22:11:00'
        testutils.verify_packet_any_port(self, pkt, ALL_PORTS)

        pkt = testutils.simple_ip_packet(eth_dst='00:11:22:33:FE:F0', eth_src='55:44:33:22:11:00')
        testutils.send_packet(self, PORT0, pkt)
        pkt[Ether].dst = '00:00:00:00:00:00'
        pkt[Ether].src = '00:44:33:22:11:00'
        testutils.verify_packet_any_port(self, pkt, ALL_PORTS)


class MulticastPSATest(P4EbpfTest):
    p4_file_path = "p4testdata/psa-multicast.p4"

    def runTest(self):
        self.multicast_group_create(group=8)
        self.multicast_group_add_member(group=8, egress_port=5)
        self.multicast_group_add_member(group=8, egress_port=6)

        pkt = testutils.simple_eth_packet(eth_dst='00:00:00:00:00:05')
        testutils.send_packet(self, PORT0, pkt)
        testutils.verify_no_other_packets(self)

        pkt = testutils.simple_eth_packet(eth_dst='00:00:00:00:00:08')
        testutils.send_packet(self, PORT0, pkt)
        testutils.verify_packet(self, pkt, PORT1)
        testutils.verify_packet(self, pkt, PORT2)
        testutils.verify_no_other_packets(self)

    def tearDown(self):
        self.multicast_group_delete(8)
        super(MulticastPSATest, self).tearDown()


class SimpleLpmP4PSATest(P4EbpfTest):

    p4_file_path = "p4testdata/psa-lpm.p4"

    def runTest(self):
        # This command adds LPM entry 10.10.0.0/16 with action forwarding on port 6 (PORT2 in ptf)
        self.table_add(table="ingress_tbl_fwd_lpm", keys=["10.10.0.0/16"], action=1, data=[6])
        self.table_add(table="ingress_tbl_fwd_lpm", keys=["10.10.10.10/8"], action=0)
        pkt = testutils.simple_ip_packet(ip_src='1.1.1.1', ip_dst='10.10.11.11')
        testutils.send_packet(self, PORT0, pkt)
        testutils.verify_packet(self, pkt, PORT2)

        self.table_add(table="ingress_tbl_fwd_lpm", keys=["192.168.2.1/24"], action=1, data=[5])
        pkt = testutils.simple_ip_packet(ip_src='1.1.1.1', ip_dst='192.168.2.1')
        testutils.send_packet(self, PORT0, pkt)
        testutils.verify_packet(self, pkt, PORT1)


class SimpleLpmP4TwoKeysPSATest(P4EbpfTest):

    p4_file_path = "p4testdata/psa-lpm-two-keys.p4"

    def runTest(self):
        pkt = testutils.simple_ip_packet(ip_src='1.2.3.4', ip_dst='10.10.11.11')
        # This command adds LPM entry 10.10.11.0/24 with action forwarding on port 6 (PORT2 in ptf)
        # Note that prefix value has to be a sum of exact fields size and lpm prefix
        self.table_add(table="ingress_tbl_fwd_exact_lpm", keys=["1.2.3.4", "10.10.11.0/24"], action=1, data=[6])

        testutils.send_packet(self, PORT0, pkt)
        testutils.verify_packet(self, pkt, PORT2)

        pkt = testutils.simple_ip_packet(ip_src='1.2.3.4', ip_dst='192.168.2.1')
        # This command adds LPM entry 192.168.2.1/24 with action forwarding on port 5 (PORT1 in ptf)
        self.table_add(table="ingress_tbl_fwd_exact_lpm", keys=["1.2.3.4", "192.168.2.1/24"], action=1, data=[5])
        testutils.send_packet(self, PORT0, pkt)
        testutils.verify_packet(self, pkt, PORT1)


class ConstDefaultActionPSATest(P4EbpfTest):

    p4_file_path = "p4testdata/action-const-default.p4"

    def runTest(self):
        pkt = testutils.simple_ip_packet()
        testutils.send_packet(self, PORT0, pkt)
        testutils.verify_packet(self, pkt, PORT1)


class ConstEntryPSATest(P4EbpfTest):

    p4_file_path = "p4testdata/const-entry.p4"

    def runTest(self):
        pkt = testutils.simple_ip_packet()
        testutils.send_packet(self, PORT0, pkt)
        testutils.verify_packet(self, pkt, PORT1)


class ConstEntryAndActionPSATest(P4EbpfTest):

    p4_file_path = "p4testdata/const-entry-and-action.p4"

    def runTest(self):
        pkt = testutils.simple_ip_packet()
        # via default action
        testutils.send_packet(self, PORT0, pkt)
        testutils.verify_packet(self, pkt, PORT1)

        # via const entry
        testutils.send_packet(self, PORT2, pkt)
        testutils.verify_packet(self, pkt, PORT0)

        # via LPM const entry
        pkt[IP].dst = 0x11223344
        testutils.send_packet(self, PORT0, pkt)
        testutils.verify_packet(self, pkt, PORT2)
        pkt[IP].dst = 0x11223355
        testutils.send_packet(self, PORT0, pkt)
        testutils.verify_packet(self, pkt, PORT0)


class BridgedMetadataPSATest(P4EbpfTest):

    p4_file_path = "p4testdata/bridged-metadata.p4"

    def runTest(self):
        pkt = testutils.simple_ip_packet()

        testutils.send_packet(self, PORT0, pkt)
        testutils.verify_packet_any_port(self, pkt, ALL_PORTS)

        pkt[Ether].dst = 'FF:FF:FF:FF:FF:FF'
        testutils.send_packet(self, PORT0, pkt)
        testutils.verify_no_other_packets(self)


class QoSPSATest(P4EbpfTest):

    p4_file_path = "p4testdata/cos-psa.p4"

    def runTest(self):
        ip_pkt = testutils.simple_ip_packet()
        exp_ip_pkt = ip_pkt.copy()
        exp_ip_pkt[Ether].dst = "00:00:00:00:00:10"
        arp_pkt = testutils.simple_arp_packet()
        exp_arp_pkt = arp_pkt.copy()
        exp_arp_pkt[Ether].dst = "00:00:00:00:00:11"

        testutils.send_packet(self, PORT0, ip_pkt)
        testutils.verify_packet(self, exp_ip_pkt, PORT1)

        testutils.send_packet(self, PORT0, arp_pkt)
        testutils.verify_packet(self, exp_arp_pkt, PORT1)


class PacketInLengthPSATest(P4EbpfTest):
    """
    Sends 114 bytes packet and check this using packet_in.length() in a parser
    """
    p4_file_path = "p4testdata/packet_in-length.p4"

    def runTest(self):
        pkt = Ether(dst="11:11:11:11:11:11") / testutils.simple_ip_only_packet(
            ip_dst="192.168.1.1")

        # check if packet_in.length() works
        testutils.send_packet(self, PORT0, pkt)
        testutils.verify_packet(self, pkt, PORT1)

        pkt = pkt / "Message"

        # Packet bigger than 114B is rejected in parser
        testutils.send_packet(self, PORT0, pkt)
        testutils.verify_no_packet(self, pkt, PORT1)


class PacketInAdvancePSATest(P4EbpfTest):
    """
    This test checks if MPLS header is skipped using packet_in.advance()
    """
    p4_file_path = "p4testdata/packet_in-advance.p4"

    def runTest(self):
        pkt = Ether(dst="11:11:11:11:11:11") / MPLS(label=20, cos=5, s=1, ttl=64) / \
              testutils.simple_ip_only_packet(ip_dst="192.168.1.1")

        exp_pkt = Ether(dst="11:11:11:11:11:11") / \
                  testutils.simple_ip_only_packet(ip_dst="192.168.1.1")

        # check if MPLS is skipped in parser
        testutils.send_packet(self, PORT0, pkt)
        testutils.verify_packet(self, exp_pkt, PORT1)


class DigestPSATest(P4EbpfTest):

    p4_file_path = "p4testdata/digest.p4"

    def runTest(self):
        pkt = testutils.simple_ip_packet(eth_src="fa:fb:fc:fd:fe:f0")
        testutils.send_packet(self, PORT0, pkt)
        testutils.send_packet(self, PORT0, pkt)
        testutils.send_packet(self, PORT0, pkt)

        digests = self.digest_get("IngressDeparserImpl_mac_learn_digest")
        if len(digests) != 3:
            self.fail("Expected 3 digest messages, got {}".format(len(digests)))
        for d in digests:
            if d["srcAddr"] != "0xfafbfcfdfef0" or d["ingress_port"] != "0x4":
                self.fail("Digest map stored wrong values: mac->{}, port->{}".format(d["srcAddr"], d["ingress_port"]))

                
class CountersPSATest(P4EbpfTest):
    p4_file_path = "p4testdata/counters.p4"

    def runTest(self):
        pkt = testutils.simple_ip_packet(eth_dst='00:11:22:33:44:55',
                                         eth_src='00:AA:00:00:00:01',
                                         pktlen=100)
        testutils.send_packet(self, PORT0, pkt)
        testutils.verify_packet_any_port(self, pkt, ALL_PORTS)

        self.counter_verify(name="ingress_test1_cnt", keys=[1], bytes=100)
        self.counter_verify(name="ingress_test2_cnt", keys=[1], packets=1)
        self.counter_verify(name="ingress_test3_cnt", keys=[1], bytes=100, packets=1)
        self.counter_verify(name="ingress_action_cnt", keys=[5], bytes=100, packets=1)

        pkt = testutils.simple_ip_packet(eth_dst='00:11:22:33:44:55',
                                         eth_src='00:AA:00:00:01:FE',
                                         pktlen=199)
        testutils.send_packet(self, PORT0, pkt)
        testutils.verify_packet_any_port(self, pkt, ALL_PORTS)

        self.counter_verify(name="ingress_test1_cnt", keys=[0x1fe], bytes=199)
        self.counter_verify(name="ingress_test2_cnt", keys=[0x1fe], packets=1)
        self.counter_verify(name="ingress_test3_cnt", keys=[0x1fe], bytes=199, packets=1)
        self.counter_verify(name="ingress_action_cnt", keys=[5], bytes=299, packets=2)


class DirectCountersPSATest(P4EbpfTest):
    p4_file_path = "p4testdata/direct-counters.p4"

    def runTest(self):
        self.table_add(table="ingress_tbl1", keys=["10.0.0.0"], action=1)
        self.table_add(table="ingress_tbl2", keys=["10.0.0.1"], action=2)
        self.table_add(table="ingress_tbl2", keys=["10.0.0.2"], action=3)

        for i in range(3):
            pkt = testutils.simple_ip_packet(pktlen=100, ip_src='10.0.0.{}'.format(i))
            testutils.send_packet(self, PORT0, pkt)
            testutils.verify_packet_any_port(self, pkt, ALL_PORTS)

        self.verify_map_entry("ingress_tbl1", "0 0 0 10", "01 00 00 00 64 00 00 00 01 00 00 00")
        self.verify_map_entry("ingress_tbl2", "1 0 0 10", "02 00 00 00 00 00 00 00 00 00 00 00 01 00 00 00")
        self.verify_map_entry("ingress_tbl2", "2 0 0 10", "03 00 00 00 64 00 00 00 01 00 00 00 01 00 00 00")


class ParserValueSetPSATest(P4EbpfTest):
    """
    Test value_set implementation. P4 application will pass packet, which IP destination
    address contains value_set and destination port 80.
    """
    p4_file_path = "p4testdata/pvs.p4"

    def runTest(self):
        pkt = testutils.simple_udp_packet(ip_dst='10.0.0.1', udp_dport=80)

        testutils.send_packet(self, PORT0, pkt)
        testutils.verify_no_other_packets(self)

        self.update_map("IngressParserImpl_pvs", '1 0 0 10', '0 0 0 0')

        testutils.send_packet(self, PORT0, pkt)
        testutils.verify_packet_any_port(self, pkt, ALL_PORTS)

        pkt[IP].dst = '8.8.8.8'
        testutils.send_packet(self, PORT0, pkt)
        testutils.verify_no_other_packets(self)


<<<<<<< HEAD
# xdp2tc=head is not supported because pkt_len of test packet (Ethernet+RandomHeader) < 34 B
@xdp2tc_head_not_supported
class RandomPSATest(P4EbpfTest):
    """
    Read random data generated by data plane.
    Verify that random values are in the expected range.
    """
    p4_file_path = "p4testdata/random.p4"

    class RandomHeader(Packet):
        name = "random"
        fields_desc = [
            IntField("f1", 0),
            ShortField("f2", 0),
            ShortField("f3", 0)
        ]

    def setUp(self):
        super(RandomPSATest, self).setUp()
        bind_layers(Ether, self.RandomHeader, type=0x801)

    def tearDown(self):
        split_layers(Ether, self.RandomHeader, type=0x801)
        super(RandomPSATest, self).tearDown()

    def verify_range(self, value, min_value, max_value):
        if value < min_value or value > max_value:
            self.fail("Value {} out of range [{}, {}]".format(value, min_value, max_value))

    def runTest(self):
        self.table_add(table="MyIC_tbl_fwd", keys=[4], action=1, data=[5])
        pkt = Ether() / self.RandomHeader()
        mask = Mask(pkt)
        mask.set_do_not_care_scapy(self.RandomHeader, "f1")
        mask.set_do_not_care_scapy(self.RandomHeader, "f2")
        mask.set_do_not_care_scapy(self.RandomHeader, "f3")
        sequence = [[], [], []]
        for _ in range(10):
            testutils.send_packet(self, PORT0, pkt)
            (_, recv_pkt) = testutils.verify_packet_any_port(self, mask, ALL_PORTS)
            recv_pkt = Ether(recv_pkt)
            self.verify_range(value=recv_pkt[self.RandomHeader].f1, min_value=0x80_00_00_01, max_value=0x80_00_00_05)
            sequence[0].append(recv_pkt[self.RandomHeader].f1)
            self.verify_range(value=recv_pkt[self.RandomHeader].f2, min_value=0, max_value=127)
            sequence[1].append(recv_pkt[self.RandomHeader].f2)
            self.verify_range(value=recv_pkt[self.RandomHeader].f3, min_value=256, max_value=259)
            sequence[2].append(recv_pkt[self.RandomHeader].f3)
        logger.info("f1 sequence: {}".format(sequence[0]))
        logger.info("f2 sequence: {}".format(sequence[1]))
        logger.info("f3 sequence: {}".format(sequence[2]))
=======
class VerifyPSATest(P4EbpfTest):
    p4_file_path = "p4testdata/verify.p4"

    def runTest(self):
        pkt = testutils.simple_ip_packet()

        testutils.send_packet(self, PORT0, pkt)
        testutils.verify_packet_any_port(self, pkt, ALL_PORTS)

        pkt[Ether].src = '00:00:00:00:00:00'
        testutils.send_packet(self, PORT0, pkt)
        testutils.verify_no_other_packets(self)

        pkt[Ether].src = '00:A0:00:00:00:01'
        pkt[Ether].type = 0x1111
        testutils.send_packet(self, PORT0, pkt)
        testutils.verify_no_other_packets(self)

        # explicit transition to reject state
        pkt[Ether].type = 0xFF00
        testutils.send_packet(self, PORT0, pkt)
        testutils.verify_no_other_packets(self)
>>>>>>> 5754d6c2
<|MERGE_RESOLUTION|>--- conflicted
+++ resolved
@@ -432,7 +432,6 @@
         testutils.verify_no_other_packets(self)
 
 
-<<<<<<< HEAD
 # xdp2tc=head is not supported because pkt_len of test packet (Ethernet+RandomHeader) < 34 B
 @xdp2tc_head_not_supported
 class RandomPSATest(P4EbpfTest):
@@ -483,7 +482,8 @@
         logger.info("f1 sequence: {}".format(sequence[0]))
         logger.info("f2 sequence: {}".format(sequence[1]))
         logger.info("f3 sequence: {}".format(sequence[2]))
-=======
+
+
 class VerifyPSATest(P4EbpfTest):
     p4_file_path = "p4testdata/verify.p4"
 
@@ -505,5 +505,4 @@
         # explicit transition to reject state
         pkt[Ether].type = 0xFF00
         testutils.send_packet(self, PORT0, pkt)
-        testutils.verify_no_other_packets(self)
->>>>>>> 5754d6c2
+        testutils.verify_no_other_packets(self)