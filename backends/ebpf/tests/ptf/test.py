--- conflicted
+++ resolved
@@ -50,7 +50,9 @@
     p4_file_path = "p4testdata/psa-tunneling.p4"
 
     def runTest(self):
-        pkt = Ether(dst="11:11:11:11:11:11") / testutils.simple_ip_only_packet(ip_dst="192.168.1.1")
+        pkt = Ether(dst="11:11:11:11:11:11") / testutils.simple_ip_only_packet(
+            ip_dst="192.168.1.1"
+        )
 
         exp_pkt = (
             Ether(dst="11:11:11:11:11:11")
@@ -74,9 +76,13 @@
         # add PORT2, instance=1 as clone session member, cos = 0
         self.clone_session_add_member(clone_session=8, egress_port=DP_PORTS[2])
         # add PORT2, instance=2 as clone session member, cos = 1
-        self.clone_session_add_member(clone_session=8, egress_port=DP_PORTS[2], instance=2, cos=1)
-
-        pkt = testutils.simple_eth_packet(eth_dst="00:00:00:00:00:{:02x}".format(DP_PORTS[1]))
+        self.clone_session_add_member(
+            clone_session=8, egress_port=DP_PORTS[2], instance=2, cos=1
+        )
+
+        pkt = testutils.simple_eth_packet(
+            eth_dst="00:00:00:00:00:{:02x}".format(DP_PORTS[1])
+        )
         testutils.send_packet(self, PORT0, pkt)
         cloned_pkt = copy.deepcopy(pkt)
         cloned_pkt[Ether].type = 0xFACE
@@ -85,7 +91,9 @@
         pkt[Ether].src = "00:00:00:00:ca:fe"
         testutils.verify_packet(self, pkt, PORT1)
 
-        pkt = testutils.simple_eth_packet(eth_dst="00:00:00:00:00:{:02x}".format(DP_PORTS[5]))
+        pkt = testutils.simple_eth_packet(
+            eth_dst="00:00:00:00:00:{:02x}".format(DP_PORTS[5])
+        )
         testutils.send_packet(self, PORT0, pkt)
         testutils.verify_no_packet(self, pkt, PORT1)
 
@@ -98,7 +106,9 @@
     p4_file_path = "p4testdata/etm-drop.p4"
 
     def runTest(self):
-        pkt = testutils.simple_ip_packet(eth_dst="00:11:22:33:44:55", eth_src="55:44:33:22:11:00")
+        pkt = testutils.simple_ip_packet(
+            eth_dst="00:11:22:33:44:55", eth_src="00:AA:00:00:00:01", pktlen=100
+        )
         testutils.send_packet(self, PORT0, pkt)
         testutils.verify_packet_any_port(self, pkt, PTF_PORTS)
         pkt[Ether].src = "00:44:33:22:FF:FF"
@@ -108,13 +118,14 @@
 
 @tc_only
 class EgressTrafficManagerClonePSATest(P4EbpfTest):
-    """
-    1. Send packet to interface PORT1 (bpf ifindex = 5) with destination MAC address equals to aa:bb:cc:dd:ee:ff.
+    """1. Send packet to interface PORT1 (bpf ifindex = 5) with destination MAC
+    address equals to aa:bb:cc:dd:ee:ff.
     2. Observe that:
       2.1. Original packet was sent back through interface PORT1 (bpf ifindex = 5).
            The packet should have destination MAC address set to '00:00:00:00:00:12'.
-      2.2. Packet was cloned at egress and processed by egress pipeline at interface PORT2 (bpf ifindex = 6).
-           The cloned packet should have destination MAC address set to '00:00:00:00:00:11'.
+      2.2. Packet was cloned at egress and processed by egress pipeline at
+           interface PORT2 (bpf ifindex = 6). The cloned packet should have
+           destination MAC address set to '00:00:00:00:00:11'.
     """
 
     p4_file_path = "p4testdata/etm-clone-e2e.p4"
@@ -125,7 +136,9 @@
         # add PORT2, instance=1 as clone session member, cos = 0
         self.clone_session_add_member(clone_session=8, egress_port=DP_PORTS[2])
 
-        pkt = testutils.simple_ip_packet(eth_dst="aa:bb:cc:dd:ee:ff", eth_src="55:44:33:22:11:00")
+        pkt = testutils.simple_ip_packet(
+            eth_dst="aa:bb:cc:dd:ee:ff", eth_src="55:44:33:22:11:00"
+        )
         testutils.send_packet(self, PORT1, pkt)
         pkt[Ether].dst = "00:00:00:00:00:11"
         testutils.verify_packet(self, pkt, PORT2)
@@ -140,8 +153,7 @@
 @tc_only
 @xdp2tc_head_not_supported
 class EgressTrafficManagerRecirculatePSATest(P4EbpfTest):
-    """
-    Test resubmit packet path. eBPF program should do following operation:
+    """Test resubmit packet path. eBPF program should do following operation:
     1. In NORMAL path: In all packet set source MAC to starts with '00:44'.
         Test if destination MAC address ends with 'FE:F0' - in this case recirculate.
     2. In RECIRCULATE path destination MAC set to zero.
@@ -152,12 +164,16 @@
     p4_file_path = "p4testdata/etm-recirc.p4"
 
     def runTest(self):
-        pkt = testutils.simple_ip_packet(eth_dst="00:11:22:33:44:55", eth_src="55:44:33:22:11:00")
+        pkt = testutils.simple_ip_packet(
+            eth_dst="00:11:22:33:44:55", eth_src="55:44:33:22:11:00"
+        )
         testutils.send_packet(self, PORT0, pkt)
         pkt[Ether].src = "00:44:33:22:11:00"
         testutils.verify_packet_any_port(self, pkt, PTF_PORTS)
 
-        pkt = testutils.simple_ip_packet(eth_dst="00:11:22:33:FE:F0", eth_src="55:44:33:22:11:00")
+        pkt = testutils.simple_ip_packet(
+            eth_dst="00:11:22:33:FE:F0", eth_src="55:44:33:22:11:00"
+        )
         testutils.send_packet(self, PORT0, pkt)
         pkt[Ether].dst = "00:00:00:00:00:00"
         pkt[Ether].src = "00:44:33:22:11:00"
@@ -198,7 +214,9 @@
             action=1,
             data=[DP_PORTS[2]],
         )
-        self.table_add(table="ingress_tbl_fwd_lpm", key=["10.10.10.10/8"], action="_NoAction")
+        self.table_add(
+            table="ingress_tbl_fwd_lpm", key=["10.10.10.10/8"], action="_NoAction"
+        )
         pkt = testutils.simple_ip_packet(ip_src="1.1.1.1", ip_dst="10.10.11.11")
         testutils.send_packet(self, PORT0, pkt)
         testutils.verify_packet(self, pkt, PORT2)
@@ -317,14 +335,14 @@
 
 
 class PacketInLengthPSATest(P4EbpfTest):
-    """
-    Sends 114 bytes packet and check this using packet_in.length() in a parser
-    """
+    """Sends 114 bytes packet and check this using packet_in.length() in a parser"""
 
     p4_file_path = "p4testdata/packet_in-length.p4"
 
     def runTest(self):
-        pkt = Ether(dst="11:11:11:11:11:11") / testutils.simple_ip_only_packet(ip_dst="192.168.1.1")
+        pkt = Ether(dst="11:11:11:11:11:11") / testutils.simple_ip_only_packet(
+            ip_dst="192.168.1.1"
+        )
 
         # check if packet_in.length() works
         testutils.send_packet(self, PORT0, pkt)
@@ -338,9 +356,7 @@
 
 
 class PacketInAdvancePSATest(P4EbpfTest):
-    """
-    This test checks if MPLS header is skipped using packet_in.advance()
-    """
+    """This test checks if MPLS header is skipped using packet_in.advance()"""
 
     p4_file_path = "p4testdata/packet_in-advance.p4"
 
@@ -386,7 +402,9 @@
     p4_file_path = "p4testdata/wide-field-digest.p4"
 
     def runTest(self):
-        pkt = testutils.simple_ipv6ip_packet(ipv6_src="::2", ipv6_dst="::1", ipv6_hlim=64)
+        pkt = testutils.simple_ipv6ip_packet(
+            ipv6_src="::2", ipv6_dst="::1", ipv6_hlim=64
+        )
         exp_pkt = pkt.copy()
         testutils.send_packet(self, PORT0, pkt)
         testutils.verify_packet_any_port(self, exp_pkt, PTF_PORTS)
@@ -417,7 +435,9 @@
         self.counter_verify(name="ingress_test1_cnt", key=[1], bytes=100)
         self.counter_verify(name="ingress_test2_cnt", key=[1], packets=1)
         self.counter_verify(name="ingress_test3_cnt", key=[1], bytes=100, packets=1)
-        self.counter_verify(name="ingress_action_cnt", key=[DP_PORTS[1]], bytes=100, packets=1)
+        self.counter_verify(
+            name="ingress_action_cnt", key=[DP_PORTS[1]], bytes=100, packets=1
+        )
 
         pkt = testutils.simple_ip_packet(
             eth_dst="00:11:22:33:44:55", eth_src="00:AA:00:00:01:FE", pktlen=199
@@ -427,8 +447,12 @@
 
         self.counter_verify(name="ingress_test1_cnt", key=[0x1FE], bytes=199)
         self.counter_verify(name="ingress_test2_cnt", key=[0x1FE], packets=1)
-        self.counter_verify(name="ingress_test3_cnt", key=[0x1FE], bytes=199, packets=1)
-        self.counter_verify(name="ingress_action_cnt", key=[DP_PORTS[1]], bytes=299, packets=2)
+        self.counter_verify(
+            name="ingress_test3_cnt", key=[0x1FE], bytes=199, packets=1
+        )
+        self.counter_verify(
+            name="ingress_action_cnt", key=[DP_PORTS[1]], bytes=299, packets=2
+        )
 
 
 class DirectCountersPSATest(P4EbpfTest):
@@ -471,10 +495,8 @@
 
 
 class ParserValueSetPSATest(P4EbpfTest):
-    """
-    Test value_set implementation. P4 application will pass packet, which IP destination
-    address contains value_set and destination port 80.
-    """
+    """Test value_set implementation. P4 application will pass packet, which IP
+    destination address contains value_set and destination port 80."""
 
     p4_file_path = "p4testdata/pvs.p4"
     p4info_reference_file_path = "p4testdata/pvs.p4info.txtpb"
@@ -496,9 +518,8 @@
 
 
 class ParserValueSetPSAWideField(P4EbpfTest):
-    """
-    Test support for fields wider than 64 bits in value_set using IPv6 protocol.
-    """
+    """Test support for fields wider than 64 bits in value_set using IPv6
+    protocol."""
 
     p4_file_path = "p4testdata/wide-field-pvs.p4"
 
@@ -522,8 +543,7 @@
 # xdp2tc=head is not supported because pkt_len of test packet (Ethernet+RandomHeader) < 34 B
 @xdp2tc_head_not_supported
 class RandomPSATest(P4EbpfTest):
-    """
-    Read random data generated by data plane.
+    """Read random data generated by data plane.
     Verify that random values are in the expected range.
     """
 
@@ -543,7 +563,9 @@
 
     def verify_range(self, value, min_value, max_value):
         if value < min_value or value > max_value:
-            self.fail("Value {} out of range [{}, {}]".format(value, min_value, max_value))
+            self.fail(
+                "Value {} out of range [{}, {}]".format(value, min_value, max_value)
+            )
 
     def runTest(self):
         self.table_add(table="MyIC_tbl_fwd", key=[4], action=1, data=[5])
@@ -563,9 +585,13 @@
                 max_value=0x80_00_00_05,
             )
             sequence[0].append(recv_pkt[self.RandomHeader].f1)
-            self.verify_range(value=recv_pkt[self.RandomHeader].f2, min_value=0, max_value=127)
+            self.verify_range(
+                value=recv_pkt[self.RandomHeader].f2, min_value=0, max_value=127
+            )
             sequence[1].append(recv_pkt[self.RandomHeader].f2)
-            self.verify_range(value=recv_pkt[self.RandomHeader].f3, min_value=256, max_value=259)
+            self.verify_range(
+                value=recv_pkt[self.RandomHeader].f3, min_value=256, max_value=259
+            )
             sequence[2].append(recv_pkt[self.RandomHeader].f3)
         logger.info("f1 sequence: {}".format(sequence[0]))
         logger.info("f2 sequence: {}".format(sequence[1]))
@@ -595,505 +621,100 @@
         testutils.send_packet(self, PORT0, pkt)
         testutils.verify_no_other_packets(self)
 
-
-<<<<<<< HEAD
 
 @unittest.skipIf(
     LooseVersion(platform.release()) >= LooseVersion("5.15"),
     "Skipping on Ubuntu 22.04+ due to clang/kernel version issues",
 )
 class PSATernaryTest(P4EbpfTest):
-     p4_file_path = "p4testdata/psa-ternary.p4"
-
-     def runTest(self):
-         # flow rules for 'tbl_ternary_0'
-         # 1. ipv4.srcAddr=1.2.3.4/0xffffff00 => action 0 priority 1
-         # 2. ipv4.srcAddr=1.2.3.4/0xffff00ff => action 1 priority 10
-         self.table_add(
-             table="ingress_tbl_ternary_0",
-             key=["1.2.3.4^0xffffff00"],
-             action=0,
-             priority=1,
-         )
-         self.table_add(
-             table="ingress_tbl_ternary_0",
-             key=["1.2.3.4^0xffff00ff"],
-             action=1,
-             priority=10,
-         )
-
-         # flow rules for 'tbl_ternary_1'
-         # 1. ipv4.diffserv=0x00/0x00, ipv4.dstAddr=192.168.2.1/24 => action 0 priority 1
-         # 2. ipv4.diffserv=0x00/0xff, ipv4.dstAddr=192.168.2.1/24 => action 1 priority 10
-         self.table_add(
-             table="ingress_tbl_ternary_1",
-             key=["192.168.2.1/24", "0^0"],
-             action=0,
-             priority=1,
-         )
-         self.table_add(
-             table="ingress_tbl_ternary_1",
-             key=["192.168.2.1/24", "0^0xFF"],
-             action=1,
-             priority=10,
-         )
-
-         # flow rules 'tbl_ternary_2':
-         # 1. ipv4.protocol=0x11, ipv4.diffserv=0x00/0x00, ipv4.dstAddr=192.168.2.1/16 => action 0 priority 1
-         # 2. ipv4.protocol=0x11, ipv4.diffserv=0x00/0xff, ipv4.dstAddr=192.168.2.1/16 => action 1 priority 10
-         self.table_add(
-             table="ingress_tbl_ternary_2",
-             key=["192.168.2.1/16", "0x11", "0^0"],
-             action=0,
-             priority=1,
-         )
-         self.table_add(
-             table="ingress_tbl_ternary_2",
-             key=["192.168.2.1/16", "0x11", "0^0xFF"],
-             action=1,
-             priority=10,
-         )
-
-         # flow rules 'tbl_ternary_3':
-         # 1. ipv4.protocol=0x7, ipv4.diffserv=selector, ipv4.dstAddr=0xffffffff^0xffffffff => action 0 priority 1
-         # 2. ipv4.protocol=0x7, ipv4.diffserv=selector, ipv4.dstAddr=0x0^0x0 => action 1 priority 10
-         ref1 = self.action_selector_add_action(selector="ingress_as", action=0, data=[])
-         ref2 = self.action_selector_add_action(selector="ingress_as", action=1, data=[])
-         self.table_add(
-             table="ingress_tbl_ternary_3",
-             key=["0xffffffff^0xffffffff", "0x7"],
-             references=[ref1],
-             priority=1,
-         )
-         self.table_add(
-             table="ingress_tbl_ternary_3",
-             key=["0x0^0x0", "0x7"],
-             references=[ref2],
-             priority=10,
-         )
-
-         # flow rules 'tbl_ternary_4':
-         # 2. hdr.ethernet.srcAddr=00:00:33:44:55:00^00:00:FF:FF:FF:00 => action 1 priority 10
-         ref3 = self.action_profile_add_action(ap="ingress_ap", action=1, data=[])
-         self.table_add(
-             table="ingress_tbl_ternary_4",
-             key=["00:00:33:44:55:00^00:00:FF:FF:FF:00"],
-             references=[ref3],
-             priority=10,
-         )
-
-         pkt = testutils.simple_udp_packet(
-             eth_src="11:22:33:44:55:66", ip_src="1.2.3.4", ip_dst="192.168.2.1"
-         )
-         testutils.send_packet(self, PORT0, pkt)
-         pkt[Ether].type = 0x1122
-         pkt[IP].proto = 0x7
-         pkt[IP].tos = 0x5
-         pkt[IP].chksum = 0xB3E7
-         pkt[IP].src = "17.17.17.17"
-         pkt[IP].dst = "255.255.255.255"
-         pkt[UDP].chksum = 0x044D
-         testutils.verify_packet(self, pkt, PORT1)
-=======
-# See issue https://github.com/p4lang/p4c/issues/5201 for why
-# PSATernaryTest is commented out.
-
-# class PSATernaryTest(P4EbpfTest):
-#     p4_file_path = "p4testdata/psa-ternary.p4"
-
-#     def runTest(self):
-#         # flow rules for 'tbl_ternary_0'
-#         # 1. ipv4.srcAddr=1.2.3.4/0xffffff00 => action 0 priority 1
-#         # 2. ipv4.srcAddr=1.2.3.4/0xffff00ff => action 1 priority 10
-#         self.table_add(
-#             table="ingress_tbl_ternary_0",
-#             key=["1.2.3.4^0xffffff00"],
-#             action=0,
-#             priority=1,
-#         )
-#         self.table_add(
-#             table="ingress_tbl_ternary_0",
-#             key=["1.2.3.4^0xffff00ff"],
-#             action=1,
-#             priority=10,
-#         )
-
-#         # flow rules for 'tbl_ternary_1'
-#         # 1. ipv4.diffserv=0x00/0x00, ipv4.dstAddr=192.168.2.1/24 => action 0 priority 1
-#         # 2. ipv4.diffserv=0x00/0xff, ipv4.dstAddr=192.168.2.1/24 => action 1 priority 10
-#         self.table_add(
-#             table="ingress_tbl_ternary_1",
-#             key=["192.168.2.1/24", "0^0"],
-#             action=0,
-#             priority=1,
-#         )
-#         self.table_add(
-#             table="ingress_tbl_ternary_1",
-#             key=["192.168.2.1/24", "0^0xFF"],
-#             action=1,
-#             priority=10,
-#         )
-
-#         # flow rules 'tbl_ternary_2':
-#         # 1. ipv4.protocol=0x11, ipv4.diffserv=0x00/0x00, ipv4.dstAddr=192.168.2.1/16 => action 0 priority 1
-#         # 2. ipv4.protocol=0x11, ipv4.diffserv=0x00/0xff, ipv4.dstAddr=192.168.2.1/16 => action 1 priority 10
-#         self.table_add(
-#             table="ingress_tbl_ternary_2",
-#             key=["192.168.2.1/16", "0x11", "0^0"],
-#             action=0,
-#             priority=1,
-#         )
-#         self.table_add(
-#             table="ingress_tbl_ternary_2",
-#             key=["192.168.2.1/16", "0x11", "0^0xFF"],
-#             action=1,
-#             priority=10,
-#         )
-
-#         # flow rules 'tbl_ternary_3':
-#         # 1. ipv4.protocol=0x7, ipv4.diffserv=selector, ipv4.dstAddr=0xffffffff^0xffffffff => action 0 priority 1
-#         # 2. ipv4.protocol=0x7, ipv4.diffserv=selector, ipv4.dstAddr=0x0^0x0 => action 1 priority 10
-#         ref1 = self.action_selector_add_action(selector="ingress_as", action=0, data=[])
-#         ref2 = self.action_selector_add_action(selector="ingress_as", action=1, data=[])
-#         self.table_add(
-#             table="ingress_tbl_ternary_3",
-#             key=["0xffffffff^0xffffffff", "0x7"],
-#             references=[ref1],
-#             priority=1,
-#         )
-#         self.table_add(
-#             table="ingress_tbl_ternary_3",
-#             key=["0x0^0x0", "0x7"],
-#             references=[ref2],
-#             priority=10,
-#         )
-
-#         # flow rules 'tbl_ternary_4':
-#         # 2. hdr.ethernet.srcAddr=00:00:33:44:55:00^00:00:FF:FF:FF:00 => action 1 priority 10
-#         ref3 = self.action_profile_add_action(ap="ingress_ap", action=1, data=[])
-#         self.table_add(
-#             table="ingress_tbl_ternary_4",
-#             key=["00:00:33:44:55:00^00:00:FF:FF:FF:00"],
-#             references=[ref3],
-#             priority=10,
-#         )
-
-#         pkt = testutils.simple_udp_packet(
-#             eth_src="11:22:33:44:55:66", ip_src="1.2.3.4", ip_dst="192.168.2.1"
-#         )
-#         testutils.send_packet(self, PORT0, pkt)
-#         pkt[Ether].type = 0x1122
-#         pkt[IP].proto = 0x7
-#         pkt[IP].tos = 0x5
-#         pkt[IP].chksum = 0xB3E7
-#         pkt[IP].src = "17.17.17.17"
-#         pkt[IP].dst = "255.255.255.255"
-#         pkt[UDP].chksum = 0x044D
-#         testutils.verify_packet(self, pkt, PORT1)
->>>>>>> 1d456721
-
-
-class ActionDefaultTernaryPSATest(P4EbpfTest):
-    p4_file_path = "p4testdata/action-default-ternary.p4"
-
-    def runTest(self):
-        pkt = testutils.simple_ip_packet()
-
-        # Test default action for ternary match
-        testutils.send_packet(self, PORT0, pkt)
-        testutils.verify_packet(self, pkt, PORT1)
-
-
-class ConstEntryTernaryPSATest(P4EbpfTest):
-    p4_file_path = "p4testdata/const-entry-ternary.p4"
-
-    def runTest(self):
-        pkt = testutils.simple_ip_packet()
-        pkt[IP].src = 0x33333333
-
-        # via ternary const entry
-        pkt[Ether].src = "55:55:55:55:55:11"  # mask is 0xFFFFFFFFFF00
-        pkt[IP].dst = 0x11229900  # mask is 0xFFFF00FF
-        testutils.send_packet(self, PORT0, pkt)
-        testutils.verify_packet(self, pkt, PORT2)
-        pkt[Ether].src = "77:77:77:77:11:11"  # mask is 0xFFFFFFFF0000
-        pkt[IP].dst = 0x11993355  # mask is 0xFF00FFFF
-        testutils.send_packet(self, PORT0, pkt)
-        testutils.verify_packet(self, pkt, PORT1)
-
-
-class PassToKernelStackTest(P4EbpfTest):
-    p4_file_path = "p4testdata/pass-to-kernel.p4"
-
-    def setUp(self):
-        super(PassToKernelStackTest, self).setUp()
-        # static route
-        self.exec_ns_cmd("ip route add 20.0.0.15/32 dev eth1")
-        # add IP address to interface, so that it can reply with ICMP and ARP
-        self.exec_ns_cmd("ifconfig eth0 10.0.0.1 up")
-        # static ARP
-        self.exec_ns_cmd("arp -s 20.0.0.15 00:00:00:00:00:aa")
-        self.exec_ns_cmd("arp -s 10.0.0.2 00:00:00:00:00:cc")
-
-    def tearDown(self):
-        self.exec_ns_cmd("arp -d 20.0.0.15")
-        self.exec_ns_cmd("arp -d 10.0.0.2")
-        self.exec_ns_cmd("ip route del 20.0.0.15/32")
-
-        super(PassToKernelStackTest, self).tearDown()
-
-    def runTest(self):
-        # simple forward by Linux routing
-        pkt = testutils.simple_tcp_packet(
-            eth_dst="00:00:00:00:00:01", ip_src="10.0.0.2", ip_dst="20.0.0.15"
-        )
-        testutils.send_packet(self, PORT0, pkt)
-        exp_pkt = pkt.copy()
-        exp_pkt[Ether].src = "00:00:00:00:00:02"  # MAC of eth1
-        exp_pkt[Ether].dst = "00:00:00:00:00:aa"
-        exp_pkt[IP].ttl = 63  # routed packet
-        testutils.verify_packet(self, exp_pkt, PORT1)
-        self.counter_verify(name="egress_eg_packets", key=[0], packets=0)
-
-        # ARP handling
-        pkt = testutils.simple_arp_packet(
-            pktlen=21, eth_dst="00:00:00:00:00:01", ip_snd="10.0.0.2", ip_tgt="10.0.0.1"
-        )
-        testutils.send_packet(self, PORT0, pkt)
-        exp_pkt = pkt.copy()
-        exp_pkt[ARP].op = 2
-        exp_pkt[ARP].hwsrc = "00:00:00:00:00:01"
-        exp_pkt[ARP].hwdst = pkt[Ether].src
-        exp_pkt[ARP].psrc = pkt[ARP].pdst
-        exp_pkt[ARP].pdst = pkt[ARP].psrc
-        exp_pkt[Ether].src = "00:00:00:00:00:01"
-        exp_pkt[Ether].dst = pkt[Ether].src
-        testutils.verify_packet(self, exp_pkt, PORT0)
-        self.counter_verify(name="egress_eg_packets", key=[0], packets=0)
-
-        pkt = testutils.simple_icmp_packet(
-            eth_dst="00:00:00:00:00:01", ip_src="10.0.0.2", ip_dst="10.0.0.1"
-        )
-        testutils.send_packet(self, PORT0, pkt)
-        exp_pkt = testutils.simple_icmp_packet(
-            eth_src="00:00:00:00:00:01",  # MAC of eth1
-            eth_dst="00:00:00:00:00:cc",
-            ip_src="10.0.0.1",
-            ip_dst="10.0.0.2",
-            icmp_type=0,
-        )
-        mask = Mask(exp_pkt)
-        # Linux can generate random IP identification number,
-        # ignore ID and checksum in the validation
-        mask.set_do_not_care_scapy(IP, "id")
-        mask.set_do_not_care_scapy(IP, "chksum")
-        testutils.verify_packet(self, mask, PORT0)
-        self.counter_verify(name="egress_eg_packets", key=[0], packets=0)
-
-
-class LPMTableCachePSATest(P4EbpfTest):
-    p4_file_path = "p4testdata/table-cache-lpm.p4"
-    p4c_additional_args = "--table-caching"
-
-    def runTest(self):
-        # TODO: make this additional entry working
-        # self.table_add(table="ingress_tbl_lpm", key=["00:11:22:33:44:50/44"], action=1, data=["11:22:33:44:55:67"])
-        self.table_add(
-            table="ingress_tbl_lpm",
-            key=["00:11:22:33:44:55/48"],
+    p4_file_path = "p4testdata/psa-ternary.p4"
+
+    def runTest(self):
+        # flow rules for 'tbl_ternary_0'
+        # 1. ipv4.srcAddr=1.2.3.4/0xffffff00 => action 0 priority 1
+        # 2. ipv4.srcAddr=1.2.3.4/0xffff00ff => action 1 priority 10
+        self.table_add(
+            table="ingress_tbl_ternary_0",
+            key=["1.2.3.4^0xffffff00"],
+            action=0,
+            priority=1,
+        )
+        self.table_add(
+            table="ingress_tbl_ternary_0",
+            key=["1.2.3.4^0xffff00ff"],
             action=1,
-            data=["11:22:33:44:55:66"],
-        )
-        pkt = testutils.simple_ip_packet(eth_dst="00:11:22:33:44:50")
-        exp_pkt = testutils.simple_ip_packet(eth_dst="11:22:33:44:55:66")
-        exp_pkt[Ether].type = 0x8601
-
-        testutils.send_packet(self, PORT0, pkt)
-        testutils.verify_packet(self, exp_pkt, PORT1)
-
-        # Validate that cache entry is used during packet processing. By altering cache we get two different states
-        # of a table entry with different executed actions. Based on this it is possible to detect which entry is in
-        # use, table entry or cached entry. If we only read cache here then we couldn't test that it is used correctly.
-        self.table_update(
-            table="ingress_tbl_lpm_cache",
-            key=["32w0x60", "32w0", "64w0x5044332211000000"],
+            priority=10,
+        )
+
+        # flow rules for 'tbl_ternary_1'
+        # 1. ipv4.diffserv=0x00/0x00, ipv4.dstAddr=192.168.2.1/24 => action 0 priority 1
+        # 2. ipv4.diffserv=0x00/0xff, ipv4.dstAddr=192.168.2.1/24 => action 1 priority 10
+        self.table_add(
+            table="ingress_tbl_ternary_1",
+            key=["192.168.2.1/24", "0^0"],
             action=0,
-            data=["160w0"],
-        )
-        testutils.send_packet(self, PORT0, pkt)
-        testutils.verify_packet(self, pkt, PORT1)
-
-        # Update table entry to test if NIKSS library invalidates cache
-        self.table_update(
-            table="ingress_tbl_lpm",
-            key=["00:11:22:33:44:55"],
+            priority=1,
+        )
+        self.table_add(
+            table="ingress_tbl_ternary_1",
+            key=["192.168.2.1/24", "0^0xFF"],
             action=1,
-            data=["11:22:33:44:55:66"],
-        )
-        testutils.send_packet(self, PORT0, pkt)
-        testutils.verify_packet(self, exp_pkt, PORT1)
-
-
-class TernaryTableCachePSATest(P4EbpfTest):
-    p4_file_path = "p4testdata/table-cache-ternary.p4"
-    p4c_additional_args = "--table-caching"
-
-    def runTest(self):
-        self.table_add(
-            table="ingress_tbl_ternary",
-            key=["00:11:22:33:44:55"],
+            priority=10,
+        )
+
+        # flow rules 'tbl_ternary_2':
+        # 1. ipv4.protocol=0x11, ipv4.diffserv=0x00/0x00, ipv4.dstAddr=192.168.2.1/16 => action 0 priority 1
+        # 2. ipv4.protocol=0x11, ipv4.diffserv=0x00/0xff, ipv4.dstAddr=192.168.2.1/16 => action 1 priority 10
+        self.table_add(
+            table="ingress_tbl_ternary_2",
+            key=["192.168.2.1/16", "0x11", "0^0"],
+            action=0,
+            priority=1,
+        )
+        self.table_add(
+            table="ingress_tbl_ternary_2",
+            key=["192.168.2.1/16", "0x11", "0^0xFF"],
             action=1,
-            data=["11:22:33:44:55:66"],
-        )
-        pkt = testutils.simple_ip_packet(eth_dst="00:11:22:33:44:55")
-        exp_pkt = testutils.simple_ip_packet(eth_dst="11:22:33:44:55:66")
-        exp_pkt[Ether].type = 0x8601
-
-        testutils.send_packet(self, PORT0, pkt)
-        testutils.verify_packet(self, exp_pkt, PORT1)
-
-        # Validate that cache entry is used during packet processing. By altering cache we get two different states
-        # of a table entry with different executed actions. Based on this it is possible to detect which entry is in
-        # use, table entry or cached entry. If we only read cache here then we couldn't test that it is used correctly.
-        self.table_update(
-            table="ingress_tbl_ternary_cache",
-            key=["00:11:22:33:44:55"],
-            action=1,
-            data=["32w0", "11:22:33:44:55:66", "16w0", "64w0"],
-        )
-        testutils.send_packet(self, PORT0, pkt)
-        exp_pkt[Ether].type = 0x0800
-        testutils.verify_packet(self, exp_pkt, PORT1)
-
-        # Delete table entry to test if NIKSS library invalidates cache
-        self.table_delete(table="ingress_tbl_ternary", key=["00:11:22:33:44:55"])
-        testutils.send_packet(self, PORT0, pkt)
-        testutils.verify_packet(self, pkt, PORT1)
-
-
-class WideFieldTableSupport(P4EbpfTest):
-    """
-    Test support for fields wider than 64 bits in tables using IPv6 protocol.
-    """
-
-    p4_file_path = "p4testdata/wide-field-tables.p4"
-
-    def runTest(self):
-        tests = [
-            {
-                "case": "exact match",
-                "table": "ingress_tbl_exact",
-                "priority": None,
-                "match": ["0000:1111:2222:3333:4444:5555:6666:7777"],
-                "test_ipv6": "0000:1111:2222:3333:4444:5555:6666:7777",
-                "exp_ipv6": "ffff:1111:2222:3333:4444:5555:6666:0000",
-            },
-            {
-                "case": "LPM match",
-                "table": "ingress_tbl_lpm",
-                "priority": None,
-                "match": ["0001:1111:2222:3333:4444:5555:6666:0000/112"],
-                "test_ipv6": "0001:1111:2222:3333:4444:5555:6666:7777",
-                "exp_ipv6": "ffff:1111:2222:3333:4444:5555:6666:0001",
-            },
-            {
-                "case": "ternary match",
-                "table": "ingress_tbl_ternary",
-                "priority": 1,
-                "match": [
-                    "0002:1111:2222:3333:4444:5555:0000:7777^ffff:ffff:ffff:ffff:ffff:ffff:0000:ffff"
-                ],
-                "test_ipv6": "0002:1111:2222:3333:4444:5555:6666:7777",
-                "exp_ipv6": "ffff:1111:2222:3333:4444:5555:6666:0002",
-            },
-            {
-                "case": "exact const entry",
-                "table": None,
-                "test_ipv6": "0003:1111:2222:3333:4444:5555:6666:7777",
-                "exp_ipv6": "ffff:1111:2222:3333:4444:5555:6666:0003",
-            },
-            {
-                "case": "LPM const entry",
-                "table": None,
-                "test_ipv6": "0004:1111:2222:3333:4444:5555:6666:7777",
-                "exp_ipv6": "ffff:1111:2222:3333:4444:5555:6666:0004",
-            },
-            {
-                "case": "ternary const entry",
-                "table": None,
-                "test_ipv6": "0005:1111:2222:3333:4444:5555:6666:7777",
-                "exp_ipv6": "ffff:1111:2222:3333:4444:5555:6666:0005",
-            },
-            {
-                "case": "ternary const entry - exact match",
-                "table": None,
-                "test_ipv6": "0006:1111:2222:3333:4444:5555:6666:7777",
-                "exp_ipv6": "ffff:1111:2222:3333:4444:5555:6666:0006",
-            },
-            {
-                "case": "ActionProfile",
-                "table": None,
-                "test_ipv6": "0007:1111:2222:3333:4444:5555:6666:7777",
-                "exp_ipv6": "ffff:1111:2222:3333:4444:5555:6666:0007",
-            },
-            {
-                "case": "ActionSelector",
-                "table": None,
-                "test_ipv6": "0008:1111:2222:3333:4444:5555:6666:7777",
-                "exp_ipv6": "ffff:1111:2222:3333:4444:5555:6666:0008",
-            },
-            {
-                "case": "default action",
-                "table": None,  # defined by P4 program
-                "no_table_matches": 1,  # default to 2 matches - one for default and one for any table above
-                "test_ipv6": "aaaa:1111:2222:3333:4444:5555:6666:7777",
-                "exp_ipv6": "ffff:1111:2222:3333:4444:5555:6666:aaaa",
-            },
-        ]
-        for t in tests:
-            if t["table"]:
-                self.table_add(
-                    table=t["table"],
-                    key=t["match"],
-                    action=1,
-                    data=[t["exp_ipv6"]],
-                    priority=t["priority"],
-                )
-
-        # Add rules for ActionProfile
-        mid = self.action_profile_add_action(
-            ap="ingress_ap", action=1, data=["ffff:1111:2222:3333:4444:5555:6666:0007"]
-        )
-        self.table_add(
-            table="ingress_tbl_exact_ap",
-            key=["0007:1111:2222:3333:4444:5555:6666:7777"],
-            references=[mid],
-        )
-
-        # Add rules for ActionSelector
-        gid = self.action_selector_create_empty_group(selector="ingress_as")
-        self.table_add(
-            table="ingress_tbl_exact_as",
-            key=["0008:1111:2222:3333:4444:5555:6666:7777"],
-            references=["group {}".format(gid)],
-        )
-        for _ in range(0, 3):
-            mid = self.action_selector_add_action(
-                selector="ingress_as",
-                action=1,
-                data=["ffff:1111:2222:3333:4444:5555:6666:0008"],
-            )
-            self.action_selector_add_member_to_group(
-                selector="ingress_as", group_ref=gid, member_ref=mid
-            )
-
-        for t in tests:
-            logger.info("Testing {}...".format(t["case"]))
-            pkt = testutils.simple_ipv6ip_packet(
-                ipv6_src=t["test_ipv6"], ipv6_dst="::1", ipv6_hlim=64
-            )
-            exp_pkt = pkt.copy()
-            exp_pkt[IPv6].dst = t["exp_ipv6"]
-            exp_pkt[IPv6].hlim = exp_pkt[IPv6].hlim - t.get("no_table_matches", 2)
-            testutils.send_packet(self, PORT0, pkt)
-            testutils.verify_packet_any_port(self, exp_pkt, PTF_PORTS)+            priority=10,
+        )
+
+        # flow rules 'tbl_ternary_3':
+        # 1. ipv4.protocol=0x7, ipv4.diffserv=selector, ipv4.dstAddr=0xffffffff^0xffffffff => action 0 priority 1
+        # 2. ipv4.protocol=0x7, ipv4.diffserv=selector, ipv4.dstAddr=0x0^0x0 => action 1 priority 10
+        ref1 = self.action_selector_add_action(selector="ingress_as", action=0, data=[])
+        ref2 = self.action_selector_add_action(selector="ingress_as", action=1, data=[])
+        self.table_add(
+            table="ingress_tbl_ternary_3",
+            key=["0xffffffff^0xffffffff", "0x7"],
+            references=[ref1],
+            priority=1,
+        )
+        self.table_add(
+            table="ingress_tbl_ternary_3",
+            key=["0x0^0x0", "0x7"],
+            references=[ref2],
+            priority=10,
+        )
+
+        # flow rules 'tbl_ternary_4':
+        # 2. hdr.ethernet.srcAddr=00:00:33:44:55:00^00:00:FF:FF:FF:00 => action 1 priority 10
+        ref3 = self.action_profile_add_action(ap="ingress_ap", action=1, data=[])
+        self.table_add(
+            table="ingress_tbl_ternary_4",
+            key=["00:00:33:44:55:00^00:00:FF:FF:FF:00"],
+            references=[ref3],
+            priority=10,
+        )
+
+        pkt = testutils.simple_udp_packet(
+            eth_src="11:22:33:44:55:66", ip_src="1.2.3.4", ip_dst="192.168.2.1"
+        )
+        testutils.send_packet(self, PORT0, pkt)
+        pkt[Ether].type = 0x1122
+        pkt[IP].proto = 0x7
+        pkt[IP].tos = 0x5
+        pkt[IP].chksum = 0xB3E7
+        pkt[IP].src = "17.17.17.17"
+        pkt[IP].dst = "255.255.255.255"
+        pkt[UDP].chksum = 0x044D
+        testutils.verify_packet(self, exp_pkt, PTF_PORTS)