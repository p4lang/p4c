#!/usr/bin/env python
# Copyright 2022-present Orange
# Copyright 2022-present Open Networking Foundation
#
# Licensed under the Apache License, Version 2.0 (the "License");
# you may not use this file except in compliance with the License.
# You may obtain a copy of the License at
#
#    http://www.apache.org/licenses/LICENSE-2.0
#
# Unless required by applicable law or agreed to in writing, software
# distributed under the License is distributed on an "AS IS" BASIS,
# WITHOUT WARRANTIES OR CONDITIONS OF ANY KIND, either express or implied.
# See the License for the specific language governing permissions and
# limitations under the License.

from common import *

import copy

from scapy.fields import ShortField, IntField
from scapy.layers.l2 import Ether
from scapy.layers.inet import IP, UDP
from scapy.packet import Packet, bind_layers, split_layers
from ptf.packet import MPLS
from ptf.mask import Mask

PORT0 = 0
PORT1 = 1
PORT2 = 2
ALL_PORTS = [PORT0, PORT1, PORT2]


class SimpleForwardingPSATest(P4EbpfTest):

    p4_file_path = "p4testdata/simple-fwd.p4"

    def runTest(self):
        pkt = testutils.simple_ip_packet()
        # use default action
        testutils.send_packet(self, PORT0, pkt)
        testutils.verify_packet(self, pkt, PORT1)

    def tearDown(self):
        super(SimpleForwardingPSATest, self).tearDown()


class PSAResubmitTest(P4EbpfTest):

    p4_file_path = "p4testdata/resubmit.p4"

    def runTest(self):
        pkt = testutils.simple_eth_packet()
        testutils.send_packet(self, PORT0, pkt)
        pkt[Ether].dst = "11:22:33:44:55:66"
        testutils.verify_packet(self, pkt, PORT1)


class SimpleTunnelingPSATest(P4EbpfTest):

    p4_file_path = "p4testdata/psa-tunneling.p4"

    def runTest(self):
        pkt = Ether(dst="11:11:11:11:11:11") / testutils.simple_ip_only_packet(ip_dst="192.168.1.1")

        exp_pkt = Ether(dst="11:11:11:11:11:11") / MPLS(label=20, cos=5, s=1, ttl=64) / testutils.simple_ip_only_packet(
            ip_dst="192.168.1.1")

        testutils.send_packet(self, PORT0, pkt)
        testutils.verify_packet(self, exp_pkt, PORT1)

        testutils.send_packet(self, PORT0, exp_pkt)
        testutils.verify_packet(self, pkt, PORT1)


class PSACloneI2E(P4EbpfTest):

    p4_file_path = "p4testdata/clone-i2e.p4"

    def runTest(self):
        # create clone session table
        self.clone_session_create(8)
        # add egress_port=6 (PORT2), instance=1 as clone session member, cos = 0
        self.clone_session_add_member(clone_session=8, egress_port=6)
        # add egress_port=6 (PORT2), instance=2 as clone session member, cos = 1
        self.clone_session_add_member(clone_session=8, egress_port=6, instance=2, cos=1)

        pkt = testutils.simple_eth_packet(eth_dst='00:00:00:00:00:05')
        testutils.send_packet(self, PORT0, pkt)
        cloned_pkt = copy.deepcopy(pkt)
        cloned_pkt[Ether].type = 0xface
        testutils.verify_packet(self, cloned_pkt, PORT2)
        testutils.verify_packet(self, cloned_pkt, PORT2)
        pkt[Ether].src = "00:00:00:00:ca:fe"
        testutils.verify_packet(self, pkt, PORT1)

        pkt = testutils.simple_eth_packet(eth_dst='00:00:00:00:00:09')
        testutils.send_packet(self, PORT0, pkt)
        testutils.verify_no_packet(self, pkt, PORT1)

    def tearDown(self):
        self.clone_session_delete(8)
        super(PSACloneI2E, self).tearDown()


class EgressTrafficManagerDropPSATest(P4EbpfTest):
    p4_file_path = "p4testdata/etm-drop.p4"

    def runTest(self):
        pkt = testutils.simple_ip_packet(eth_dst='00:11:22:33:44:55', eth_src='55:44:33:22:11:00')
        testutils.send_packet(self, PORT0, pkt)
        testutils.verify_packet_any_port(self, pkt, ALL_PORTS)
        pkt[Ether].src = '00:44:33:22:FF:FF'
        testutils.send_packet(self, PORT0, pkt)
        testutils.verify_no_other_packets(self)


class EgressTrafficManagerClonePSATest(P4EbpfTest):
    """
    1. Send packet to interface PORT1 (bpf ifindex = 5) with destination MAC address equals to aa:bb:cc:dd:ee:ff.
    2. Observe that:
      2.1. Original packet was sent back through interface PORT1 (bpf ifindex = 5).
           The packet should have destination MAC address set to '00:00:00:00:00:12'.
      2.2. Packet was cloned at egress and processed by egress pipeline at interface PORT2 (bpf ifindex = 6).
           The cloned packet should have destination MAC address set to '00:00:00:00:00:11'.
    """
    p4_file_path = "p4testdata/etm-clone-e2e.p4"

    def runTest(self):
        # create clone session table
        self.clone_session_create(8)
        # add egress_port=6 (PORT2), instance=1 as clone session member, cos = 0
        self.clone_session_add_member(clone_session=8, egress_port=6)

        pkt = testutils.simple_ip_packet(eth_dst='aa:bb:cc:dd:ee:ff', eth_src='55:44:33:22:11:00')
        testutils.send_packet(self, PORT1, pkt)
        pkt[Ether].dst = '00:00:00:00:00:11'
        testutils.verify_packet(self, pkt, PORT2)
        pkt[Ether].dst = '00:00:00:00:00:12'
        testutils.verify_packet(self, pkt, PORT1)

    def tearDown(self):
        self.clone_session_delete(8)
        super(EgressTrafficManagerClonePSATest, self).tearDown()


@xdp2tc_head_not_supported
class EgressTrafficManagerRecirculatePSATest(P4EbpfTest):
    """
    Test resubmit packet path. eBPF program should do following operation:
    1. In NORMAL path: In all packet set source MAC to starts with '00:44'.
        Test if destination MAC address ends with 'FE:F0' - in this case recirculate.
    2. In RECIRCULATE path destination MAC set to zero.
    Any packet modification should be done on egress.
    Open question: how to verify here that the eBPF program did above operations?
    """
    p4_file_path = "p4testdata/etm-recirc.p4"

    def runTest(self):
        pkt = testutils.simple_ip_packet(eth_dst='00:11:22:33:44:55', eth_src='55:44:33:22:11:00')
        testutils.send_packet(self, PORT0, pkt)
        pkt[Ether].src = '00:44:33:22:11:00'
        testutils.verify_packet_any_port(self, pkt, ALL_PORTS)

        pkt = testutils.simple_ip_packet(eth_dst='00:11:22:33:FE:F0', eth_src='55:44:33:22:11:00')
        testutils.send_packet(self, PORT0, pkt)
        pkt[Ether].dst = '00:00:00:00:00:00'
        pkt[Ether].src = '00:44:33:22:11:00'
        testutils.verify_packet_any_port(self, pkt, ALL_PORTS)


class MulticastPSATest(P4EbpfTest):
    p4_file_path = "p4testdata/psa-multicast.p4"

    def runTest(self):
        self.multicast_group_create(group=8)
        self.multicast_group_add_member(group=8, egress_port=5)
        self.multicast_group_add_member(group=8, egress_port=6)

        pkt = testutils.simple_eth_packet(eth_dst='00:00:00:00:00:05')
        testutils.send_packet(self, PORT0, pkt)
        testutils.verify_no_other_packets(self)

        pkt = testutils.simple_eth_packet(eth_dst='00:00:00:00:00:08')
        testutils.send_packet(self, PORT0, pkt)
        testutils.verify_packet(self, pkt, PORT1)
        testutils.verify_packet(self, pkt, PORT2)
        testutils.verify_no_other_packets(self)

    def tearDown(self):
        self.multicast_group_delete(8)
        super(MulticastPSATest, self).tearDown()


class SimpleLpmP4PSATest(P4EbpfTest):

    p4_file_path = "p4testdata/psa-lpm.p4"

    def runTest(self):
        # This command adds LPM entry 10.10.0.0/16 with action forwarding on port 6 (PORT2 in ptf)
        self.table_add(table="ingress_tbl_fwd_lpm", keys=["10.10.0.0/16"], action=1, data=[6])
        self.table_add(table="ingress_tbl_fwd_lpm", keys=["10.10.10.10/8"], action=0)
        pkt = testutils.simple_ip_packet(ip_src='1.1.1.1', ip_dst='10.10.11.11')
        testutils.send_packet(self, PORT0, pkt)
        testutils.verify_packet(self, pkt, PORT2)

        self.table_add(table="ingress_tbl_fwd_lpm", keys=["192.168.2.1/24"], action=1, data=[5])
        pkt = testutils.simple_ip_packet(ip_src='1.1.1.1', ip_dst='192.168.2.1')
        testutils.send_packet(self, PORT0, pkt)
        testutils.verify_packet(self, pkt, PORT1)


class SimpleLpmP4TwoKeysPSATest(P4EbpfTest):

    p4_file_path = "p4testdata/psa-lpm-two-keys.p4"

    def runTest(self):
        pkt = testutils.simple_ip_packet(ip_src='1.2.3.4', ip_dst='10.10.11.11')
        # This command adds LPM entry 10.10.11.0/24 with action forwarding on port 6 (PORT2 in ptf)
        # Note that prefix value has to be a sum of exact fields size and lpm prefix
        self.table_add(table="ingress_tbl_fwd_exact_lpm", keys=["1.2.3.4", "10.10.11.0/24"], action=1, data=[6])

        testutils.send_packet(self, PORT0, pkt)
        testutils.verify_packet(self, pkt, PORT2)

        pkt = testutils.simple_ip_packet(ip_src='1.2.3.4', ip_dst='192.168.2.1')
        # This command adds LPM entry 192.168.2.1/24 with action forwarding on port 5 (PORT1 in ptf)
        self.table_add(table="ingress_tbl_fwd_exact_lpm", keys=["1.2.3.4", "192.168.2.1/24"], action=1, data=[5])
        testutils.send_packet(self, PORT0, pkt)
        testutils.verify_packet(self, pkt, PORT1)


class ConstDefaultActionPSATest(P4EbpfTest):

    p4_file_path = "p4testdata/action-const-default.p4"

    def runTest(self):
        pkt = testutils.simple_ip_packet()
        testutils.send_packet(self, PORT0, pkt)
        testutils.verify_packet(self, pkt, PORT1)


class ConstEntryPSATest(P4EbpfTest):

    p4_file_path = "p4testdata/const-entry.p4"

    def runTest(self):
        pkt = testutils.simple_ip_packet()
        testutils.send_packet(self, PORT0, pkt)
        testutils.verify_packet(self, pkt, PORT1)


class ConstEntryAndActionPSATest(P4EbpfTest):

    p4_file_path = "p4testdata/const-entry-and-action.p4"

    def runTest(self):
        pkt = testutils.simple_ip_packet()
        # via default action
        testutils.send_packet(self, PORT0, pkt)
        testutils.verify_packet(self, pkt, PORT1)

        # via const entry
        testutils.send_packet(self, PORT2, pkt)
        testutils.verify_packet(self, pkt, PORT0)

        # via LPM const entry
        pkt[IP].dst = 0x11223344
        testutils.send_packet(self, PORT0, pkt)
        testutils.verify_packet(self, pkt, PORT2)
        pkt[IP].dst = 0x11223355
        testutils.send_packet(self, PORT0, pkt)
        testutils.verify_packet(self, pkt, PORT0)


class BridgedMetadataPSATest(P4EbpfTest):

    p4_file_path = "p4testdata/bridged-metadata.p4"

    def runTest(self):
        pkt = testutils.simple_ip_packet()

        testutils.send_packet(self, PORT0, pkt)
        testutils.verify_packet_any_port(self, pkt, ALL_PORTS)

        pkt[Ether].dst = 'FF:FF:FF:FF:FF:FF'
        testutils.send_packet(self, PORT0, pkt)
        testutils.verify_no_other_packets(self)


class QoSPSATest(P4EbpfTest):

    p4_file_path = "p4testdata/cos-psa.p4"

    def runTest(self):
        ip_pkt = testutils.simple_ip_packet()
        exp_ip_pkt = ip_pkt.copy()
        exp_ip_pkt[Ether].dst = "00:00:00:00:00:10"
        arp_pkt = testutils.simple_arp_packet()
        exp_arp_pkt = arp_pkt.copy()
        exp_arp_pkt[Ether].dst = "00:00:00:00:00:11"

        testutils.send_packet(self, PORT0, ip_pkt)
        testutils.verify_packet(self, exp_ip_pkt, PORT1)

        testutils.send_packet(self, PORT0, arp_pkt)
        testutils.verify_packet(self, exp_arp_pkt, PORT1)


class PacketInLengthPSATest(P4EbpfTest):
    """
    Sends 114 bytes packet and check this using packet_in.length() in a parser
    """
    p4_file_path = "p4testdata/packet_in-length.p4"

    def runTest(self):
        pkt = Ether(dst="11:11:11:11:11:11") / testutils.simple_ip_only_packet(
            ip_dst="192.168.1.1")

        # check if packet_in.length() works
        testutils.send_packet(self, PORT0, pkt)
        testutils.verify_packet(self, pkt, PORT1)

        pkt = pkt / "Message"

        # Packet bigger than 114B is rejected in parser
        testutils.send_packet(self, PORT0, pkt)
        testutils.verify_no_packet(self, pkt, PORT1)


class PacketInAdvancePSATest(P4EbpfTest):
    """
    This test checks if MPLS header is skipped using packet_in.advance()
    """
    p4_file_path = "p4testdata/packet_in-advance.p4"

    def runTest(self):
        pkt = Ether(dst="11:11:11:11:11:11") / MPLS(label=20, cos=5, s=1, ttl=64) / \
              testutils.simple_ip_only_packet(ip_dst="192.168.1.1")

        exp_pkt = Ether(dst="11:11:11:11:11:11") / \
                  testutils.simple_ip_only_packet(ip_dst="192.168.1.1")

        # check if MPLS is skipped in parser
        testutils.send_packet(self, PORT0, pkt)
        testutils.verify_packet(self, exp_pkt, PORT1)


<<<<<<< HEAD
class DigestPSATest(P4EbpfTest):

    p4_file_path = "p4testdata/digest.p4"

    def runTest(self):
        pkt = testutils.simple_ip_packet(eth_src="fa:fb:fc:fd:fe:f0")
        testutils.send_packet(self, PORT0, pkt)
        testutils.send_packet(self, PORT0, pkt)
        testutils.send_packet(self, PORT0, pkt)

        digests = self.digest_get("IngressDeparserImpl_mac_learn_digest")
        if len(digests) != 3:
            self.fail("Expected 3 digest messages, got {}".format(len(digests)))
        for d in digests:
            if d["srcAddr"] != "0xfafbfcfdfef0" or d["ingress_port"] != "0x4":
                self.fail("Digest map stored wrong values: mac->{}, port->{}".format(d["srcAddr"], d["ingress_port"]))
=======
class CountersPSATest(P4EbpfTest):
    p4_file_path = "p4testdata/counters.p4"

    def runTest(self):
        pkt = testutils.simple_ip_packet(eth_dst='00:11:22:33:44:55',
                                         eth_src='00:AA:00:00:00:01',
                                         pktlen=100)
        testutils.send_packet(self, PORT0, pkt)
        testutils.verify_packet_any_port(self, pkt, ALL_PORTS)

        self.counter_verify(name="ingress_test1_cnt", keys=[1], bytes=100)
        self.counter_verify(name="ingress_test2_cnt", keys=[1], packets=1)
        self.counter_verify(name="ingress_test3_cnt", keys=[1], bytes=100, packets=1)
        self.counter_verify(name="ingress_action_cnt", keys=[5], bytes=100, packets=1)

        pkt = testutils.simple_ip_packet(eth_dst='00:11:22:33:44:55',
                                         eth_src='00:AA:00:00:01:FE',
                                         pktlen=199)
        testutils.send_packet(self, PORT0, pkt)
        testutils.verify_packet_any_port(self, pkt, ALL_PORTS)

        self.counter_verify(name="ingress_test1_cnt", keys=[0x1fe], bytes=199)
        self.counter_verify(name="ingress_test2_cnt", keys=[0x1fe], packets=1)
        self.counter_verify(name="ingress_test3_cnt", keys=[0x1fe], bytes=199, packets=1)
        self.counter_verify(name="ingress_action_cnt", keys=[5], bytes=299, packets=2)
>>>>>>> b321f385
<|MERGE_RESOLUTION|>--- conflicted
+++ resolved
@@ -346,7 +346,6 @@
         testutils.verify_packet(self, exp_pkt, PORT1)
 
 
-<<<<<<< HEAD
 class DigestPSATest(P4EbpfTest):
 
     p4_file_path = "p4testdata/digest.p4"
@@ -363,7 +362,8 @@
         for d in digests:
             if d["srcAddr"] != "0xfafbfcfdfef0" or d["ingress_port"] != "0x4":
                 self.fail("Digest map stored wrong values: mac->{}, port->{}".format(d["srcAddr"], d["ingress_port"]))
-=======
+
+                
 class CountersPSATest(P4EbpfTest):
     p4_file_path = "p4testdata/counters.p4"
 
@@ -388,5 +388,4 @@
         self.counter_verify(name="ingress_test1_cnt", keys=[0x1fe], bytes=199)
         self.counter_verify(name="ingress_test2_cnt", keys=[0x1fe], packets=1)
         self.counter_verify(name="ingress_test3_cnt", keys=[0x1fe], bytes=199, packets=1)
-        self.counter_verify(name="ingress_action_cnt", keys=[5], bytes=299, packets=2)
->>>>>>> b321f385
+        self.counter_verify(name="ingress_action_cnt", keys=[5], bytes=299, packets=2)