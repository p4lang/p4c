# Copyright 2022-present Orange
# Copyright 2022-present Open Networking Foundation
#
# Licensed under the Apache License, Version 2.0 (the "License");
# you may not use this file except in compliance with the License.
# You may obtain a copy of the License at
#
#    http://www.apache.org/licenses/LICENSE-2.0
#
# Unless required by applicable law or agreed to in writing, software
# distributed under the License is distributed on an "AS IS" BASIS,
# WITHOUT WARRANTIES OR CONDITIONS OF ANY KIND, either express or implied.
# See the License for the specific language governing permissions and
# limitations under the License.

""" This file implements a PTF test case abstraction for eBPF.
    Before each test case, the following steps are performed:
    1. Compile P4/PSA program to eBPF bytecode using 'make psa'.
    2. Load compiled eBPF programs to eBPF subsystem (psabpf-ctl load).
    3. Attach eBPF programs to interfaces used by PTF framework.

    After each test case, eBPF programs are detached from interfaces and removed from eBPF subsystem.

    This file also provides functions to manage P4-eBPF tables, clone sessions and multicast groups.
"""

import os
import logging
import json
import shlex
import subprocess
import time

import ptf
import ptf.testutils as testutils
import pyroute2
from pyroute2 import NetNS

from ptf.base_tests import BaseTest

logger = logging.getLogger('eBPFTest')
if not len(logger.handlers):
    logger.addHandler(logging.StreamHandler())

TEST_PIPELINE_ID = 1
TEST_PIPELINE_MOUNT_PATH = "/sys/fs/bpf/pipeline{}".format(TEST_PIPELINE_ID)
PIPELINE_MAPS_MOUNT_PATH = "{}/maps".format(TEST_PIPELINE_MOUNT_PATH)

PORT0 = 0
PORT1 = 1
PORT2 = 2
PTF_PORTS = [PORT0, PORT1, PORT2]

# stores real interface numbers retrieved from OS
# DP_PORTS are used as data plane port numbers in P4 programs
DP_PORTS = dict()

def xdp2tc_head_not_supported(cls):
    if cls.xdp2tc_mode(cls) == 'head':
        cls.skip = True
        cls.skip_reason = "not supported for xdp2tc=head"
    return cls


class P4EbpfTest(BaseTest):
    """
    Generates BPF bytecode from a P4 program and runs a PTF test.
    """

    skip = False
    skip_reason = ''
    switch_ns = 'test'
    p4_file_path = ""

    def setUp(self):
        super(P4EbpfTest, self).setUp()

        if self.skip:
            self.skipTest(self.skip_reason)

        if not os.path.exists(self.p4_file_path):
            self.fail("P4 program not found, no such file.")

        if not os.path.exists("ptf_out"):
            os.makedirs("ptf_out")

        head, tail = os.path.split(self.p4_file_path)
        filename = tail.split(".")[0]
        self.test_prog_image = os.path.join("ptf_out", filename + ".o")
        logger.info("\nUsing test params: %s", testutils.test_params_get())
        if "namespace" in testutils.test_params_get():
            self.switch_ns = testutils.test_param_get("namespace")
        self.interfaces = testutils.test_param_get("interfaces").split(",")

        # fetch data plane ports from network namespace
        global DP_PORTS
        next_idx = 0
        for intf in self.interfaces:
            if intf != "psa_recirc":
                DP_PORTS[next_idx] = self.get_dataplane_port_number(intf)
                next_idx += 1

        p4args = "--Wdisable=unused --max-ternary-masks 3"
        for idx, dp_port in DP_PORTS.items():
            p4args += " -DPORT{}={}".format(idx, dp_port)
        if self.is_trace_logs_enabled():
            p4args += " --trace"

        if "xdp2tc" in testutils.test_params_get():
            p4args += " --xdp2tc=" + self.xdp2tc_mode()

        logger.info("P4ARGS=" + p4args)
        self.exec_cmd("make -f ../runtime/kernel.mk BPFOBJ={output} P4FILE={p4file} "
                      "ARGS=\"{cargs}\" P4C=p4c-ebpf P4ARGS=\"{p4args}\" psa".format(
                            output=self.test_prog_image,
                            p4file=self.p4_file_path,
                            cargs="-DPSA_PORT_RECIRCULATE=2",
                            p4args=p4args),
                      "Compilation error")

        self.dataplane = ptf.dataplane_instance
        self.dataplane.flush()

        self.exec_ns_cmd("psabpf-ctl pipeline load id {} {}".format(TEST_PIPELINE_ID, self.test_prog_image), "Can't load programs into eBPF subsystem")

        for intf in self.interfaces:
            self.add_port(dev=intf)

    def tearDown(self):
        for intf in self.interfaces:
            self.del_port(intf)
        self.exec_ns_cmd("psabpf-ctl pipeline unload id {}".format(TEST_PIPELINE_ID))
        super(P4EbpfTest, self).tearDown()

    def get_dataplane_port_number(self, name):
        with pyroute2.NetNS(self.switch_ns) as netns:
            idx = netns.link_lookup(ifname=name)
            return idx[0]

    def exec_ns_cmd(self, command='echo me', do_fail=None):
        command = "nsenter --net=/var/run/netns/" + self.switch_ns + " " + command
        return self.exec_cmd(command, do_fail)

    def exec_cmd(self, command, do_fail=None):
        if isinstance(command, str):
            command = shlex.split(command)
        process = subprocess.Popen(command,
                                   stdout=subprocess.PIPE,
                                   stderr=subprocess.PIPE)
        stdout_data, stderr_data = process.communicate()
        if stderr_data is None:
            stderr_data = ""
        if stdout_data is None:
            stdout_data = ""
        if process.returncode != 0:
            logger.info("Command failed: %s", command)
            logger.info("Return code: %d", process.returncode)
            logger.info("STDOUT: %s", stdout_data.decode("utf-8"))
            logger.info("STDERR: %s", stderr_data.decode("utf-8"))
            if do_fail:
                self.fail("Command failed (see above for details): {}".format(str(do_fail)))
        return process.returncode, stdout_data, stderr_data

    def add_port(self, dev):
        self.exec_ns_cmd("psabpf-ctl add-port pipe {} dev {}".format(TEST_PIPELINE_ID, dev))

    def del_port(self, dev):
        self.exec_ns_cmd("psabpf-ctl del-port pipe {} dev {}".format(TEST_PIPELINE_ID, dev))
        if dev.startswith("eth"):
            self.exec_cmd("psabpf-ctl del-port pipe {} dev s1-{}".format(TEST_PIPELINE_ID, dev))

<<<<<<< HEAD
    def update_map(self, name, key, value, map_in_map=False):
        if map_in_map:
            value = "pinned {}/{} any".format(PIPELINE_MAPS_MOUNT_PATH, value)
        return self.exec_ns_cmd("bpftool map update pinned {}/{} key {} value {}".format(
            PIPELINE_MAPS_MOUNT_PATH, name, key, value))

=======
>>>>>>> a0e519e2
    def read_map(self, name, key):
        cmd = "bpftool -j map lookup pinned {}/{} key {}".format(PIPELINE_MAPS_MOUNT_PATH, name, key)
        _, stdout, _ = self.exec_ns_cmd(cmd, "Failed to read map {}".format(name))
        value = [format(int(v, 0), '02x') for v in json.loads(stdout)['value']]
        return ' '.join(value)

    def verify_map_entry(self, name, key, expected_value, mask=None):
        value = self.read_map(name, key)

        if "hex" in expected_value:
            expected_value = expected_value.replace("hex ", "")

        expected_value = "0x" + expected_value
        expected_value = expected_value.replace(" ", "")
        value = "0x" + value
        value = value.replace(" ", "")

        if mask:
            expected_value = int(expected_value, 0) & int(mask, 0)
            value = int(value, 0) & int(mask, 0)

        if expected_value != value:
            self.fail("Map {} key {} does not have correct value. Expected {}; got {}"
                      .format(name, key, expected_value, value))

    def xdp2tc_mode(self):
        return testutils.test_param_get('xdp2tc')

    def is_trace_logs_enabled(self):
        return testutils.test_param_get('trace') == 'True'

    def clone_session_create(self, id):
        self.exec_ns_cmd("psabpf-ctl clone-session create pipe {} id {}".format(TEST_PIPELINE_ID, id))

    def clone_session_add_member(self, clone_session, egress_port, instance=1, cos=0):
        self.exec_ns_cmd("psabpf-ctl clone-session add-member pipe {} id {} egress-port {} instance {} cos {}".format(
            TEST_PIPELINE_ID, clone_session, egress_port, instance, cos))

    def clone_session_delete(self, id):
        self.exec_ns_cmd("psabpf-ctl clone-session delete pipe {} id {}".format(TEST_PIPELINE_ID, id))

    def multicast_group_create(self, group):
        self.exec_ns_cmd("psabpf-ctl multicast-group create pipe {} id {}".format(TEST_PIPELINE_ID, group))

    def multicast_group_add_member(self, group, egress_port, instance=1):
        self.exec_ns_cmd("psabpf-ctl multicast-group add-member pipe {} id {} egress-port {} instance {}".format(
            TEST_PIPELINE_ID, group, egress_port, instance))

    def multicast_group_delete(self, group):
        self.exec_ns_cmd("psabpf-ctl multicast-group delete pipe {} id {}".format(TEST_PIPELINE_ID, group))

    def _table_create_str_from_data(self, data, counters, meters):
        """ Creates string from action data, direct counters and direct meters
            which can be passed to the psabpf-cli as an argument.
        """
        s = ""
        if data or counters or meters:
            s = "data "
            if data:
                for d in data:
                    s = s + "{} ".format(d)
            if counters:
                for k, v in counters.items():
                    value = ""
                    bytes_cnt = v.get("bytes", None)
                    packets_cnt = v.get("packets", None)
                    if bytes_cnt is not None:
                        value = "{}".format(bytes_cnt)
                    if packets_cnt is not None:
                        if bytes_cnt is not None:
                            value = value + ":"
                        value = value + "{}".format(packets_cnt)
                    s = s + "counter {} {} ".format(k, value)
            if meters:
                for k, v in meters.items():
                    s = s + "meter {} {}:{} {}:{} ".format(k, v["pir"], v["pbs"], v["cir"], v["cbs"])
        return s

    def _table_create_str_from_(self, name="key", value=None):
        """
        Creates a string from value (a list of fields)
        which can be passed to the psabpf-cli as an argument.
        """
        s = name + " none"
        if value:
            s = name + " "
            for field in value:
                s = s + "{} ".format(field)
        return s

    def _table_create_str_from_key(self, key):
        return self._table_create_str_from_(name="key", value=key)

    def _table_create_str_from_index(self, index):
        return self._table_create_str_from_(name="index", value=index)

    def _table_create_str_from_value(self, value):
        return self._table_create_str_from_(name="value", value=value)

    def _table_create_str_from_action(self, action):
        if isinstance(action, int):
            return "action id {} ".format(action)
        else:
            return "action name {} ".format(action)

    def table_write(self, method, table, key, action=0, data=None, priority=None, references=None,
                    counters=None, meters=None):
        """
        Use table_add or table_update instead of this method.
        """
        cmd = "psabpf-ctl table {} pipe {} {} ".format(method, TEST_PIPELINE_ID, table)
        if references:
            data = references
            cmd = cmd + "ref "
        else:
            cmd = cmd + self._table_create_str_from_action(action)
        cmd = cmd + self._table_create_str_from_key(key=key)
        cmd = cmd + self._table_create_str_from_data(data=data, counters=counters, meters=meters)
        if priority:
            cmd = cmd + "priority {}".format(priority)
        self.exec_ns_cmd(cmd, "Table {} failed".format(method))

    def table_add(self, table, key, action=0, data=None, priority=None, references=None,
                  counters=None, meters=None):
        """ Adds a new entry to a table.
            :param table: Table name.
            :param key: List of key fields, each field must be convertible to string.
            :param action: Action ID in the dataplane.
            :param data: List of action parameters.
            :param priority: Priority of the new entry.
            :param references: List of references for indirect table (parameter data is ignored then).
            :param counters: Dictionary of counter's names (key) and dictionary of counter value (value).
                Inner dictionary can have two entries: "bytes", "packets"
            :param meters: Dictionary of meter's names (key) and dictionary of meter value (value).
                Inner dictionary must have four entries: "pir", "pbs", "cir", "cbs"
        """
        self.table_write(method="add", table=table, key=key, action=action, data=data,
                         priority=priority, references=references, counters=counters, meters=meters)

    def table_update(self, table, key, action=0, data=None, priority=None, references=None,
                     counters=None, meters=None):
        """ See documentation for table_add. This method updates existing entry instead of new one.
        """
        self.table_write(method="update", table=table, key=key, action=action, data=data,
                         priority=priority, references=references, counters=counters, meters=meters)

    def table_delete(self, table, key=None):
        """ Deletes existing table entry
        """
        cmd = "psabpf-ctl table delete pipe {} {} ".format(TEST_PIPELINE_ID, table)
        if key:
            cmd = cmd + self._table_create_str_from_key(key)
        self.exec_ns_cmd(cmd, "Table delete failed")

    def table_set_default(self, table, action=0, data=None, counters=None, meters=None):
        """ Sets default action for table. For parameters documentation see `table_add` method.
        """
        cmd = "psabpf-ctl table default set pipe {} {} ".format(TEST_PIPELINE_ID, table)
        cmd = cmd + self._table_create_str_from_action(action)
        cmd = cmd + self._table_create_str_from_data(data=data, counters=counters, meters=meters)
        self.exec_ns_cmd(cmd, "Table set default entry failed")

    def table_get(self, table, key, indirect=False):
        """ Returns JSON containing parsed table entry - action data, meters, counters.
            If table has an implementation, set param `indirect` to True.
        """
        cmd = "psabpf-ctl table get pipe {} {} ".format(TEST_PIPELINE_ID, table)
        if indirect:
            # TODO: cmd = cmd + "ref "
            self.fail("support for indirect table is not implemented yet")
        cmd = cmd + self._table_create_str_from_key(key=key)
        _, stdout, _ = self.exec_ns_cmd(cmd, "Table get entry failed")
        return json.loads(stdout)[table]

    def table_verify(self, table, key, action=0, priority=None, data=None, references=None,
                     counters=None, meters=None):
        """ Verify that values in table entry fields are equal to provided arguments. For parameters
            documentation see `table_add` method. Field not referenced by any argument will not be tested.
        """
        json_data = self.table_get(table=table, key=key, indirect=references)
        entries = json_data["entries"]
        if len(entries) != 1:
            self.fail("Expected 1 table entry to verify")
        entry = entries[0]

        if action is not None:
            if action != entry["action"]["id"]:
                self.fail("Invalid action ID: expected {}, got {}".format(action, entry["action"]["id"]))
        if priority is not None:
            if priority != entry["priority"]:
                self.fail("Invalid priority: expected {}, got {}".format(priority, entry["priority"]))
        if data:
            action_params = entry["action"]["parameters"]
            if len(action_params) != len(data):
                self.fail("Invalid number of action parameters: expected {}, got {}".format(len(data), len(action_params)))
            for k, v in enumerate(data):
                if v != int(action_params[k]["value"], 0):
                    self.fail("Invalid action parameter {} (id {}): expected {}, got {}".
                              format(action_params[k]["name"], k, v, int(action_params[k]["value"], 0)))
        if references:
            self.fail("Support for table references is not implemented yet")
        if counters:
            for k, v in counters.items():
                type = json_data["DirectCounter"][k]["type"]
                entry_value = entry["DirectCounter"][k]
                self._do_counter_verify(bytes=v.get("bytes", None), packets=v.get("packets", None),
                                        entry_value=entry_value, counter_type=type)
        if meters:
            self.fail("Support for DirectMeter is not implemented yet (psabpf doesn't return internal state of meter if you need it)")

    def action_selector_add_action(self, selector, action, data=None):
        cmd = "psabpf-ctl action-selector add-member pipe {} {} ".format(TEST_PIPELINE_ID, selector)
        cmd = cmd + self._table_create_str_from_action(action)
        cmd = cmd + self._table_create_str_from_data(data=data, counters=None, meters=None)
        _, stdout, _ = self.exec_ns_cmd(cmd, "ActionSelector add-member failed")
        return json.loads(stdout)[selector]["added_member_ref"]

    def action_selector_create_empty_group(self, selector):
        cmd = "psabpf-ctl action-selector create-group pipe {} {}".format(TEST_PIPELINE_ID, selector)
        _, stdout, _ = self.exec_ns_cmd(cmd, "ActionSelector create-group failed")
        return json.loads(stdout)[selector]["added_group_ref"]

    def action_selector_add_member_to_group(self, selector, group_ref, member_ref):
        cmd = "psabpf-ctl action-selector add-to-group pipe {} {} {} to {}"\
            .format(TEST_PIPELINE_ID, selector, member_ref, group_ref)
        self.exec_ns_cmd(cmd, "ActionSelector add-to-group failed")

    def action_profile_add_action(self, ap, action, data=None):
        cmd = "psabpf-ctl action-profile add-member pipe {} {} ".format(TEST_PIPELINE_ID, ap)
        cmd = cmd + self._table_create_str_from_action(action)
        cmd = cmd + self._table_create_str_from_data(data=data, counters=None, meters=None)
        _, stdout, _ = self.exec_ns_cmd(cmd, "ActionProfile add-member failed")
        return json.loads(stdout)[ap]["added_member_ref"]

    def digest_get(self, name):
        # Possible race conditions: many test cases may send packet and just
        # after that try to read digest message. In rare case packet can be
        # not yet processed so digest is not yet available.
        time.sleep(0.1)
        cmd = "psabpf-ctl digest get-all pipe {} {}".format(TEST_PIPELINE_ID, name)
        _, stdout, _ = self.exec_ns_cmd(cmd, "Digest get failed")
        return json.loads(stdout)[name]['digests']

    def counter_get(self, name, key=None):
        key_str = self._table_create_str_from_key(key=key)
        cmd = "psabpf-ctl counter get pipe {} {} {}".format(TEST_PIPELINE_ID, name, key_str)
        _, stdout, _ = self.exec_ns_cmd(cmd, "Counter get failed")
        return json.loads(stdout)[name]

    def _do_counter_verify(self, bytes, packets, entry_value, counter_type):
        """ Verify counter value and type. Use `counter_verify` or `table_verify` instead.
        """
        expected_type = ""
        if packets is not None:
            expected_type = "PACKETS"
        if bytes is not None:
            if packets is not None:
                expected_type = expected_type + "_AND_"
            expected_type = expected_type + "BYTES"
        if expected_type != counter_type:
            self.fail("Invalid counter type, expected: \"{}\", got \"{}\"".format(expected_type, counter_type))
        if bytes is not None:
            counter_bytes = int(entry_value["bytes"], 0)
            if counter_bytes != bytes:
                self.fail("Invalid counter bytes, expected {}, got {}".format(bytes, counter_bytes))
        if packets is not None:
            counter_packets = int(entry_value["packets"], 0)
            if counter_packets != packets:
                self.fail("Invalid counter packets, expected {}, got {}".format(packets, counter_packets))

    def counter_verify(self, name, key, bytes=None, packets=None):
        counter = self.counter_get(name, key=key)
        entries = counter["entries"]
        if len(entries) != 1:
            self.fail("expected one Counter entry")
        entry = entries[0]
        self._do_counter_verify(bytes=bytes, packets=packets, entry_value=entry["value"], counter_type=counter["type"])

    def meter_update(self, name, index, pir, pbs, cir, cbs):
        cmd = "psabpf-ctl meter update pipe {} {} " \
              "index {} {}:{} {}:{}".format(TEST_PIPELINE_ID, name,
                                            index, pir, pbs, cir, cbs)
        self.exec_ns_cmd(cmd, "Meter update failed")

    def register_get(self, name, index=None):
        index_str = self._table_create_str_from_index(index=index)
        cmd = "psabpf-ctl register get pipe {} {} {}".format(TEST_PIPELINE_ID, name, index_str)
        _, stdout, _ = self.exec_ns_cmd(cmd, "Register get failed")
        return json.loads(stdout)[name]

    def register_set(self, name, index=None, value=None):
        index_str = self._table_create_str_from_index(index=index)
        value_str = self._table_create_str_from_value(value=value)
        cmd = "psabpf-ctl register set pipe {} {} {} {}".format(TEST_PIPELINE_ID, name,
                                                                index_str, value_str)
        _, stdout, _ = self.exec_ns_cmd(cmd, "Register set failed")

    def register_verify(self, name, index, expected_value):
        """
        Verifies a register value.
        :param name: Register name
        :param index: A list of hex string
        :param expected_value: A list of hex string
        """
        entries = self.register_get(name, index=index)
        if len(entries) != 1:
            self.fail("expected one Register entry")
        entry = entries[0]
        reg_value = entry["value"]
        for idx, field_value in enumerate(reg_value.values()):
            field_value = int(field_value, 0)
            expected_field_value = int(expected_value[idx], 0)
            if field_value != expected_field_value:
                self.fail("Invalid register value, expected {}, got {}".format(expected_field_value,
                          field_value))

    def value_set_insert(self, name, value):
        cmd = "psabpf-ctl value-set insert pipe {} {} ".format(TEST_PIPELINE_ID, name)
        cmd = cmd + self._table_create_str_from_value(value=value)
        self.exec_ns_cmd(cmd, "Value_set insert failed")<|MERGE_RESOLUTION|>--- conflicted
+++ resolved
@@ -169,15 +169,6 @@
         if dev.startswith("eth"):
             self.exec_cmd("psabpf-ctl del-port pipe {} dev s1-{}".format(TEST_PIPELINE_ID, dev))
 
-<<<<<<< HEAD
-    def update_map(self, name, key, value, map_in_map=False):
-        if map_in_map:
-            value = "pinned {}/{} any".format(PIPELINE_MAPS_MOUNT_PATH, value)
-        return self.exec_ns_cmd("bpftool map update pinned {}/{} key {} value {}".format(
-            PIPELINE_MAPS_MOUNT_PATH, name, key, value))
-
-=======
->>>>>>> a0e519e2
     def read_map(self, name, key):
         cmd = "bpftool -j map lookup pinned {}/{} key {}".format(PIPELINE_MAPS_MOUNT_PATH, name, key)
         _, stdout, _ = self.exec_ns_cmd(cmd, "Failed to read map {}".format(name))
