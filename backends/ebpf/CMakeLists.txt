# Copyright 2013-present Barefoot Networks, Inc.
#
# Licensed under the Apache License, Version 2.0 (the "License");
# you may not use this file except in compliance with the License.
# You may obtain a copy of the License at
#
#    http://www.apache.org/licenses/LICENSE-2.0
#
# Unless required by applicable law or agreed to in writing, software
# distributed under the License is distributed on an "AS IS" BASIS,
# WITHOUT WARRANTIES OR CONDITIONS OF ANY KIND, either express or implied.
# See the License for the specific language governing permissions and
# limitations under the License.

# Makefile for the EBPF P4-16 back-end.
# To be included in the main P4C compiler makefile

message(STATUS "Start configuring eBPF back end")

configure_file("${CMAKE_CURRENT_SOURCE_DIR}/version.h.cmake"
  "${CMAKE_CURRENT_BINARY_DIR}/version.h" @ONLY)

set (P4C_EBPF_SRCS
  p4c-ebpf.cpp
  ebpfBackend.cpp
  ebpfProgram.cpp
  ebpfTable.cpp
  ebpfControl.cpp
  ebpfDeparser.cpp
  ebpfParser.cpp
  ebpfOptions.cpp
  target.cpp
  ebpfType.cpp
  codeGen.cpp
  ebpfModel.cpp
  midend.cpp
  lower.cpp
  ../bmv2/common/programStructure.cpp
  ../bmv2/psa_switch/psaProgramStructure.cpp
  psa/ebpfPsaGen.cpp
  psa/ebpfPipeline.cpp
  psa/ebpfPsaParser.cpp
  psa/ebpfPsaDeparser.cpp
  psa/ebpfPsaControl.cpp
  psa/ebpfPsaTable.cpp
  psa/backend.cpp
  psa/externs/ebpfPsaCounter.cpp
  psa/externs/ebpfPsaChecksum.cpp
  psa/externs/ebpfPsaHashAlgorithm.cpp
  psa/externs/ebpfPsaTableImplementation.cpp
  psa/externs/ebpfPsaRandom.cpp
  psa/externs/ebpfPsaRegister.cpp
  psa/externs/ebpfPsaMeter.cpp
)

set (P4C_EBPF_HDRS
  codeGen.h
  ebpfBackend.h
  ebpfControl.h
  ebpfDeparser.h
  ebpfModel.h
  ebpfObject.h
  ebpfProgram.h
  ebpfOptions.h
  ebpfParser.h
  ebpfTable.h
  ebpfType.h
  midend.h
  target.h
  lower.h
  ../bmv2/common/programStructure.h
  ../bmv2/psa_switch/psaProgramStructure.h
  ../bmv2/psa_switch/psaSwitch.h
  psa/backend.h
  psa/ebpfPsaGen.h
  psa/xdpHelpProgram.h
  psa/ebpfPipeline.h
  psa/ebpfPsaParser.h
  psa/ebpfPsaDeparser.h
  psa/ebpfPsaControl.h
  psa/ebpfPsaTable.h
  psa/externs/ebpfPsaCounter.h
  psa/externs/ebpfPsaChecksum.h
  psa/externs/ebpfPsaHashAlgorithm.h
  psa/externs/ebpfPsaTableImplementation.h
  psa/externs/ebpfPsaRegister.h
  psa/externs/ebpfPsaRandom.h
  psa/externs/ebpfPsaMeter.h
)

add_cpplint_files(${CMAKE_CURRENT_SOURCE_DIR} "${P4C_EBPF_SRCS};${P4C_EBPF_HDRS}")

set (P4C_EBPF_DIST_HEADERS p4include/ebpf_model.p4)

build_unified(P4C_EBPF_SRCS)
add_executable(p4c-ebpf ${P4C_EBPF_SRCS})
target_link_libraries (p4c-ebpf ${P4C_LIBRARIES} ${P4C_LIB_DEPS})
add_dependencies(p4c-ebpf genIR frontend)

install (TARGETS p4c-ebpf
  RUNTIME DESTINATION ${P4C_RUNTIME_OUTPUT_DIRECTORY})
install (DIRECTORY ${CMAKE_CURRENT_SOURCE_DIR}/p4include
  DESTINATION ${P4C_ARTIFACTS_OUTPUT_DIRECTORY})

file(RELATIVE_PATH
  CURRENT_BINARY_DIR_PATH_REL
  ${P4C_BINARY_DIR}
  ${CMAKE_CURRENT_BINARY_DIR}
)

file(RELATIVE_PATH
  P4C_BINARY_DIR_PATH_REL
  ${CMAKE_CURRENT_BINARY_DIR}
  ${P4C_BINARY_DIR}
)

# hack to get around the fact that the test scripts expect the backend
# binary to be in the top level directory. This should go away when we
# remove automake and fix the scripts.
add_custom_target(linkp4cebpf
  COMMAND ${CMAKE_COMMAND} -E create_symlink ${CURRENT_BINARY_DIR_PATH_REL}/p4c-ebpf ${P4C_BINARY_DIR}/p4c-ebpf
  COMMAND ${CMAKE_COMMAND} -E make_directory ${P4C_BINARY_DIR}/p4include &&
          ${CMAKE_COMMAND} -E copy ${CMAKE_CURRENT_SOURCE_DIR}/${P4C_EBPF_DIST_HEADERS} ${P4C_BINARY_DIR}/p4include
  COMMAND ${CMAKE_COMMAND} -E create_symlink ${P4C_BINARY_DIR_PATH_REL}/p4include ${CMAKE_CURRENT_BINARY_DIR}/p4include
  )

add_dependencies(p4c_driver linkp4cebpf)

# needs to be installed
# p4include_HEADERS += $(srcdir)/%reldir%/p4include/ebpf_model.p4

# Tests

set(EBPF_DRIVER_KERNEL "${CMAKE_CURRENT_SOURCE_DIR}/run-ebpf-test.py -t kernel -c \"${P4C_BINARY_DIR}/p4c-ebpf\"")
set(EBPF_DRIVER_BCC "${CMAKE_CURRENT_SOURCE_DIR}/run-ebpf-test.py -t bcc -c \"${P4C_BINARY_DIR}/p4c-ebpf\"")
set(EBPF_DRIVER_TEST "${CMAKE_CURRENT_SOURCE_DIR}/run-ebpf-test.py -t test -c \"${P4C_BINARY_DIR}/p4c-ebpf\"")

<<<<<<< HEAD
set (XFAIL_TESTS_KERNEL
  # Rejected by kernel verifier, likely reasons:
  # https://github.com/xdp-project/xdp-tutorial/issues/38
  # We are using iproute2, which has a bug.
  # Load eBPF code directly to avoid this
  ${P4C_SOURCE_DIR}/testdata/p4_16_samples/lpm_ebpf.p4
  )
set (XFAIL_TESTS_BCC
  # ternary not implemented for BCC
  ${P4C_SOURCE_DIR}/testdata/p4_16_samples/ternary_ebpf.p4
  )
=======
set (XFAIL_TESTS_KERNEL)
set (XFAIL_TESTS_BCC)
>>>>>>> 6a078986
set (XFAIL_TESTS_TEST
  # lpm and ternary not implemented for stf tests
  ${P4C_SOURCE_DIR}/testdata/p4_16_samples/lpm_ebpf.p4
  ${P4C_SOURCE_DIR}/testdata/p4_16_samples/ternary_ebpf.p4
  )

set (EBPF_TEST_SUITES
  "${P4C_SOURCE_DIR}/testdata/p4_16_samples/*_ebpf.p4"
  )

# determine the kernel version
execute_process(COMMAND uname -r
  OUTPUT_VARIABLE P4C_EBPF_KERNEL_VER
  OUTPUT_STRIP_TRAILING_WHITESPACE
  RESULT_VARIABLE rc)
message(STATUS "Detected kernel version: ${P4C_EBPF_KERNEL_VER}")
# Check if the kernel version is new enough to support ebpf features
set (MIN_KERNEL 4.15.0)
string (REGEX MATCH "[0-9]+[^-]*" KERNEL_VER ${CMAKE_SYSTEM})
if (${KERNEL_VER} VERSION_LESS ${MIN_KERNEL} )
  MESSAGE(WARNING "Kernel version ${KERNEL_VER} too small, expected ${MIN_KERNEL}. Ignoring ebpf kernel tests...")
  set (SUPPORTS_KERNEL False)
else()
  set (SUPPORTS_KERNEL True)
endif()

# Check if we have the right llvm version
set (MIN_LLVM 3.7.1)
# Grab the LLVM version, do not use find_package because it is unstable
# https://github.com/p4lang/p4c/issues/1376
set(LLVM_CMD "llvm-config --version")
message(STATUS "Check LLVM version with '${LLVM_CMD}'")
exec_program(${LLVM_CMD}
    RETURN_VALUE LLVM_RET
    OUTPUT_VARIABLE LLVM_PACKAGE_VERSION)
if (NOT LLVM_RET)
  message(STATUS "Found LLVM ${LLVM_PACKAGE_VERSION}")
  if (${LLVM_PACKAGE_VERSION} VERSION_LESS ${MIN_LLVM})
    message(WARNING "LLVM version ${LLVM_PACKAGE_VERSION} too small, expected ${MIN_LLVM}.
    Ignoring ebpf tests...")
    set (SUPPORTS_KERNEL False)
  endif()
else()
  message(WARNING
    "Did not find an LLVM version that can compile the eBPF kernel tests...\n"
    "'llvm-config' reason: ${LLVM_PACKAGE_VERSION}\n"
    "'llvm-config' return value: ${LLVM_RET}" )
  set (SUPPORTS_KERNEL False)
endif()

# check for the libbpf library
find_library(LIBBPF NAMES bpf HINTS "${CMAKE_CURRENT_SOURCE_DIR}/runtime/usr/lib64/")
if (LIBBPF)
  message(STATUS "Found libbpf library")
else()
  message(WARNING "Missing the libbpf dependency, disabling kernel tests."
  " You can install libbpf by running './build_libbpf' in the "
  "${CMAKE_CURRENT_SOURCE_DIR}/runtime folder.")
  set (SUPPORTS_KERNEL False)
endif()

# Only add the kernel tests if the two requirements are met
if (SUPPORTS_KERNEL)
  p4c_add_tests("ebpf-kernel" ${EBPF_DRIVER_KERNEL} ${EBPF_TEST_SUITES} "${XFAIL_TESTS_KERNEL}")
  # These are special tests with args that are not included
  # in the default ebpf tests
  p4c_add_test_with_args("ebpf-kernel" ${EBPF_DRIVER_KERNEL} FALSE "testdata/p4_16_samples/ebpf_conntrack_extern.p4" "testdata/p4_16_samples/ebpf_conntrack_extern.p4" "--extern-file ${P4C_SOURCE_DIR}/testdata/extern_modules/extern-conntrack-ebpf.c" "")
  p4c_add_test_with_args("ebpf-kernel" ${EBPF_DRIVER_KERNEL} FALSE "testdata/p4_16_samples/ebpf_checksum_extern.p4" "testdata/p4_16_samples/ebpf_checksum_extern.p4" "--extern-file ${P4C_SOURCE_DIR}/testdata/extern_modules/extern-checksum-ebpf.c" "")
endif()
# ToDo Add check which verifies that BCC is installed
# Ideally, this is done via check for the python package
p4c_add_tests("ebpf-bcc" ${EBPF_DRIVER_BCC} ${EBPF_TEST_SUITES} "${XFAIL_TESTS_BCC}")
p4c_add_tests("ebpf" ${EBPF_DRIVER_TEST} ${EBPF_TEST_SUITES} "${XFAIL_TESTS_TEST}")

# These are special tests with args that are not included in the default ebpf tests
p4c_add_test_with_args("ebpf" ${EBPF_DRIVER_TEST} FALSE "testdata/p4_16_samples/ebpf_checksum_extern.p4" "testdata/p4_16_samples/ebpf_checksum_extern.p4" "--extern-file ${P4C_SOURCE_DIR}/testdata/extern_modules/extern-checksum-ebpf.c" "")
# FIXME:This does not work yet
# We do not have support for dynamic addition of tables in the test framework
p4c_add_test_with_args("ebpf" ${EBPF_DRIVER_TEST} TRUE "testdata/p4_16_samples/ebpf_conntrack_extern.p4" "testdata/p4_16_samples/ebpf_conntrack_extern.p4" "--extern-file ${P4C_SOURCE_DIR}/testdata/extern_modules/extern-conntrack-ebpf.c" "")

message(STATUS "Done with configuring BPF back end")<|MERGE_RESOLUTION|>--- conflicted
+++ resolved
@@ -135,22 +135,11 @@
 set(EBPF_DRIVER_BCC "${CMAKE_CURRENT_SOURCE_DIR}/run-ebpf-test.py -t bcc -c \"${P4C_BINARY_DIR}/p4c-ebpf\"")
 set(EBPF_DRIVER_TEST "${CMAKE_CURRENT_SOURCE_DIR}/run-ebpf-test.py -t test -c \"${P4C_BINARY_DIR}/p4c-ebpf\"")
 
-<<<<<<< HEAD
-set (XFAIL_TESTS_KERNEL
-  # Rejected by kernel verifier, likely reasons:
-  # https://github.com/xdp-project/xdp-tutorial/issues/38
-  # We are using iproute2, which has a bug.
-  # Load eBPF code directly to avoid this
-  ${P4C_SOURCE_DIR}/testdata/p4_16_samples/lpm_ebpf.p4
-  )
+set (XFAIL_TESTS_KERNEL)
 set (XFAIL_TESTS_BCC
   # ternary not implemented for BCC
   ${P4C_SOURCE_DIR}/testdata/p4_16_samples/ternary_ebpf.p4
   )
-=======
-set (XFAIL_TESTS_KERNEL)
-set (XFAIL_TESTS_BCC)
->>>>>>> 6a078986
 set (XFAIL_TESTS_TEST
   # lpm and ternary not implemented for stf tests
   ${P4C_SOURCE_DIR}/testdata/p4_16_samples/lpm_ebpf.p4
