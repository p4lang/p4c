--- conflicted
+++ resolved
@@ -103,12 +103,6 @@
 
     P4::ParameterSubstitution binding;
     binding.populate(method->getActualParameters(), method->expr->arguments);
-<<<<<<< HEAD
-    cstring actionVariableName = saveAction.at(saveAction.size() - 1);
-    if (!actionVariableName.isNullOrEmpty()) {
-        builder->appendFormat("enum %s %s;\n", table->actionEnumName, actionVariableName);
-        builder->emitIndent();
-=======
     cstring actionVariableName;
     if (!saveAction.empty()) {
         actionVariableName = saveAction.at(saveAction.size() - 1);
@@ -116,7 +110,6 @@
             builder->appendFormat("%s %s;\n", table->actionEnumName, actionVariableName);
             builder->emitIndent();
         }
->>>>>>> 7a3995ff
     }
     builder->blockStart();
 
