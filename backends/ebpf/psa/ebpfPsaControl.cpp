--- conflicted
+++ resolved
@@ -39,6 +39,13 @@
             auto reg = control->to<EBPFControlPSA>()->getRegister(name);
             reg->emitRegisterRead(builder, ext, this, a->left);
             return false;
+        } else if (ext->originalExternType->name.name == "Hash") {
+            cstring name = EBPFObject::externalName(ext->object);
+            auto hash = control->to<EBPFControlPSA>()->getHash(name);
+            // Before assigning a value to a left expression we have to calculate a hash.
+            // Then the hash value is stored in a registerVar variable.
+            hash->calculateHash(builder, ext->expr, this);
+            builder->emitIndent();
         }
     }
 
@@ -54,12 +61,10 @@
         auto counterMap = control->getCounter(name);
         counterMap->to<EBPFCounterPSA>()->emitMethodInvocation(builder, method, this);
         return;
-<<<<<<< HEAD
     } else if (declType->name.name == "Hash") {
         auto hash = control->to<EBPFControlPSA>()->getHash(name);
         hash->processMethod(builder, method->method->name.name, method->expr, this);
         return;
-=======
     } else if (declType->name.name == "Register") {
         auto reg = control->to<EBPFControlPSA>()->getRegister(name);
         if (method->method->type->name == "write") {
@@ -72,12 +77,17 @@
     } else {
         ::error(ErrorType::ERR_UNSUPPORTED_ON_TARGET,
                 "%1%: Unexpected method call", method->expr);
->>>>>>> 362c2dbf
     }
 }
 
 cstring ControlBodyTranslatorPSA::getParamName(const IR::PathExpression *expr) {
     return expr->path->name.name;
+}
+  
+void EBPFControlPSA::emit(CodeBuilder *builder) {
+    for (auto h : hashes)
+        h.second->emitVariables(builder);
+    EBPFControl::emit(builder);
 }
 
 void EBPFControlPSA::emitTableTypes(CodeBuilder *builder) {
@@ -105,31 +115,4 @@
     }
 }
 
-bool ControlBodyTranslatorPSA::preorder(const IR::AssignmentStatement* a) {
-    if (auto methodCallExpr = a->right->to<IR::MethodCallExpression>()) {
-        auto mi = P4::MethodInstance::resolve(methodCallExpr,
-                                              control->program->refMap,
-                                              control->program->typeMap);
-        auto ext = mi->to<P4::ExternMethod>();
-        if (ext != nullptr) {
-            if (ext->originalExternType->name.name == "Hash") {
-                cstring name = EBPFObject::externalName(ext->object);
-                auto hash = control->to<EBPFControlPSA>()->getHash(name);
-                // Before assigning a value to a left expression we have to calculate a hash.
-                // Then the hash value is stored in a registerVar variable.
-                hash->calculateHash(builder, ext->expr, this);
-                builder->emitIndent();
-            }
-        }
-    }
-
-    return CodeGenInspector::preorder(a);
-}
-
-void EBPFControlPSA::emit(CodeBuilder *builder) {
-        for (auto h : hashes)
-            h.second->emitVariables(builder);
-        EBPFControl::emit(builder);
-}
-
 }