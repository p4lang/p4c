--- conflicted
+++ resolved
@@ -284,12 +284,11 @@
 
 `psabpf-ctl` accepts PIR and CIR values in bytes/s units or packets/s. PBS and CBS in bytes or packets.
 
-<<<<<<< HEAD
 #### Direct Meter
 [Direct Meter](https://p4.org/p4-spec/docs/PSA.html#sec-direct-meters) is always associated with the table entry that matched. 
 The Direct Meter state is stored within the table entry value.  
-For now we don't support Direct Meters in `psabpf-ctl` tool, but we will add it soon. 
-=======
+**Note:** For now we don't support Direct Meters in `psabpf-ctl` tool, but we will add it soon.
+
 ### value_set
 
 [value_set](https://p4.org/p4-spec/docs/P4-16-v1.2.2.html#sec-value-set) is a P4 lang construct allowing to determine next
@@ -299,7 +298,6 @@
 
 **Note:** As of April 2022, support for value_set in `psabpf-ctl` CLI/API is not implemented yet. As a workaround you can
 use the `bpftool` command.
->>>>>>> fa63ac4c
 
 # Getting started
 
