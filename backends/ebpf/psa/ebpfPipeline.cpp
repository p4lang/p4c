--- conflicted
+++ resolved
@@ -237,18 +237,11 @@
     emitMetadataFromCPUMAP(builder);
     builder->newline();
 
-<<<<<<< HEAD
     msgStr = Util::printf_format("%s parser: parsing new packet, input_port=%%d, path=%%d, "
                                  "pkt_len=%%d", sectionName);
     varStr = Util::printf_format("%s->packet_path", compilerGlobalMetadata);
     builder->target->emitTraceMessage(builder, msgStr.c_str(), 3,
                                       ifindexVar.c_str(), varStr, lengthVar.c_str());
-=======
-    msgStr =
-        Util::printf_format("%s parser: parsing new packet, path=%%d, pkt_len=%%d", sectionName);
-    varStr = Util::printf_format("%s->packet_path", compilerGlobalMetadata);
-    builder->target->emitTraceMessage(builder, msgStr.c_str(), 2, varStr, lengthVar.c_str());
->>>>>>> 6e856bda
 
     // PARSER
     parser->emit(builder);
@@ -426,19 +419,12 @@
 
     emitPSAControlOutputMetadata(builder);
     emitPSAControlInputMetadata(builder);
-
-<<<<<<< HEAD
+    
     msgStr = Util::printf_format("%s parser: parsing new packet, input_port=%%d, path=%%d, "
                                  "pkt_len=%%d", sectionName);
     varStr = Util::printf_format("%s->packet_path", compilerGlobalMetadata);
     builder->target->emitTraceMessage(builder, msgStr.c_str(), 3,
                                       ifindexVar.c_str(), varStr, lengthVar.c_str());
-=======
-    msgStr =
-        Util::printf_format("%s parser: parsing new packet, path=%%d, pkt_len=%%d", sectionName);
-    varStr = Util::printf_format("%s->packet_path", compilerGlobalMetadata);
-    builder->target->emitTraceMessage(builder, msgStr.c_str(), 2, varStr, lengthVar.c_str());
->>>>>>> 6e856bda
 
     // PARSER
     parser->emit(builder);
@@ -588,7 +574,6 @@
                           control->outputStandardMetadata->name.name);
     builder->newline();
 
-<<<<<<< HEAD
     builder->appendFormat("if (!%s.drop && %s.egress_port == 0) ",
                           control->outputStandardMetadata->name.name,
                           control->outputStandardMetadata->name.name);
@@ -611,20 +596,12 @@
     builder->endOfStatement(true);
     builder->blockEnd(true);
 
-    cstring eg_port = Util::printf_format("%s.egress_port",
-                                          control->outputStandardMetadata->name.name);
-    cstring cos = Util::printf_format("%s.class_of_service",
-                                      control->outputStandardMetadata->name.name);
-    builder->target->emitTraceMessage(builder,
-            "IngressTM: Sending packet out of port %d with priority %d", 2, eg_port, cos);
-=======
     cstring eg_port =
         Util::printf_format("%s.egress_port", control->outputStandardMetadata->name.name);
     cstring cos =
         Util::printf_format("%s.class_of_service", control->outputStandardMetadata->name.name);
     builder->target->emitTraceMessage(
         builder, "IngressTM: Sending packet out of port %d with priority %d", 2, eg_port, cos);
->>>>>>> 6e856bda
     builder->emitIndent();
     builder->appendFormat("return bpf_redirect(%s.egress_port, 0)",
                           control->outputStandardMetadata->name.name);
