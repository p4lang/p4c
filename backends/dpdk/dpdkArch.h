--- conflicted
+++ resolved
@@ -602,16 +602,8 @@
     const IR::Node* postorder(IR::KeyElement* element) override;
 };
 
-<<<<<<< HEAD
-/*
- * Split ActionSelector into three tables:
- *   base table that matches on exact/ternary key and generates a group id
- *   group table that matches on group id and generates a member id
- *   member table that runs an action based on member id.
-=======
 /**
  * Common code between SplitActionSelectorTable and SplitActionProfileTable
->>>>>>> 2d086645
  */
 class SplitP4TableCommon : public Transform {
   public:
@@ -710,10 +702,7 @@
     std::map<const IR::Declaration_Instance *, cstring> *csum_map;
     std::vector<const IR::Declaration_Instance *> *externDecls;
     std::set<const IR::P4Table*> invokedInKey;
-<<<<<<< HEAD
-=======
     std::map<cstring, int> *error_map;
->>>>>>> 2d086645
     RewriteToDpdkArch(P4::ReferenceMap *refMap, P4::TypeMap *typeMap,
                       DpdkVariableCollector *collector) {
         setName("RewriteToDpdkArch");
