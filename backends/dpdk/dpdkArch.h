/*
Copyright 2020 Intel Corp.

Licensed under the Apache License, Version 2.0 (the "License");
you may not use this file except in compliance with the License.
You may obtain a copy of the License at

    http://www.apache.org/licenses/LICENSE-2.0

Unless required by applicable law or agreed to in writing, software
distributed under the License is distributed on an "AS IS" BASIS,
WITHOUT WARRANTIES OR CONDITIONS OF ANY KIND, either express or implied.
See the License for the specific language governing permissions and
limitations under the License.
*/

#ifndef BACKENDS_CONVERT_TO_DPDK_ARCH_H_
#define BACKENDS_CONVERT_TO_DPDK_ARCH_H_
#include "dpdkVarCollector.h"
#include "frontends/common/resolveReferences/resolveReferences.h"
#include "frontends/p4/evaluator/evaluator.h"
#include "frontends/p4/typeMap.h"
#include "frontends/p4/sideEffects.h"
#include <ir/ir.h>
#include "lib/error.h"
namespace DPDK {

cstring TypeStruct2Name(const cstring *s);
bool isSimpleExpression(const IR::Expression *e);
bool isNonConstantSimpleExpression(const IR::Expression *e);
void expressionUnrollSanityCheck(const IR::Expression *e);

enum gress_t {
    INGRESS = 0,
    EGRESS = 1,
};

enum block_t {
    PARSER = 0,
    PIPELINE,
    DEPARSER,
};

struct BlockInfo {
    cstring pipe;
    gress_t gress;
    block_t block;

    BlockInfo(cstring p, gress_t g, block_t b) : pipe(p), gress(g), block(b) {}

    void dbprint(std::ostream &out) {
        out << "pipe" << pipe << " ";
        out << "gress " << gress << " ";
        out << "block" << block << std::endl;
    }
};

using BlockInfoMapping = std::map<const IR::Node *, BlockInfo>;
using UserMeta = std::set<cstring>;

class CollectMetadataHeaderInfo;

/* According to the implementation of DPDK backend, for a control block, there
 * are only two parameters: header and metadata. Therefore, first we need to
 * rewrite the declaration of PSA architecture included in psa.p4 in order to
 * pass the type checking. In addition, this pass changes the definition of
 * P4Control and P4Parser(parameter list) in the P4 program provided by the
 * user.
 */
class ConvertToDpdkArch : public Transform {
    BlockInfoMapping *block_info;

    const IR::Type_Control *rewriteControlType(const IR::Type_Control *,
                                               cstring);
    const IR::Type_Parser *rewriteParserType(const IR::Type_Parser *, cstring);
    const IR::Node *postorder(IR::P4Program *prog) override;
    const IR::Node *postorder(IR::Type_Control *c) override;
    const IR::Node *postorder(IR::Type_Parser *p) override;
    const IR::Node *postorder(IR::P4Control *c) override;
    const IR::Node *postorder(IR::P4Parser *c) override;

  public:
    ConvertToDpdkArch(BlockInfoMapping *b) : block_info(b) {}
};

/* This Pass collects information about the name of Ingress, IngressParser,
 * IngressDeparser, Egress, EgressParser and EgressDeparser.
 */
class ParsePsa : public Inspector {

  public:
    ParsePsa() {}

    void parseIngressPipeline(const IR::PackageBlock *block);
    void parseEgressPipeline(const IR::PackageBlock *block);
    bool preorder(const IR::PackageBlock *block) override;

  public:
    BlockInfoMapping toBlockInfo;
    UserMeta userMeta;
};

// This Pass collects infomation about the name of all metadata and header
// And it collects every field of metadata and renames all fields with a prefix
// according to the metadata struct name. Eventually, the reference of a fields
// will become m.$(struct_name)_$(field_name).
class CollectMetadataHeaderInfo : public Inspector {
    BlockInfoMapping *toBlockInfo;
    IR::Vector<IR::Type> used_metadata;
    void pushMetadata(const IR::Parameter *p);
    void pushMetadata(const IR::ParameterList*, std::list<int> indices);

  public:
    CollectMetadataHeaderInfo(BlockInfoMapping *toBlockInfo)
        : toBlockInfo(toBlockInfo) {}
    bool preorder(const IR::P4Program *p) override;
    bool preorder(const IR::Type_Struct *s) override;
    cstring local_metadata_type;
    cstring header_type;
    IR::IndexedVector<IR::StructField> fields;
};

// This pass modifies all metadata references and header reference. For
// metadata, struct_name.field_name -> m.struct_name_field_name. For header
// headers.header_name.field_name -> h.header_name.field_name
// The parameter named for header and metadata are also updated to "h" and
// "m" respectively.
class ReplaceMetadataHeaderName : public Transform {
    P4::ReferenceMap *refMap;
    CollectMetadataHeaderInfo *info;

  public:
    ReplaceMetadataHeaderName(P4::ReferenceMap *refMap,
                              CollectMetadataHeaderInfo *info)
        : refMap(refMap), info(info) {}
    const IR::Node *preorder(IR::Type_Parser *p) override;
    const IR::Node *preorder(IR::Type_Control *c) override;
    const IR::Node *preorder(IR::Member *m) override;
    const IR::Node *preorder(IR::PathExpression *pe) override;
};

// Previously, we have collected the information about how the single metadata
// struct looks like in CollectMetadataHeaderInfo. This pass finds a suitable
// place to inject this struct.
class InjectJumboStruct : public Transform {
    CollectMetadataHeaderInfo *info;

  public:
    InjectJumboStruct(CollectMetadataHeaderInfo *info) : info(info) {}
    const IR::Node *preorder(IR::Type_Struct *s) override;
};

// This class is helpful for StatementUnroll and IfStatementUnroll. Since dpdk
// asm is not able to process complex expression, e.g., a = b + c * d. We need
// break it down. Therefore, we need some temporary variables to hold the
// intermediate values. And this class is helpful to inject the declarations of
// temporary value into P4Control and P4Parser.
class DeclarationInjector {
    std::map<const IR::Node *, IR::IndexedVector<IR::Declaration> *> decl_map;

  public:
    // push the declaration to the right code block.
    void collect(const IR::P4Control *control, const IR::P4Parser *parser,
                 const IR::Declaration *decl) {
        IR::IndexedVector<IR::Declaration> *decls = nullptr;
        if (parser) {
            auto res = decl_map.find(parser);
            if (res != decl_map.end()) {
                decls = res->second;
            } else {
                decls = new IR::IndexedVector<IR::Declaration>;
                decl_map.emplace(parser, decls);
            }
        } else if (control) {
            auto res = decl_map.find(control);
            if (res != decl_map.end()) {
                decls = res->second;
            } else {
                decls = new IR::IndexedVector<IR::Declaration>;
                decl_map.emplace(control, decls);
            }
        }
        BUG_CHECK(decls != nullptr, "decls cannot be null");
        decls->push_back(decl);
    }
    IR::Node *inject_control(const IR::Node *orig, IR::P4Control *control) {
        auto res = decl_map.find(orig);
        if (res == decl_map.end()) {
            return control;
        }
        control->controlLocals.prepend(*res->second);
        return control;
    }
    IR::Node *inject_parser(const IR::Node *orig, IR::P4Parser *parser) {
        auto res = decl_map.find(orig);
        if (res == decl_map.end()) {
            return parser;
        }
        parser->parserLocals.prepend(*res->second);
        return parser;
    }
};

/* This pass breaks complex expressions down, since dpdk asm cannot describe
 * complex expression. This pass is not complete. MethodCallStatement should be
 * unrolled as well. Note that IfStatement should not be unrolled here, as we
 * have a separate pass for it, because IfStatement does not want to unroll
 * logical expression(dpdk asm has conditional jmp for these cases)
 */
class StatementUnroll : public Transform {
  private:
    P4::ReferenceMap *refMap;
    DpdkVariableCollector *collector;
    DeclarationInjector injector;

  public:
    StatementUnroll(P4::ReferenceMap *refMap, DpdkVariableCollector *collector) :
        refMap(refMap), collector(collector) {}
    const IR::Node *preorder(IR::AssignmentStatement *a) override;
    const IR::Node *postorder(IR::P4Control *a) override;
    const IR::Node *postorder(IR::P4Parser *a) override;
};

/* This pass helps StatementUnroll to unroll expressions inside statements.
 * For example, if an AssignmentStatement looks like this: a = b + c * d
 * StatementUnroll's AssignmentStatement preorder will call ExpressionUnroll
 * twice for BinaryExpression's left(b) and right(c * d). For left, since it is
 * a simple expression, ExpressionUnroll will set root to PathExpression(b) and
 * the decl and stmt is empty. For right, ExpressionUnroll will set root to
 * PathExpression(tmp), decl contains tmp's declaration and stmt contains:
 * tmp = c * d, which will be injected in front of the AssignmentStatement.
 */
class ExpressionUnroll : public Inspector {
    P4::ReferenceMap *refMap;

  public:
    IR::IndexedVector<IR::StatOrDecl> stmt;
    IR::IndexedVector<IR::Declaration> decl;
    IR::PathExpression *root;
    ExpressionUnroll(P4::ReferenceMap *refMap, DpdkVariableCollector *) :
        refMap(refMap) {
        setName("ExpressionUnroll");
    }
    bool preorder(const IR::Operation_Unary *a) override;
    bool preorder(const IR::Operation_Binary *a) override;
    bool preorder(const IR::MethodCallExpression *a) override;
    bool preorder(const IR::Member *a) override;
    bool preorder(const IR::PathExpression *a) override;
    bool preorder(const IR::Constant *a) override;
    bool preorder(const IR::BoolLiteral *a) override;
};

// This pass is similiar to StatementUnroll pass, the difference is that this
// pass will call LogicalExpressionUnroll to unroll the expression, which treat
// logical expression differently.
class IfStatementUnroll : public Transform {
  private:
    P4::ReferenceMap *refMap;
    DpdkVariableCollector *collector;
    DeclarationInjector injector;

  public:
    IfStatementUnroll(P4::ReferenceMap* refMap, DpdkVariableCollector *collector) :
        refMap(refMap), collector(collector) {
        setName("IfStatementUnroll");
    }
    const IR::Node *postorder(IR::IfStatement *a) override;
    const IR::Node *postorder(IR::P4Control *a) override;
};

/* Assume one logical expression looks like this: a && (b + c > d), this pass
 * will unroll the expression to {tmp = b + c; if(a && (tmp > d))}. Logical
 * calculation will be unroll in a dedicated pass.
 */
class LogicalExpressionUnroll : public Inspector {
    P4::ReferenceMap* refMap;
    DpdkVariableCollector *collector;

  public:
    IR::IndexedVector<IR::StatOrDecl> stmt;
    IR::IndexedVector<IR::Declaration> decl;
    IR::Expression *root;
    static bool is_logical(const IR::Operation_Binary *bin) {
        if (bin->is<IR::LAnd>() || bin->is<IR::LOr>() || bin->is<IR::Leq>() ||
            bin->is<IR::Equ>() || bin->is<IR::Neq>() || bin->is<IR::Grt>() ||
            bin->is<IR::Lss>())
            return true;
        else if (bin->is<IR::Geq>() or bin->is<IR::Leq>()) {
            BUG("%1%: not implemented", bin);
        } else
            return false;
    }

    LogicalExpressionUnroll(P4::ReferenceMap* refMap, DpdkVariableCollector *collector)
        : refMap(refMap), collector(collector) {}
    bool preorder(const IR::Operation_Unary *a) override;
    bool preorder(const IR::Operation_Binary *a) override;
    bool preorder(const IR::MethodCallExpression *a) override;
    bool preorder(const IR::Member *a) override;
    bool preorder(const IR::PathExpression *a) override;
    bool preorder(const IR::Constant *a) override;
    bool preorder(const IR::BoolLiteral *a) override;
};

// According to dpdk spec, Binary Operation will only have two parameters, which
// looks like: a = a + b. Therefore, this pass transform all AssignStatement
// that has Binary_Operation to become two-parameter form.
class ConvertBinaryOperationTo2Params : public Transform {
    DeclarationInjector injector;

  public:
    ConvertBinaryOperationTo2Params() {}
    const IR::Node *postorder(IR::AssignmentStatement *a) override;
    const IR::Node *postorder(IR::P4Control *a) override;
    const IR::Node *postorder(IR::P4Parser *a) override;
};
// Since in dpdk asm, there is no local variable declaraion, we need to collect
// all local variables and inject them into the metadata struct.
class CollectLocalVariableToMetadata : public Transform {
    BlockInfoMapping *toBlockInfo;
    CollectMetadataHeaderInfo *info;
    std::map<const cstring, IR::IndexedVector<IR::Declaration>> locals_map;
    P4::ReferenceMap *refMap;

  public:
    CollectLocalVariableToMetadata(BlockInfoMapping *toBlockInfo,
                                   CollectMetadataHeaderInfo *info,
                                   P4::ReferenceMap *refMap)
        : toBlockInfo(toBlockInfo), info(info), refMap(refMap) {}
    const IR::Node *preorder(IR::P4Program *p) override;
    const IR::Node *postorder(IR::Type_Struct *s) override;
    const IR::Node *postorder(IR::PathExpression *path) override;
    const IR::Node *postorder(IR::P4Control *c) override;
    const IR::Node *postorder(IR::P4Parser *p) override;
};

// According to dpdk spec, action parameters should prepend a p. In order to
// respect this, we need at first make all action parameter lists into separate
// structs and declare that struct in the P4 program. Then we modify the action
// parameter list. Eventually, it will only contain one parameter `t`, which is a
// struct containing all parameters previously defined. Next, we prepend t. in
// front of action parameters. Please note that it is possible that the user
// defines a struct paremeter himself or define multiple struct parameters in
// action parameterlist. Current implementation does not support this.
class PrependPDotToActionArgs : public Transform {
    P4::TypeMap* typeMap;
    P4::ReferenceMap *refMap;
    BlockInfoMapping *toBlockInfo;

  public:
    std::map<const cstring, IR::IndexedVector<IR::Parameter> *> args_struct_map;

    PrependPDotToActionArgs(BlockInfoMapping *toBlockInfo,
                            P4::TypeMap* typeMap,
                            P4::ReferenceMap *refMap)
        : typeMap(typeMap), refMap(refMap), toBlockInfo(toBlockInfo) {}
    const IR::Node *postorder(IR::P4Action *a) override;
    const IR::Node *postorder(IR::P4Program *s) override;
    const IR::Node *preorder(IR::PathExpression *path) override;
    const IR::Node *preorder(IR::MethodCallExpression*) override;
};

// For dpdk asm, there is not object-oriented. Therefore, we cannot define a
// checksum in dpdk asm. And dpdk asm only provides ckadd(checksum add) and
// cksub(checksum sub). So we need to define a explicit state for each checksum
// declaration. Essentially, this state will be declared in header struct and
// initilized to 0. And for cksum.add(x), it will be translated to ckadd state
// x. For dst = cksum.get(), it will be translated to mov dst state. This pass
// collects checksum instances and index them.
class CollectInternetChecksumInstance : public Inspector {
    P4::TypeMap* typeMap;
    std::map<const IR::Declaration_Instance *, cstring> *csum_map;
    int index = 0;

  public:
    CollectInternetChecksumInstance(
            P4::TypeMap *typeMap,
        std::map<const IR::Declaration_Instance *, cstring> *csum_map)
        : typeMap(typeMap), csum_map(csum_map) {}
    bool preorder(const IR::Declaration_Instance *d) override {
        auto type = typeMap->getType(d, true);
        if (auto extn = type->to<IR::Type_Extern>()) {
            if (extn->name == "InternetChecksum") {
                std::ostringstream s;
                s << "state_" << index++;
                csum_map->emplace(d, s.str());
            }
        }
        return false;
    }
};

// This pass will inject checksum states into header. The reason why we inject
// state into header instead of metadata is due to the implementation of dpdk
// side(a question related to endianness)
class InjectInternetChecksumIntermediateValue : public Transform {
    CollectMetadataHeaderInfo *info;
    std::map<const IR::Declaration_Instance *, cstring> *csum_map;

  public:
    InjectInternetChecksumIntermediateValue(
        CollectMetadataHeaderInfo *info,
        std::map<const IR::Declaration_Instance *, cstring> *csum_map)
        : info(info), csum_map(csum_map) {}

    const IR::Node *postorder(IR::P4Program *p) override {
        auto new_objs = new IR::Vector<IR::Node>;
        bool inserted = false;
        for (auto obj : p->objects) {
            if (obj->to<IR::Type_Header>() and not inserted) {
                inserted = true;
                if (csum_map->size() > 0) {
                    auto fields = new IR::IndexedVector<IR::StructField>;
                    for (auto kv : *csum_map) {
                        fields->push_back(new IR::StructField(
                            IR::ID(kv.second), new IR::Type_Bits(16, false)));
                    }
                    new_objs->push_back(
                        new IR::Type_Header(IR::ID("cksum_state_t"), *fields));
                }
            }
            new_objs->push_back(obj);
        }
        p->objects = *new_objs;
        return p;
    }

    const IR::Node *postorder(IR::Type_Struct *s) override {
        if (s->name.name == info->header_type) {
            if (csum_map->size() > 0)
                s->fields.push_back(new IR::StructField(
                    IR::ID("cksum_state"),
                    new IR::Type_Name(IR::ID("cksum_state_t"))));
        }
        return s;
    }
};

class ConvertInternetChecksum : public PassManager {
  public:
    std::map<const IR::Declaration_Instance *, cstring> csum_map;
    ConvertInternetChecksum(P4::TypeMap *typeMap, CollectMetadataHeaderInfo *info) {
        passes.push_back(new CollectInternetChecksumInstance(typeMap, &csum_map));
        passes.push_back(
            new InjectInternetChecksumIntermediateValue(info, &csum_map));
    }
};

/* This pass collects PSA extern meter, counter and register declaration instances and
   push them to a vector for emitting to the .spec file later */
class CollectExternDeclaration : public Inspector {
    P4::TypeMap *typeMap;

  public:
    std::vector<const IR::Declaration_Instance *> externDecls;
    CollectExternDeclaration(P4::TypeMap *typeMap) : typeMap(typeMap) {}
    bool preorder(const IR::Declaration_Instance *d) override {
        if (auto type = d->type->to<IR::Type_Specialized>()) {
            auto externTypeName = type->baseType->path->name.name;
            if (externTypeName == "Meter") {
                if (d->arguments->size() != 2) {
                    ::error("%1%: expected number of meters and type of meter as arguments", d);
                } else {
                    /* Check if the meter is of PACKETS (0) type */
                    if (d->arguments->at(1)->expression->to<IR::Constant>()->asUnsigned() == 0)
                        ::warning(ErrorType::WARN_UNSUPPORTED,
                                  "%1%: Packet metering is not supported." \
                                  " Falling back to byte metering.", d);
                }
            } else if (externTypeName == "Counter") {
                if (d->arguments->size() != 2 ) {
                    ::error("%1%: expected number of_counters and type of counter as arguments", d);
                }
            } else if (externTypeName == "Register") {
                if (d->arguments->size() != 1 and d->arguments->size() != 2 ) {
                    ::error("%1%: expected size and optionally init_val as arguments", d);
                }
            } else {
                // unsupported extern type
                return false;
            }
            externDecls.push_back(d);
         }
         return false;
    }
};

// This pass is preparing logical expression for following branching statement
// optimization. This pass breaks parenthesis looks liks this: (a && b) && c.
// After this pass, the expression looks like this: a && b && c. (The AST is
// different).
class BreakLogicalExpressionParenthesis : public Transform {
  public:
    const IR::Node *postorder(IR::LAnd *land) {
        if (auto land2 = land->left->to<IR::LAnd>()) {
            auto sub = new IR::LAnd(land2->right, land->right);
            return new IR::LAnd(land2->left, sub);
        } else if (not land->left->is<IR::LOr>() and
                   not land->left->is<IR::Equ>() and
                   not land->left->is<IR::Neq>() and
                   not land->left->is<IR::Lss>() and
                   not land->left->is<IR::Grt>() and
                   not land->left->is<IR::MethodCallExpression>() and
                   not land->left->is<IR::PathExpression>() and
                   not land->left->is<IR::Member>()) {
            BUG("Logical Expression Unroll pass failed");
        }
        return land;
    }
    const IR::Node *postorder(IR::LOr *lor) {
        if (auto lor2 = lor->left->to<IR::LOr>()) {
            auto sub = new IR::LOr(lor2->right, lor->right);
            return new IR::LOr(lor2->left, sub);
        } else if (not lor->left->is<IR::LOr>() and
                   not lor->left->is<IR::Equ>() and
                   not lor->left->is<IR::Neq>() and
                   not lor->left->is<IR::Lss>() and
                   not lor->left->is<IR::Grt>() and
                   not lor->left->is<IR::MethodCallExpression>() and
                   not lor->left->is<IR::PathExpression>() and
                   not lor->left->is<IR::Member>()) {
            BUG("Logical Expression Unroll pass failed");
        }
        return lor;
    }
};

// This pass will swap the simple expression to the front of an logical
// expression. Note that even for a subexpression of a logical expression, we
// will swap it as well. For example, a && ((b && c) || d), will become
// a && (d || (b && c))
class SwapSimpleExpressionToFrontOfLogicalExpression : public Transform {
    bool is_simple(const IR::Node *n) {
        if (n->is<IR::Equ>() or n->is<IR::Neq>() or n->is<IR::Lss>() or
            n->is<IR::Grt>() or n->is<IR::MethodCallExpression>() or
            n->is<IR::PathExpression>() or n->is<IR::Member>()) {
            return true;
        } else if (not n->is<IR::LAnd>() and not n->is<IR::LOr>()) {
            BUG("Logical Expression Unroll pass failed");
        } else {
            return false;
        }
    }

  public:
    const IR::Node *postorder(IR::LAnd *land) {
        if (not is_simple(land->left) and is_simple(land->right)) {
            return new IR::LAnd(land->right, land->left);
        } else if (not is_simple(land->left)) {
            if (auto land2 = land->right->to<IR::LAnd>()) {
                if (is_simple(land2->left)) {
                    auto sub = new IR::LAnd(land->left, land2->right);
                    return new IR::LAnd(land2->left, sub);
                }
            }
        }
        return land;
    }
    const IR::Node *postorder(IR::LOr *lor) {
        if (not is_simple(lor->left) and is_simple(lor->right)) {
            return new IR::LOr(lor->right, lor->left);
        } else if (not is_simple(lor->left)) {
            if (auto lor2 = lor->right->to<IR::LOr>()) {
                if (is_simple(lor2->left)) {
                    auto sub = new IR::LOr(lor->left, lor2->right);
                    return new IR::LOr(lor2->left, sub);
                }
            }
        }
        return lor;
    }
};

// This passmanager togethor transform logical expression into a form that
// the simple expression will go to the front of the expression. And for
// expression at the same level(the same level is that expressions that are
// connected directly by && or ||) should be traversed from left to right
// (a && b) && c is not a valid expression here.
class ConvertLogicalExpression : public PassManager {
  public:
    ConvertLogicalExpression() {
        auto r = new PassRepeated{new BreakLogicalExpressionParenthesis};
        passes.push_back(r);
        r = new PassRepeated{
            new SwapSimpleExpressionToFrontOfLogicalExpression};
        passes.push_back(r);
    }
};

<<<<<<< HEAD
/**
 * Common code between SplitActionSelectorTable and SplitActionProfileTable
=======
// This pass transforms the tables such that all the Match keys are part of the same
// header/metadata struct. If the match keys are from different headers, this pass creates
// mirror copies of the struct field into the metadata struct and updates the table to use
// the metadata copy.
class CopyMatchKeysToSingleStruct : public P4::KeySideEffect {
 public:
    CopyMatchKeysToSingleStruct(P4::ReferenceMap* refMap, P4::TypeMap* typeMap,
             std::set<const IR::P4Table*>* invokedInKey)
             : P4::KeySideEffect (refMap, typeMap, invokedInKey)
    { setName("CopyMatchKeysToSingleStruct"); }

    const IR::Node* preorder(IR::Key* key) override;
    const IR::Node* postorder(IR::KeyElement* element) override;
};

/*
 * Split ActionSelector into three tables:
 *   base table that matches on exact/ternary key and generates a group id
 *   group table that matches on group id and generates a member id
 *   member table that runs an action based on member id.
>>>>>>> 2919bca1
 */
class SplitP4TableCommon : public Transform {
  public:
    enum class TableImplementation { DEFAULT, ACTION_PROFILE, ACTION_SELECTOR };
    P4::ReferenceMap* refMap;
    P4::TypeMap* typeMap;
    TableImplementation implementation;
    std::set<cstring> match_tables;
    std::map<cstring, cstring> group_tables;
    std::map<cstring, cstring> member_tables;

    SplitP4TableCommon(P4::ReferenceMap *refMap, P4::TypeMap* typeMap) :
        refMap(refMap), typeMap(typeMap) {
        implementation = TableImplementation::DEFAULT;
    }

    const IR::Node* postorder(IR::MethodCallStatement* ) override;
    const IR::Node* postorder(IR::IfStatement* ) override;
    const IR::Node* postorder(IR::SwitchStatement* ) override;

    std::tuple<const IR::P4Table*, cstring> create_match_table(const IR::P4Table* /* tbl */);
    const IR::P4Action* create_action(cstring /* actionName */, cstring /* id */, cstring);
    const IR::P4Table* create_member_table(const IR::P4Table*, cstring);
    const IR::P4Table* create_group_table(const IR::P4Table*, cstring, cstring, int, int);
};

/**
 * Split ActionSelector into three tables:
 *   match table that matches on exact/ternary key and generates a group id
 *   group table that matches on group id and generates a member id
 *   member table that runs an action based on member id.
 */
class SplitActionSelectorTable : public SplitP4TableCommon {
  public:

    SplitActionSelectorTable(P4::ReferenceMap *refMap, P4::TypeMap* typeMap) :
        SplitP4TableCommon(refMap, typeMap) {
        implementation = TableImplementation::ACTION_SELECTOR; }
    const IR::Node* postorder(IR::P4Table* tbl) override;
};

/**
 * Split ActionProfile into two tables:
 *   match table that matches on exact/ternary key and generates a member id
 *   member table that runs an action based on member id.
 */
class SplitActionProfileTable : public SplitP4TableCommon {
 public:
    SplitActionProfileTable(P4::ReferenceMap* refMap, P4::TypeMap* typeMap) :
        SplitP4TableCommon(refMap, typeMap) {
        implementation = TableImplementation::ACTION_PROFILE; }
    const IR::Node* postorder(IR::P4Table* tbl) override;
};

/**
 * Handle ActionSelector and ActionProfile extern in PSA
 */
class ConvertActionSelectorAndProfile : public PassManager {
 public:
    ConvertActionSelectorAndProfile(P4::ReferenceMap *refMap, P4::TypeMap* typeMap) {
        passes.emplace_back(new P4::TypeChecking(refMap, typeMap));
        passes.emplace_back(new SplitActionSelectorTable(refMap, typeMap));
        passes.push_back(new P4::ClearTypeMap(typeMap));
        passes.emplace_back(new P4::TypeChecking(refMap, typeMap, true));
        passes.emplace_back(new SplitActionProfileTable(refMap, typeMap));
        passes.push_back(new P4::ClearTypeMap(typeMap));
        passes.emplace_back(new P4::TypeChecking(refMap, typeMap, true));
    }
};

class CollectErrors : public Inspector {
 public:
    std::map<cstring, int> error_map;
    CollectErrors() {}
    void postorder(const IR::Type_Error* error) override {
        int id = 0;
        for (auto err : error->members) {
            if (error_map.count(err->name.name) == 0) {
                error_map.emplace(err->name.name, id++);
            }
        }
    }
};

class DpdkArchLast : public PassManager {
 public:
    DpdkArchLast() { setName("DpdkArchLast"); }
};

class RewriteToDpdkArch : public PassManager {
  public:
    // TBD: refactor the following data struture into ProgramInfo
    CollectMetadataHeaderInfo *info;
    std::map<const cstring, IR::IndexedVector<IR::Parameter> *>
        *args_struct_map;
    std::map<const IR::Declaration_Instance *, cstring> *csum_map;
    std::vector<const IR::Declaration_Instance *> *externDecls;
    std::set<const IR::P4Table*> invokedInKey;
    std::map<cstring, int> *error_map;
    RewriteToDpdkArch(P4::ReferenceMap *refMap, P4::TypeMap *typeMap,
                      DpdkVariableCollector *collector) {
        setName("RewriteToDpdkArch");
        auto *evaluator = new P4::EvaluatorPass(refMap, typeMap);
        auto *parsePsa = new ParsePsa();
        info = new CollectMetadataHeaderInfo(&parsePsa->toBlockInfo);
        passes.push_back(new ConvertActionSelectorAndProfile(refMap, typeMap));
        passes.push_back(evaluator);
        passes.push_back(new VisitFunctor([evaluator, parsePsa]() {
            auto toplevel = evaluator->getToplevelBlock();
            auto main = toplevel->getMain();
            if (main == nullptr) {
                ::error(ErrorType::ERR_NOT_FOUND,
                    "Could not locate top-level block; is there a %1% module?",
                    IR::P4Program::main);
                return; }
            main->apply(*parsePsa);
        }));
        passes.push_back(info);
        passes.push_back(new ConvertToDpdkArch(&parsePsa->toBlockInfo));
        passes.push_back(new ReplaceMetadataHeaderName(refMap, info));
        passes.push_back(new InjectJumboStruct(info));
        passes.push_back(new P4::ClearTypeMap(typeMap));
        passes.push_back(new P4::TypeChecking(refMap, typeMap, true));
        passes.push_back(new CopyMatchKeysToSingleStruct(refMap, typeMap, &invokedInKey));
        passes.push_back(new P4::ResolveReferences(refMap));
        passes.push_back(new StatementUnroll(refMap, collector));
        passes.push_back(new IfStatementUnroll(refMap, collector));
        passes.push_back(new P4::ClearTypeMap(typeMap));
        passes.push_back(new P4::TypeChecking(refMap, typeMap, true));
        passes.push_back(new ConvertBinaryOperationTo2Params());
        parsePsa = new ParsePsa();
        passes.push_back(evaluator);
        passes.push_back(new VisitFunctor([evaluator, parsePsa]() {
            auto toplevel = evaluator->getToplevelBlock();
            auto main = toplevel->getMain();
            if (main == nullptr) {
                ::error(ErrorType::ERR_NOT_FOUND,
                    "Could not locate top-level block; is there a %1% module?",
                    IR::P4Program::main);
                return; }
            main->apply(*parsePsa);
        }));
        passes.push_back(new CollectLocalVariableToMetadata(
            &parsePsa->toBlockInfo, info, refMap));
        auto collect_errors = new CollectErrors();
        passes.push_back(collect_errors);
        error_map = &collect_errors->error_map;
        auto checksum_convertor = new ConvertInternetChecksum(typeMap, info);
        passes.push_back(checksum_convertor);
        csum_map = &checksum_convertor->csum_map;
        auto p = new PrependPDotToActionArgs(&parsePsa->toBlockInfo, typeMap, refMap);
        args_struct_map = &p->args_struct_map;
        passes.push_back(p);
        passes.push_back(new ConvertLogicalExpression);
        auto insertExternDeclaration = new CollectExternDeclaration(typeMap);
        passes.push_back(insertExternDeclaration);
        externDecls = &insertExternDeclaration->externDecls;
        passes.push_back(new DpdkArchLast());
    }
};

}; // namespace DPDK
#endif<|MERGE_RESOLUTION|>--- conflicted
+++ resolved
@@ -587,10 +587,6 @@
     }
 };
 
-<<<<<<< HEAD
-/**
- * Common code between SplitActionSelectorTable and SplitActionProfileTable
-=======
 // This pass transforms the tables such that all the Match keys are part of the same
 // header/metadata struct. If the match keys are from different headers, this pass creates
 // mirror copies of the struct field into the metadata struct and updates the table to use
@@ -606,12 +602,8 @@
     const IR::Node* postorder(IR::KeyElement* element) override;
 };
 
-/*
- * Split ActionSelector into three tables:
- *   base table that matches on exact/ternary key and generates a group id
- *   group table that matches on group id and generates a member id
- *   member table that runs an action based on member id.
->>>>>>> 2919bca1
+/**
+ * Common code between SplitActionSelectorTable and SplitActionProfileTable
  */
 class SplitP4TableCommon : public Transform {
   public:
