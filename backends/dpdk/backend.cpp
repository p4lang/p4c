/*
Copyright 2020 Intel Corp.

Licensed under the Apache License, Version 2.0 (the "License");
you may not use this file except in compliance with the License.
You may obtain a copy of the License at

    http://www.apache.org/licenses/LICENSE-2.0

Unless required by applicable law or agreed to in writing, software
distributed under the License is distributed on an "AS IS" BASIS,
WITHOUT WARRANTIES OR CONDITIONS OF ANY KIND, either express or implied.
See the License for the specific language governing permissions and
limitations under the License.
*/
#include <unordered_map>
#include "backend.h"
#include "dpdkArch.h"
#include "dpdkAsmOpt.h"
#include "dpdkCheckExternInvocation.h"
#include "dpdkHelpers.h"
#include "dpdkProgram.h"
#include "dpdkContext.h"
#include "frontends/p4/moveDeclarations.h"
#include "midend/eliminateTypedefs.h"
#include "midend/removeComplexExpressions.h"
#include "midend/simplifyKey.h"
#include "ir/dbprint.h"
#include "ir/ir.h"
#include "lib/stringify.h"
#include "../bmv2/common/lower.h"
#include "dpdkMetadata.h"

namespace DPDK {

void DpdkBackend::convert(const IR::ToplevelBlock *tlb) {
    CHECK_NULL(tlb);
    DpdkProgramStructure structure;
    auto parseDpdkArch = new ParseDpdkArchitecture(&structure);
    auto main = tlb->getMain();
    if (!main) return;
    main->apply(*parseDpdkArch);

    auto hook = options.getDebugHook();
    auto program = tlb->getProgram();

    std::set<const IR::P4Table*> invokedInKey;
    auto convertToDpdk = new ConvertToDpdkProgram(refMap, typeMap, &structure, options);
    auto genContextJson = new DpdkContextGenerator(refMap, typeMap, &structure, options);

    PassManager simplify = {
        new DpdkArchFirst(),
        new P4::EliminateTypedef(refMap, typeMap),
        new P4::ClearTypeMap(typeMap),
        new P4::TypeChecking(refMap, typeMap),
<<<<<<< HEAD
        // TBD: implement dpdk lowering passes instead of reusing bmv2's lowering pass.
=======
>>>>>>> 2737674f
        new ByteAlignment(typeMap, refMap, &structure),
        new P4::SimplifyKey(
                refMap, typeMap,
                new P4::OrPolicy(new P4::IsValid(refMap, typeMap),
                                 new P4::IsMask())),
        new P4::TypeChecking(refMap, typeMap),
        // TBD: implement dpdk lowering passes instead of reusing bmv2's lowering pass.
        new BMV2::LowerExpressions(typeMap, DPDK_MAX_SHIFT_AMOUNT),
        new P4::RemoveComplexExpressions(refMap, typeMap,
                new DPDK::ProcessControls(&structure.pipeline_controls)),
        new DismantleMuxExpressions(typeMap, refMap),
        new P4::ConstantFolding(refMap, typeMap, false),
        new ElimHeaderCopy(typeMap),
        new P4::TypeChecking(refMap, typeMap),
        new FlattenHeaderUnion(refMap, typeMap),
        new P4::RemoveAllUnusedDeclarations(refMap),
        new ConvertActionSelectorAndProfile(refMap, typeMap, &structure),
        new CollectTableInfo(&structure),
        new CollectAddOnMissTable(refMap, typeMap, &structure),
        new ValidateAddOnMissExterns(refMap, typeMap, &structure),
        new P4::MoveDeclarations(),  // Move all local declarations to the beginning
        new CollectProgramStructure(refMap, typeMap, &structure),
        new CollectMetadataHeaderInfo(&structure),
        new ConvertLookahead(refMap, typeMap, &structure),
        new P4::TypeChecking(refMap, typeMap),
        new ConvertToDpdkArch(refMap, &structure),
        new InjectJumboStruct(&structure),
        new InjectOutputPortMetadataField(&structure),
        new P4::ClearTypeMap(typeMap),
        new P4::TypeChecking(refMap, typeMap, true),
        new P4::ResolveReferences(refMap),
        new StatementUnroll(refMap, &structure),
        new IfStatementUnroll(refMap, &structure),
        new P4::ClearTypeMap(typeMap),
        new P4::TypeChecking(refMap, typeMap, true),
        new ConvertBinaryOperationTo2Params(refMap),
        new CollectProgramStructure(refMap, typeMap, &structure),
        new CopyMatchKeysToSingleStruct(refMap, typeMap, &invokedInKey, &structure),
        new P4::ResolveReferences(refMap),
        new CollectLocalVariables(refMap, typeMap, &structure),
        new CollectErrors(&structure),
        new ConvertInternetChecksum(typeMap, &structure),
        new DefActionValue(typeMap, refMap, &structure),
        new PrependPDotToActionArgs(typeMap, refMap, &structure),
        new ConvertLogicalExpression(),
        new CollectExternDeclaration(&structure),
        new P4::ClearTypeMap(typeMap),
        new P4::TypeChecking(refMap, typeMap, true),
        new CollectProgramStructure(refMap, typeMap, &structure),
        new InspectDpdkProgram(refMap, typeMap, &structure),
        new CheckExternInvocation(refMap, typeMap, &structure),
        new TypeWidthValidator(),
        new DpdkArchLast(),
        new VisitFunctor([this, genContextJson] {
            // Serialize context json object into user specified file
            if (!options.ctxtFile.isNullOrEmpty()) {
                std::ostream *out = openFile(options.ctxtFile, false);
                if (out != nullptr) {
                    genContextJson->serializeContextJson(out);
                }
                out->flush();
            }
        }),
        new ReplaceHdrMetaField(typeMap, refMap, &structure),
        // convert to assembly program
        convertToDpdk,
    };
    simplify.addDebugHook(hook, true);
    program = program->apply(simplify);
    ordered_set<cstring> used_fields;
    dpdk_program = convertToDpdk->getDpdkProgram();
    if (!dpdk_program)
        return;
    if (structure.p4arch == "pna") {
        PassManager post_code_gen = {
            new PrependPassRecircId(),
            new DirectionToRegRead(),
        };
        dpdk_program = dpdk_program->apply(post_code_gen)->to<IR::DpdkAsmProgram>();
    }

    PassManager post_code_gen = {
        new EliminateUnusedAction(),
        new DpdkAsmOptimization,
        new CopyPropagationAndElimination(typeMap),
        new CollectUsedMetadataField(used_fields),
        new RemoveUnusedMetadataFields(used_fields),
        new ValidateTableKeys(),
        new ShortenTokenLength(),
    };

    dpdk_program = dpdk_program->apply(post_code_gen)->to<IR::DpdkAsmProgram>();
}

void DpdkBackend::codegen(std::ostream &out) const {
    dpdk_program->toSpec(out) << std::endl;
}
}  // namespace DPDK<|MERGE_RESOLUTION|>--- conflicted
+++ resolved
@@ -53,10 +53,6 @@
         new P4::EliminateTypedef(refMap, typeMap),
         new P4::ClearTypeMap(typeMap),
         new P4::TypeChecking(refMap, typeMap),
-<<<<<<< HEAD
-        // TBD: implement dpdk lowering passes instead of reusing bmv2's lowering pass.
-=======
->>>>>>> 2737674f
         new ByteAlignment(typeMap, refMap, &structure),
         new P4::SimplifyKey(
                 refMap, typeMap,
