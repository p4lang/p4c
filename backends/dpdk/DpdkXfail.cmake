--- conflicted
+++ resolved
@@ -5,19 +5,13 @@
   )
 
 p4c_add_xfail_reason("dpdk"
-<<<<<<< HEAD
   "not implemented"
   testdata/p4_16_samples/psa-action-profile2.p4
-  testdata/p4_16_samples/psa-example-register2-bmv2.p4
   )
-
+ 
 p4c_add_xfail_reason("dpdk"
-  "Unhandled type for"
+  "Meter Not implemented"
   testdata/p4_16_samples/psa-meter3.p4
-  testdata/p4_16_samples/psa-meter1.p4
-=======
-  "Meter Not implemented"
->>>>>>> 5fa90dae
   testdata/p4_16_samples/psa-meter7-bmv2.p4
   )
 
