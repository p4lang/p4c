p4c_add_xfail_reason("dpdk"
  "Unsupported parser loop"
  testdata/p4_16_samples/psa-example-digest-bmv2.p4
  testdata/p4_16_samples/psa-example-counters-bmv2.p4
  )

p4c_add_xfail_reason("dpdk"
  "Expected psa_implementation property value for table.* to resolve to an extern instance"
  testdata/p4_16_samples/psa-action-profile2.p4
  )

p4c_add_xfail_reason("dpdk"
<<<<<<< HEAD
  "Not implemented"
  testdata/p4_16_samples/psa-action-selector5.p4
  )

p4c_add_xfail_reason("dpdk"
  "Ambiguous method execute"
=======
  "LHS of meter execute statement is missing"
>>>>>>> 4fc0bc59
  testdata/p4_16_samples/psa-meter1.p4
)

p4c_add_xfail_reason("dpdk"
  "Expected atleast 2 arguments"
  testdata/p4_16_samples/psa-meter3.p4
  testdata/p4_16_samples/psa-meter7-bmv2.p4
)

# symbolic evaluator does not support verify() statement
p4c_add_xfail_reason("dpdk"
  "unknown: expected a bool"
  testdata/p4_16_samples/psa-example-parser-checksum.p4
  )

p4c_add_xfail_reason("dpdk"
  "error: AssignmentStatement"
  testdata/p4_16_samples/psa-multicast-basic-2-bmv2.p4
  testdata/p4_16_samples/psa-unicast-or-drop-bmv2.p4
  testdata/p4_16_samples/psa-example-parser-checksum.p4
)

p4c_add_xfail_reason("dpdk"
  "Not Implemented"
  testdata/p4_16_samples/psa-example-register2-bmv2.p4
  testdata/p4_16_samples/psa-register-read-write-2-bmv2.p4
  testdata/p4_16_samples/psa-end-of-ingress-test-bmv2.p4
  )

p4c_add_xfail_reason("dpdk"
  "Not implemented"
  testdata/p4_16_samples/psa-random.p4
  )

p4c_add_xfail_reason("dpdk"
  "Error compiling"
  testdata/p4_16_samples/psa-recirculate-no-meta-bmv2.p4
  )

p4c_add_xfail_reason("dpdk"
  "get_hash's arg is not a ListExpression"
  testdata/p4_16_samples/psa-hash.p4
  )

p4c_add_xfail_reason("dpdk"
  "Unknown extern function"
  testdata/p4_16_samples/psa-counter6.p4
  testdata/p4_16_samples/psa-meter6.p4
  )

p4c_add_xfail_reason("dpdk"
  "Unhandled declaration type"
  testdata/p4_16_samples/psa-test.p4
  )<|MERGE_RESOLUTION|>--- conflicted
+++ resolved
@@ -10,16 +10,12 @@
   )
 
 p4c_add_xfail_reason("dpdk"
-<<<<<<< HEAD
   "Not implemented"
   testdata/p4_16_samples/psa-action-selector5.p4
   )
 
 p4c_add_xfail_reason("dpdk"
-  "Ambiguous method execute"
-=======
   "LHS of meter execute statement is missing"
->>>>>>> 4fc0bc59
   testdata/p4_16_samples/psa-meter1.p4
 )
 
