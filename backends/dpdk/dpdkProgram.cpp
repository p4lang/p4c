--- conflicted
+++ resolved
@@ -439,7 +439,6 @@
     return false;
 }
 
-<<<<<<< HEAD
 /* This function checks if a table satisfies the DPDK limitations mentioned below:
      - Only one LPM match field allowed per table.
      - Maximum allowed key size of header/metadata field is 64 bits.
@@ -480,12 +479,6 @@
     }
 }
 
-bool ConvertToDpdkControl::preorder(const IR::P4Table *a) {
-    checkTableValid(a);
-    auto t = new IR::DpdkTable(a->name.toString(), a->getKey(), a->getActionList(),
-                               a->getDefaultAction(), a->properties);
-    tables.push_back(t);
-=======
 boost::optional<cstring> ConvertToDpdkControl::getIdFromProperty(const IR::P4Table* table,
                                                                  cstring propertyName) {
     auto property = table->properties->getProperty(propertyName);
@@ -530,6 +523,7 @@
 
 
 bool ConvertToDpdkControl::preorder(const IR::P4Table *t) {
+    checkTableValid(t);
     if (t->properties->getProperty("selector") != nullptr) {
         auto group_id = getIdFromProperty(t, "group_id");
         auto member_id = getIdFromProperty(t, "member_id");
@@ -551,7 +545,6 @@
                 t->getDefaultAction(), t->properties);
         tables.push_back(table);
     }
->>>>>>> cdc07c28
     return false;
 }
 
