/*
Copyright 2020 Intel Corp.

Licensed under the Apache License, Version 2.0 (the "License");
you may not use this file except in compliance with the License.
You may obtain a copy of the License at

    http://www.apache.org/licenses/LICENSE-2.0

Unless required by applicable law or agreed to in writing, software
distributed under the License is distributed on an "AS IS" BASIS,
WITHOUT WARRANTIES OR CONDITIONS OF ANY KIND, either express or implied.
See the License for the specific language governing permissions and
limitations under the License.
*/

/**
 * DPDK architecture assume the following control block signature
 *
 * control ingress(header h, metadata m);
 * control egress(header h, metadata m);
 *
 * We need to convert psa control blocks to this form.
 */

#include "dpdkArch.h"
#include "frontends/p4/coreLibrary.h"
#include "frontends/common/resolveReferences/referenceMap.h"
#include "frontends/p4/externInstance.h"
#include "frontends/p4/typeMap.h"
#include "frontends/p4/tableApply.h"

namespace DPDK {

bool isSimpleExpression(const IR::Expression *e) {
    if (e->is<IR::Member>() || e->is<IR::PathExpression>() ||
        e->is<IR::Constant>() || e->is<IR::BoolLiteral>())
        return true;
    return false;
}
bool isNonConstantSimpleExpression(const IR::Expression *e) {
    if (e->is<IR::Member>() || e->is<IR::PathExpression>())
        return true;
    return false;
}

cstring TypeStruct2Name(const cstring s) {
    if (s == "psa_ingress_parser_input_metadata_t") {
        return "psa_ingress_parser_input_metadata";
    } else if (s == "psa_ingress_input_metadata_t") {
        return "psa_ingress_input_metadata";
    } else if (s == "psa_ingress_output_metadata_t") {
        return "psa_ingress_output_metadata";
    } else if (s == "psa_egress_parser_input_metadata_t") {
        return "psa_egress_parser_input_metadata";
    } else if (s == "psa_egress_input_metadata_t") {
        return "psa_egress_input_metadata";
    } else if (s == "psa_egress_output_metadata_t") {
        return "psa_egress_output_metadata";
    } else if (s == "psa_egress_deparser_input_metadata_t") {
        return "psa_egress_deparser_input_metadata";
    } else {
        return "local_metadata";
    }
}

// This function is a sanity to check whether the component of a Expression
// falls into following classes, if not, it means we haven't implemented a
// handle for that class.
void expressionUnrollSanityCheck(const IR::Expression *e) {
    if (!e->is<IR::Operation_Unary>() &&
            !e->is<IR::MethodCallExpression>() && !e->is<IR::Member>() &&
            !e->is<IR::PathExpression>() && !e->is<IR::Operation_Binary>() &&
            !e->is<IR::Constant>() && !e->is<IR::BoolLiteral>()) {
        std::cerr << e->node_type_name() << std::endl;
        BUG("Untraversed node");
    }
}

const IR::Node *ConvertToDpdkArch::postorder(IR::P4Program *p) {
    // std::cout << p << std::endl;
    return p;
}

const IR::Type_Control *
ConvertToDpdkArch::rewriteControlType(const IR::Type_Control *c, cstring name) {
    auto applyParams = new IR::ParameterList();
    if (name == "Ingress" || name == "Egress") {
        applyParams->push_back(c->applyParams->parameters.at(0));
        applyParams->push_back(c->applyParams->parameters.at(1));
    } else if (name == "IngressDeparser") {
        applyParams->push_back(c->applyParams->parameters.at(0));
        applyParams->push_back(c->applyParams->parameters.at(4));
        applyParams->push_back(c->applyParams->parameters.at(5));
    } else if (name == "EgressDeparser") {
        applyParams->push_back(c->applyParams->parameters.at(0));
        applyParams->push_back(c->applyParams->parameters.at(3));
        applyParams->push_back(c->applyParams->parameters.at(4));
    }
    auto tc = new IR::Type_Control(c->name, c->annotations, c->typeParameters,
                                   applyParams);
    return tc;
}

// translate control block signature in arch.p4
const IR::Node *ConvertToDpdkArch::postorder(IR::Type_Control *c) {
    auto ctxt = findOrigCtxt<IR::P4Control>();
    if (ctxt)
        return c;
    return rewriteControlType(c, c->name);
}

const IR::Type_Parser *
ConvertToDpdkArch::rewriteParserType(const IR::Type_Parser *p, cstring name) {
    auto applyParams = new IR::ParameterList();
    if (name == "IngressParser" || name == "EgressParser") {
        applyParams->push_back(p->applyParams->parameters.at(0));
        applyParams->push_back(p->applyParams->parameters.at(1));
        applyParams->push_back(p->applyParams->parameters.at(2));
    }
    auto tp = new IR::Type_Parser(p->name, p->annotations, p->typeParameters,
                                  applyParams);

    return tp;
}

const IR::Node *ConvertToDpdkArch::postorder(IR::Type_Parser *p) {
    auto ctxt = findOrigCtxt<IR::P4Parser>();
    if (ctxt)
        return p;
    return rewriteParserType(p, p->name);
}

const IR::Node *ConvertToDpdkArch::postorder(IR::P4Control *c) {
    auto orig = getOriginal();
    if (block_info->count(orig) != 0) {
        auto bi = block_info->at(orig);
        auto tc = rewriteControlType(c->type, bi.pipe);
        auto cont = new IR::P4Control(c->name, tc, c->constructorParams,
                                      c->controlLocals, c->body);
        LOG3(cont);
        return cont;
    }
    return c;
}

const IR::Node *ConvertToDpdkArch::postorder(IR::P4Parser *p) {
    auto orig = getOriginal();
    if (block_info->count(orig) != 0) {
        auto bi = block_info->at(orig);
        auto tp = rewriteParserType(p->type, bi.pipe);
        auto prsr = new IR::P4Parser(p->name, tp, p->constructorParams,
                                     p->parserLocals, p->states);
        LOG3(prsr);
        return prsr;
    }
    return p;
}

void ParsePsa::parseIngressPipeline(const IR::PackageBlock *block) {
    auto ingress_parser = block->getParameterValue("ip");
    if (!ingress_parser->is<IR::ParserBlock>())
        ::error(ErrorType::ERR_UNEXPECTED, "Expected ParserBlock for %1%",
                ingress_parser);
    BlockInfo ip("IngressParser", INGRESS, PARSER);
    toBlockInfo.emplace(ingress_parser->to<IR::ParserBlock>()->container, ip);

    auto ingress = block->getParameterValue("ig");
    if (!ingress->is<IR::ControlBlock>())
        ::error(ErrorType::ERR_UNEXPECTED, "Expected ControlBlock for %1%",
                ingress);
    BlockInfo ig("Ingress", INGRESS, PIPELINE);
    toBlockInfo.emplace(ingress->to<IR::ControlBlock>()->container, ig);

    auto ingress_deparser = block->getParameterValue("id");
    if (!ingress_deparser->is<IR::ControlBlock>())
        ::error(ErrorType::ERR_UNEXPECTED, "Expected ControlBlock for %1%",
                ingress_deparser);
    BlockInfo id("IngressDeparser", INGRESS, DEPARSER);
    toBlockInfo.emplace(ingress_deparser->to<IR::ControlBlock>()->container,
                        id);
}

void ParsePsa::parseEgressPipeline(const IR::PackageBlock *block) {
    auto egress_parser = block->getParameterValue("ep");
    if (!egress_parser->is<IR::ParserBlock>())
        ::error(ErrorType::ERR_UNEXPECTED, "Expected ParserBlock for %1%",
                egress_parser);
    BlockInfo ep("EgressParser", EGRESS, PARSER);
    toBlockInfo.emplace(egress_parser->to<IR::ParserBlock>()->container, ep);

    auto egress = block->getParameterValue("eg");
    if (!egress->is<IR::ControlBlock>())
        ::error(ErrorType::ERR_UNEXPECTED, "Expected ControlBlock for %1%",
                egress);
    BlockInfo eg("Egress", EGRESS, PIPELINE);
    toBlockInfo.emplace(egress->to<IR::ControlBlock>()->container, eg);

    auto egress_deparser = block->getParameterValue("ed");
    if (!egress_deparser->is<IR::ControlBlock>())
        ::error(ErrorType::ERR_UNEXPECTED, "Expected ControlBlock for %1%",
                egress_deparser);
    BlockInfo ed("EgressDeparser", EGRESS, DEPARSER);
    toBlockInfo.emplace(egress_deparser->to<IR::ControlBlock>()->container, ed);
}

bool ParsePsa::preorder(const IR::PackageBlock *block) {
    auto decl = block->node->to<IR::Declaration_Instance>();
    // If no declaration found (anonymous instantiation) get the pipe name from
    // arch definition
    cstring pipe = decl->Name();
    BUG_CHECK(!pipe.isNullOrEmpty(),
              "Cannot determine pipe name for pipe block");

    auto ingress = block->getParameterValue("ingress");
    if (auto block = ingress->to<IR::PackageBlock>())
        parseIngressPipeline(block);
    auto egress = block->getParameterValue("egress");
    if (auto block = egress->to<IR::PackageBlock>())
        parseEgressPipeline(block);

    return false;
}

void CollectMetadataHeaderInfo::pushMetadata(const IR::ParameterList* params,
        std::list<int> indices) {
    for (auto idx : indices) {
        pushMetadata(params->getParameter(idx));
    }
}

void CollectMetadataHeaderInfo::pushMetadata(const IR::Parameter *p) {
    for (auto m : used_metadata) {
        if (m->to<IR::Type_Name>()->path->name.name ==
            p->type->to<IR::Type_Name>()->path->name.name) {
            return;
        }
    }
    used_metadata.push_back(p->type);
}

bool CollectMetadataHeaderInfo::preorder(const IR::P4Program *) {
    for (auto kv : *toBlockInfo) {
        if (kv.second.pipe == "IngressParser") {
            auto parser = kv.first->to<IR::P4Parser>();
            auto local_metadata = parser->getApplyParameters()->getParameter(2);
            local_metadata_type =
                local_metadata->type->to<IR::Type_Name>()->path->name;
            auto header = parser->getApplyParameters()->getParameter(1);
            header_type = header->type->to<IR::Type_Name>()->path->name;
            auto params = parser->getApplyParameters();
            pushMetadata(params, { 2, 3, 4, 5 });
        } else if (kv.second.pipe == "Ingress") {
            auto control = kv.first->to<IR::P4Control>();
            auto params = control->getApplyParameters();
            pushMetadata(params, { 1, 2, 3 });
        } else if (kv.second.pipe == "IngressParser") {
            auto deparser = kv.first->to<IR::P4Control>();
            auto params = deparser->getApplyParameters();
            pushMetadata(params, { 1, 2, 3, 5, 6 });
        } else if (kv.second.pipe == "EgressParser") {
            auto parser = kv.first->to<IR::P4Parser>();
            auto params = parser->getApplyParameters();
            pushMetadata(params, { 2, 3, 4, 5, 6 });
        } else if (kv.second.pipe == "Egress") {
            auto control = kv.first->to<IR::P4Control>();
            auto params = control->getApplyParameters();
            pushMetadata(params, { 1, 2, 3 });
        } else if (kv.second.pipe == "EgressDeparser") {
            auto deparser = kv.first->to<IR::P4Control>();
            auto params = deparser->getApplyParameters();
            pushMetadata(params, { 1, 2, 4, 5, 6 });
        }
    }
    return true;
}

bool CollectMetadataHeaderInfo::preorder(const IR::Type_Struct *s) {
    for (auto m : used_metadata) {
        if (m->to<IR::Type_Name>()->path->name.name == s->name.name) {
            for (auto field : s->fields) {
                fields.push_back(new IR::StructField(
                    IR::ID(TypeStruct2Name(s->name.name) + "_" + field->name),
                    field->type));
            }
            return true;
        }
    }
    return true;
}

const IR::Node *ReplaceMetadataHeaderName::preorder(IR::PathExpression *pe) {
    auto declaration = refMap->getDeclaration(pe->path);
    if (auto decl = declaration->to<IR::Parameter>()) {
        if (auto type = decl->type->to<IR::Type_Name>()) {
            if (type->path->name == info->header_type){
                    return new IR::PathExpression(IR::ID("h"));
                } else if (type->path->name == info->local_metadata_type){
                    return new IR::PathExpression(IR::ID("m"));
                }
            }
        }
    return pe;
}

const IR::Node *ReplaceMetadataHeaderName::preorder(IR::Member *m) {
    /* PathExpressions are handled in a separate preorder function
       Hence do not process them here */
    if (!m->expr->is<IR::Member>() &&
        !m->expr->is<IR::ArrayIndex>())
        prune();

    if (auto p = m->expr->to<IR::PathExpression>()) {
        auto declaration = refMap->getDeclaration(p->path);
        if (auto decl = declaration->to<IR::Parameter>()) {
            if (auto type = decl->type->to<IR::Type_Name>()) {
                if (type->path->name == "psa_ingress_parser_input_metadata_t" ||
                    type->path->name == "psa_ingress_input_metadata_t" ||
                    type->path->name == "psa_ingress_output_metadata_t" ||
                    type->path->name == "psa_egress_parser_input_metadata_t" ||
                    type->path->name == "psa_egress_input_metadata_t" ||
                    type->path->name == "psa_egress_output_metadata_t" ||
                    type->path->name ==
                        "psa_egress_deparser_input_metadata_t") {
                    return new IR::Member(
                        new IR::PathExpression(IR::ID("m")),
                        IR::ID(TypeStruct2Name(type->path->name.name) + "_" +
                               m->member.name));
                } else if (type->path->name == info->header_type) {
                    return new IR::Member(new IR::PathExpression(IR::ID("h")),
                                          IR::ID(m->member.name));
                } else if (type->path->name == info->local_metadata_type) {
                    return new IR::Member(
                        new IR::PathExpression(IR::ID("m")),
                        IR::ID("local_metadata_" + m->member.name));
                }
            }
        }
    }
    return m;
}

/* This function replaces the header and metadata parameter names in control
 * blocks with "h" and "m" respectively.
 * It assumes that ConvertToDpdkArch pass has converted the control blocks to
 * the following form for DPDK Architecture:
 *         control ingressDeparser(packet_out buffer, header hdr, metadata md);
 *         control egressDeparser(packet_out buffer, header hdr, metadata md);
 *         control ingress(header hdr, metadata md);
 *         control egress(header hdr, metadata md);
*/
const IR::Node *ReplaceMetadataHeaderName::preorder(IR::Type_Control *c) {
    auto applyParams = new IR::ParameterList();
    auto paramSize = c->applyParams->size();

    if (!(paramSize == 2 || paramSize == 3))
        ::error(ErrorType::ERR_MODEL,
                ("Unexpected number of arguments for %1%. Are you using an up-to-date 'psa.p4'?"),
                 c->name);

    int header_index = 0;

    /* For IngressDeparser and EgressDeparser, Header and metadata parameters are
       at index 1 and 2 respectively. */
    if (paramSize == 3) {
        header_index = 1;
        applyParams->push_back(c->getApplyParameters()->getParameter(0));
    }

    auto header = c->applyParams->parameters.at(header_index);
    auto local_metadata = c->applyParams->parameters.at(header_index + 1);
    header = new IR::Parameter(IR::ID("h"), header->direction, header->type);
    local_metadata = new IR::Parameter(IR::ID("m"), local_metadata->direction,
                                       local_metadata->type);
    applyParams->push_back(header);
    applyParams->push_back(local_metadata);

    return new IR::Type_Control(c->name, c->annotations, c->typeParameters,
                                applyParams);
}

/* This function replaces the header and metadata parameter names in parser
 * blocks with "h" and "m" respectively.
 * It assumes that ConvertToDpdkArch pass has converted Ingress/Egress
 * parser blocks to the following form for DPDK Architecture:
 *         parser ingressParser(packet_in buffer, header hdr, metadata md);
 *         parser egressParser(packet_in buffer, header hdr, metadata md);
*/
const IR::Node *ReplaceMetadataHeaderName::preorder(IR::Type_Parser *p) {
    auto applyParams = new IR::ParameterList();
    auto paramSize = p->applyParams->size();

    if (paramSize != 3)
        ::error(ErrorType::ERR_MODEL,
                ("Unexpected number of arguments for %1%. Are you using an up-to-date 'psa.p4'?"),
                 p->name);

    auto header = p->applyParams->parameters.at(1);
    auto local_metadata = p->applyParams->parameters.at(2);
    header = new IR::Parameter(IR::ID("h"), header->direction, header->type);
    local_metadata = new IR::Parameter(IR::ID("m"), local_metadata->direction,
                                       local_metadata->type);
    applyParams->push_back(p->getApplyParameters()->getParameter(0));
    applyParams->push_back(header);
    applyParams->push_back(local_metadata);

    return new IR::Type_Parser(p->name, p->annotations, p->typeParameters,
                               applyParams);
}

const IR::Node *InjectJumboStruct::preorder(IR::Type_Struct *s) {
    if (s->name == info->local_metadata_type) {
        auto *annotations = new IR::Annotations(
            {new IR::Annotation(IR::ID("__metadata__"), {})});
        return new IR::Type_Struct(s->name, annotations, info->fields);
    } else if (s->name == info->header_type) {
        auto *annotations = new IR::Annotations(
            {new IR::Annotation(IR::ID("__packet_data__"), {})});
        return new IR::Type_Struct(s->name, annotations, s->fields);
    }
    return s;
}

const IR::Node *StatementUnroll::preorder(IR::AssignmentStatement *a) {
    auto code_block = new IR::IndexedVector<IR::StatOrDecl>;
    auto right = a->right;
    auto control = findOrigCtxt<IR::P4Control>();
    auto parser = findOrigCtxt<IR::P4Parser>();

    if (right->is<IR::MethodCallExpression>()) {
        prune();
        return a;
    } else if (auto bin = right->to<IR::Operation_Binary>()) {
        expressionUnrollSanityCheck(bin->right);
        expressionUnrollSanityCheck(bin->left);
        auto left_unroller = new ExpressionUnroll(refMap, collector);
        auto right_unroller = new ExpressionUnroll(refMap, collector);
        bin->left->apply(*left_unroller);
        const IR::Expression *left_tmp = left_unroller->root;
        bin->right->apply(*right_unroller);
        const IR::Expression *right_tmp = right_unroller->root;
        if (!left_tmp)
            left_tmp = bin->left;
        if (!right_tmp)
            right_tmp = bin->right;
        for (auto s : left_unroller->stmt)
            code_block->push_back(s);
        for (auto d : left_unroller->decl)
            injector.collect(control, parser, d);
        for (auto s : right_unroller->stmt)
            code_block->push_back(s);
        for (auto d : right_unroller->decl)
            injector.collect(control, parser, d);
        prune();
        IR::Operation_Binary *bin_expr;
        bin_expr = bin->clone();
        bin_expr->left = left_tmp;
        bin_expr->right = right_tmp;
        a->right = bin_expr;
        code_block->push_back(a);
        return new IR::BlockStatement(*code_block);
    } else if (isSimpleExpression(right)) {
        prune();
    } else if (auto un = right->to<IR::Operation_Unary>()) {
        auto code_block = new IR::IndexedVector<IR::StatOrDecl>;
        expressionUnrollSanityCheck(un->expr);
        auto unroller = new ExpressionUnroll(refMap, collector);
        un->expr->apply(*unroller);
        prune();
        const IR::Expression *un_tmp = unroller->root;
        for (auto s : unroller->stmt)
            code_block->push_back(s);
        for (auto d : unroller->decl)
            injector.collect(control, parser, d);
        if (!un_tmp)
            un_tmp = un->expr;
        if (right->to<IR::Neg>()) {
            a->right = new IR::Neg(un_tmp);
        } else if (right->to<IR::Cmpl>()) {
            a->right = new IR::Cmpl(un_tmp);
        } else if (right->to<IR::LNot>()) {
            a->right = new IR::LNot(un_tmp);
        } else if (auto c = right->to<IR::Cast>()) {
            a->right = new IR::Cast(c->destType, un_tmp);
        } else {
            std::cerr << right->node_type_name() << std::endl;
            BUG("Not implemented.");
        }
        code_block->push_back(a);
        return new IR::BlockStatement(*code_block);
    } else {
        BUG("%1% not implemented", a);
    }
    return a;
}

const IR::Node *StatementUnroll::postorder(IR::P4Control *a) {
    auto control = getOriginal();
    return injector.inject_control(control, a);
}
const IR::Node *StatementUnroll::postorder(IR::P4Parser *a) {
    auto parser = getOriginal();
    return injector.inject_parser(parser, a);
}

bool ExpressionUnroll::preorder(const IR::Operation_Unary *u) {
    expressionUnrollSanityCheck(u->expr);
    visit(u->expr);
    const IR::Expression *un_expr;
    if (root) {
        if (u->to<IR::Neg>()) {
            un_expr = new IR::Neg(root);
        } else if (u->to<IR::Cmpl>()) {
            un_expr = new IR::Cmpl(root);
        } else if (u->to<IR::LNot>()) {
            un_expr = new IR::LNot(root);
        } else {
            std::cout << u->node_type_name() << std::endl;
            BUG("Not Implemented");
        }
    } else {
        un_expr = u->expr;
    }
    root = new IR::PathExpression(IR::ID(refMap->newName("tmp")));
    stmt.push_back(new IR::AssignmentStatement(root, un_expr));
    decl.push_back(new IR::Declaration_Variable(root->path->name, u->type));
    return false;
}

bool ExpressionUnroll::preorder(const IR::Operation_Binary *bin) {
    expressionUnrollSanityCheck(bin->left);
    expressionUnrollSanityCheck(bin->right);
    visit(bin->left);
    const IR::Expression *left_root = root;
    visit(bin->right);
    const IR::Expression *right_root = root;
    if (!left_root)
        left_root = bin->left;
    if (!right_root)
        right_root = bin->right;

    root = new IR::PathExpression(IR::ID(refMap->newName("tmp")));

    decl.push_back(new IR::Declaration_Variable(root->path->name, bin->type));

    IR::Operation_Binary *bin_expr;
    bin_expr = bin->clone();
    bin_expr->left = left_root;
    bin_expr->right = right_root;

    stmt.push_back(new IR::AssignmentStatement(root, bin_expr));
    return false;
}

bool ExpressionUnroll::preorder(const IR::MethodCallExpression *m) {
    auto args = new IR::Vector<IR::Argument>;
    for (auto arg : *m->arguments) {
        expressionUnrollSanityCheck(arg->expression);
        visit(arg->expression);
        if (!root)
            args->push_back(arg);
        else
            args->push_back(new IR::Argument(root));
    }
    root = new IR::PathExpression(IR::ID(refMap->newName("tmp")));
    decl.push_back(new IR::Declaration_Variable(root->path->name, m->type));
    auto new_m = new IR::MethodCallExpression(m->method, args);
    stmt.push_back(new IR::AssignmentStatement(root, new_m));
    return false;
}

bool ExpressionUnroll::preorder(const IR::Member *) {
    root = nullptr;
    return false;
}

bool ExpressionUnroll::preorder(const IR::PathExpression *) {
    root = nullptr;
    return false;
}

bool ExpressionUnroll::preorder(const IR::Constant *) {
    root = nullptr;
    return false;
}
bool ExpressionUnroll::preorder(const IR::BoolLiteral *) {
    root = nullptr;
    return false;
}

const IR::Node *IfStatementUnroll::postorder(IR::IfStatement *i) {
    auto code_block = new IR::IndexedVector<IR::StatOrDecl>;
    expressionUnrollSanityCheck(i->condition);
    auto unroller = new LogicalExpressionUnroll(refMap, collector);
    i->condition->apply(*unroller);
    for (auto i : unroller->stmt)
        code_block->push_back(i);

    auto control = findOrigCtxt<IR::P4Control>();

    for (auto d : unroller->decl)
        injector.collect(control, nullptr, d);
    if (unroller->root) {
        i->condition = unroller->root;
    }
    code_block->push_back(i);
    return new IR::BlockStatement(*code_block);
}

const IR::Node *IfStatementUnroll::postorder(IR::P4Control *a) {
    auto control = getOriginal();
    return injector.inject_control(control, a);
}

// TODO(GordonWuCn): simplify with a postorder visitor if it is a statement,
// return the expression, else introduce a temporary for the current expression
// and return the temporary in a pathexpression.
bool LogicalExpressionUnroll::preorder(const IR::Operation_Unary *u) {
    expressionUnrollSanityCheck(u->expr);

    // If the expression is a methodcall expression, do not insert a temporary
    // variable to represent the value of the methodcall. Instead the
    // methodcall is converted to a dpdk branch instruction in a later pass.
    if (u->expr->is<IR::MethodCallExpression>())
        return false;

    // if the expression is apply().hit or apply().miss, do not insert a temporary
    // variable.
    if (auto member = u->expr->to<IR::Member>()) {
        if (member->expr->is<IR::MethodCallExpression>() &&
            (member->member == IR::Type_Table::hit ||
             member->member == IR::Type_Table::miss)) {
            return false;
        }
    }

    root = u->clone();
    visit(u->expr);
    const IR::Expression *un_expr;
    if (root) {
        if (u->to<IR::Neg>()) {
            un_expr = new IR::Neg(root);
        } else if (u->to<IR::Cmpl>()) {
            un_expr = new IR::Cmpl(root);
        } else if (u->to<IR::LNot>()) {
            un_expr = new IR::LNot(root);
        } else {
            BUG("%1% Not Implemented", u);
        }
    } else {
        un_expr = u->expr;
    }

    auto tmp = new IR::PathExpression(IR::ID(refMap->newName("tmp")));
    root = tmp;
    stmt.push_back(new IR::AssignmentStatement(root, un_expr));
    decl.push_back(new IR::Declaration_Variable(tmp->path->name, u->type));
    return false;
}

bool LogicalExpressionUnroll::preorder(const IR::Operation_Binary *bin) {
    expressionUnrollSanityCheck(bin->left);
    expressionUnrollSanityCheck(bin->right);
    visit(bin->left);
    const IR::Expression *left_root = root;
    visit(bin->right);
    const IR::Expression *right_root = root;
    if (!left_root)
        left_root = bin->left;
    if (!right_root)
        right_root = bin->right;

    if (is_logical(bin)) {
        IR::Operation_Binary *bin_expr;
        bin_expr = bin->clone();
        bin_expr->left = left_root;
        bin_expr->right = right_root;
        root = bin_expr;
    } else {
        auto tmp = new IR::PathExpression(IR::ID(refMap->newName("tmp")));
        root = tmp;
        decl.push_back(
            new IR::Declaration_Variable(tmp->path->name, bin->type));
        IR::Operation_Binary *bin_expr;
        bin_expr = bin->clone();
        bin_expr->left = left_root;
        bin_expr->right = right_root;
        stmt.push_back(new IR::AssignmentStatement(root, bin_expr));
    }
    return false;
}

bool LogicalExpressionUnroll::preorder(const IR::MethodCallExpression *m) {
    auto args = new IR::Vector<IR::Argument>;
    for (auto arg : *m->arguments) {
        expressionUnrollSanityCheck(arg->expression);
        visit(arg->expression);
        if (!root)
            args->push_back(arg);
        else
            args->push_back(new IR::Argument(root));
    }
    if (m->type->to<IR::Type_Boolean>()) {
        root = m->clone();
        return false;
    }
    auto tmp = new IR::PathExpression(IR::ID(refMap->newName("tmp")));
    root = tmp;
    decl.push_back(new IR::Declaration_Variable(tmp->path->name, m->type));
    auto new_m = new IR::MethodCallExpression(m->method, args);
    stmt.push_back(new IR::AssignmentStatement(root, new_m));
    return false;
}

bool LogicalExpressionUnroll::preorder(const IR::Member *) {
    root = nullptr;
    return false;
}

bool LogicalExpressionUnroll::preorder(const IR::PathExpression *) {
    root = nullptr;
    return false;
}

bool LogicalExpressionUnroll::preorder(const IR::Constant *) {
    root = nullptr;
    return false;
}
bool LogicalExpressionUnroll::preorder(const IR::BoolLiteral *) {
    root = nullptr;
    return false;
}

const IR::Node *
ConvertBinaryOperationTo2Params::postorder(IR::AssignmentStatement *a) {
    auto right = a->right;
    auto left = a->left;
    // This pass does not apply to 'bool foo = (a == b)' or 'bool foo = (a > b)' etc.
    if (right->to<IR::Operation_Relation>())
        return a;
    if (auto r = right->to<IR::Operation_Binary>()) {
        if (!isSimpleExpression(r->right) || !isSimpleExpression(r->left))
            BUG("%1%: Statement Unroll pass failed", a);
        if (left->equiv(*r->left)) {
            return a;
        } else if (left->equiv(*r->right)) {
            IR::Operation_Binary *bin_expr;
            bin_expr = r->clone();
            bin_expr->left = r->right;
            bin_expr->right = r->left;
            a->right = bin_expr;
            return a;
        } else {
            IR::IndexedVector<IR::StatOrDecl> code_block;
            const IR::Expression *src1;
            const IR::Expression *src2;
            if (isNonConstantSimpleExpression(r->left)) {
                src1 = r->left;
                src2 = r->right;
            } else if (isNonConstantSimpleExpression(r->right)) {
                src1 = r->right;
                src2 = r->left;
            } else {
                std::cerr << r->right->node_type_name() << std::endl;
                std::cerr << r->left->node_type_name() << std::endl;
                BUG("Confronting a expression that can be simplified to become "
                    "a constant.");
            }
            code_block.push_back(new IR::AssignmentStatement(left, src1));
            IR::Operation_Binary *expr;
            expr = r->clone();
            expr->left = left;
            expr->right = src2;
            code_block.push_back(new IR::AssignmentStatement(left, expr));
            // code_block.push_back(new IR::AssignmentStatement(left, tmp));
            return new IR::BlockStatement(code_block);
        }
    }
    return a;
}

const IR::Node *ConvertBinaryOperationTo2Params::postorder(IR::P4Control *a) {
    auto control = getOriginal();
    return injector.inject_control(control, a);
}

const IR::Node *ConvertBinaryOperationTo2Params::postorder(IR::P4Parser *a) {
    auto parser = getOriginal();
    return injector.inject_parser(parser, a);
}

const IR::Node *CollectLocalVariableToMetadata::preorder(IR::P4Program *p) {
    for (auto kv : *toBlockInfo) {
        if (kv.second.pipe == "IngressParser") {
            auto parser = kv.first->to<IR::P4Parser>();
            locals_map.emplace(kv.second.pipe, parser->parserLocals);
        } else if (kv.second.pipe == "Ingress") {
            auto control = kv.first->to<IR::P4Control>();
            locals_map.emplace(kv.second.pipe, control->controlLocals);
        } else if (kv.second.pipe == "IngressDeparser") {
            auto control = kv.first->to<IR::P4Control>();
            locals_map.emplace(kv.second.pipe, control->controlLocals);
        } else if (kv.second.pipe == "EgressParser") {
            auto parser = kv.first->to<IR::P4Parser>();
            locals_map.emplace(kv.second.pipe, parser->parserLocals);
        } else if (kv.second.pipe == "Egress") {
            auto control = kv.first->to<IR::P4Control>();
            locals_map.emplace(kv.second.pipe, control->controlLocals);
        } else if (kv.second.pipe == "EgressDeparser") {
            auto control = kv.first->to<IR::P4Control>();
            locals_map.emplace(kv.second.pipe, control->controlLocals);
        }
    }
    return p;
}

const IR::Node *CollectLocalVariableToMetadata::postorder(IR::Type_Struct *s) {
    if (s->name.name == info->local_metadata_type) {
        for (auto kv : locals_map) {
            for (auto d : kv.second) {
                if (auto dv = d->to<IR::Declaration_Variable>()) {
                    s->fields.push_back(new IR::StructField(
                        IR::ID(kv.first + "_" + dv->name.name), dv->type));
                } else if (!d->is<IR::P4Action>() && !d->is<IR::P4Table>() &&
                           !d->is<IR::Declaration_Instance>()) {
                    BUG("%1%: Unhandled declaration type", s);
                }
            }
        }
    }
    return s;
}

const IR::Node *
CollectLocalVariableToMetadata::postorder(IR::PathExpression *p) {
    if (auto decl =
            refMap->getDeclaration(p->path)->to<IR::Declaration_Variable>()) {
        for (auto kv : locals_map) {
            for (auto d : kv.second) {
                if (d->equiv(*decl)) {
                    return new IR::Member(
                        new IR::PathExpression(IR::ID("m")),
                        IR::ID(kv.first + "_" + decl->name.name));
                }
            }
        }
        BUG("%1%: variable is not included in a control or parser block", p);
    }
    return p;
}

const IR::Node *CollectLocalVariableToMetadata::postorder(IR::P4Control *c) {
    IR::IndexedVector<IR::Declaration> decls;
    for (auto d : c->controlLocals) {
        if (d->is<IR::Declaration_Instance>() || d->is<IR::P4Action>() ||
            d->is<IR::P4Table>()) {
            decls.push_back(d);
        } else if (!d->is<IR::Declaration_Variable>()) {
            BUG("%1%: Unhandled declaration type in control", d);
        }
    }
    c->controlLocals = decls;
    return c;
}

const IR::Node *CollectLocalVariableToMetadata::postorder(IR::P4Parser *p) {
    IR::IndexedVector<IR::Declaration> decls;
    for (auto d : p->parserLocals) {
        if (d->is<IR::Declaration_Instance>()) {
            decls.push_back(d);
        } else if (!d->is<IR::Declaration_Variable>()) {
            BUG("%1%: Unhandled declaration type in parser", p);
        }
    }
    p->parserLocals = decls;
    return p;
}

const IR::Node *PrependPDotToActionArgs::postorder(IR::P4Action *a) {
    if (a->parameters->size() > 0) {
        auto l = new IR::IndexedVector<IR::Parameter>;
        for (auto p : a->parameters->parameters) {
            l->push_back(p);
        }
        args_struct_map.emplace(a->name.toString() + "_arg_t", l);
        auto new_l = new IR::IndexedVector<IR::Parameter>;
        new_l->push_back(new IR::Parameter(
            IR::ID("t"), IR::Direction::None,
            new IR::Type_Name(IR::ID(a->name.toString() + "_arg_t"))));
        a->parameters = new IR::ParameterList(*new_l);
    }
    return a;
}

const IR::Node *PrependPDotToActionArgs::postorder(IR::P4Program *program) {
    auto new_objs = new IR::Vector<IR::Node>;
    for (auto obj : program->objects) {
        if (auto control = obj->to<IR::P4Control>()) {
            for (auto kv : *toBlockInfo) {
                if (kv.second.pipe == "Ingress") {
                    if (kv.first->to<IR::P4Control>()->name == control->name) {
                        for (auto kv : args_struct_map) {
                            auto fields =
                                new IR::IndexedVector<IR::StructField>;
                            for (auto field : *kv.second) {
                                fields->push_back(new IR::StructField(
                                    field->name.toString(), field->type));
                            }
                            new_objs->push_back(
                                new IR::Type_Struct(IR::ID(kv.first), *fields));
                        }
                    }
                }
            }
        }
        new_objs->push_back(obj);
    }
    program->objects = *new_objs;
    return program;
}

const IR::Node *PrependPDotToActionArgs::preorder(IR::PathExpression *path) {
    auto declaration = refMap->getDeclaration(path->path);
    if (auto action = findContext<IR::P4Action>()) {
        if (!declaration) {
            return path;
        }
        if (auto p = declaration->to<IR::Parameter>()) {
            for (auto para : action->parameters->parameters) {
                if (para->equiv(*p)) {
                    prune();
                    return new IR::Member(new IR::PathExpression(IR::ID("t")),
                                          path->path->name.toString());
                }
            }
        }
    }
    return path;
}

<<<<<<< HEAD
=======
const IR::Node* PrependPDotToActionArgs::preorder(IR::MethodCallExpression* mce) {
    auto property = findContext<IR::Property>();
    if (!property)
        return mce;
    if (property->name != "default_action" &&
        property->name != "entries")
        return mce;
    auto mi = P4::MethodInstance::resolve(mce, refMap, typeMap);
    if (!mi->is<P4::ActionCall>())
        return mce;
    // We assume all action call has been converted to take struct as input,
    // therefore, the arguments must be passed in as a list expression
    if (mce->arguments->size() == 0)
        return mce;
    IR::Vector<IR::Expression> components;
    for (auto arg : *mce->arguments) {
        components.push_back(arg->expression);
    }
    auto arguments = new IR::Vector<IR::Argument>;
    arguments->push_back(new IR::Argument(new IR::ListExpression(components)));
    return new IR::MethodCallExpression(
            mce->method,
            arguments);
}

>>>>>>> 2d086645
/* This function transforms the table so that all match keys come from the same struct.
   Mirror copies of match fields are created in metadata struct and table is updated to
   use the metadata fields.

   control ingress(inout headers h, inout metadata m) {
   {
       ...
       table tbl {
           key = {
               hdr.ethernet.srcAddr : lpm;
               hdr.ipv4.totalLen : exact;
           }
           ...
       }
       apply {
           tbl.apply();
       }
   }

   gets translated to
   control ingress(inout headers h, inout metadata m) {
       bit<48> tbl_ethernet_srcAddr;  // These declarations are later copied to metadata struct
       bit<16> tbl_ipv4_totalLen;     // in CollectLocalVariableToMetadata pass.
       ...
       table tbl {
           key = {
               tbl_ethernet_srcAddr: lpm;
               tbl_ipv4_totalLen   : exact;
           }
<<<<<<< HEAD
           ...
=======
	   ...
>>>>>>> 2d086645
       }
       apply {
           tbl_ethernet_srcAddr = h.ethernet.srcAddr;
           tbl_ipv4_totalLen = h.ipv4.totalLen;
           tbl_0.apply();
       }
  }
*/

const IR::Node* CopyMatchKeysToSingleStruct::preorder(IR::Key* keys) {
    // If any key field is from different structure, put all keys in metadata
    LOG3("Visiting " << keys);
    bool copyNeeded = false;
<<<<<<< HEAD
=======
    const IR::Expression* firstKey = nullptr;
>>>>>>> 2d086645

    if (!keys || keys->keyElements.size() == 0) {
        prune();
        return keys;
    }

<<<<<<< HEAD
    cstring firstKeyStr = "";
    bool firstKeyHdr = false;

    if (auto firstKeyField = keys->keyElements.at(0)->expression->to<IR::Member>()) {
        firstKeyStr = firstKeyField->expr->toString();
        if (firstKeyStr.startsWith("h"))
            firstKeyHdr = true;
    }

    /* Key fields should be part of same header/metadata struct */
    for (auto key : keys->keyElements) {
        cstring keyTypeStr = "";
        if (auto keyField = key->expression->to<IR::Member>()) {
            keyTypeStr =keyField->expr->toString();
        }
        if (firstKeyStr != keyTypeStr) {
            if (firstKeyHdr || keyTypeStr.startsWith("h")) {
                copyNeeded = true;
                break;
             }
         }
    }

    if (!copyNeeded) {
        // This prune will prevent the postorder(IR::KeyElement*) below from executing
        prune();
    } else {
        ::warning(ErrorType::WARN_UNSUPPORTED, "Mismatched header/metadata struct for key "
                  "elements in table %1%. Copying all match fields to metadata",
                   findOrigCtxt<IR::P4Table>()->name.toString());
        LOG3("Will pull out " << keys);
    }
=======
    firstKey = keys->keyElements.at(0)->expression;
    for (auto key : keys->keyElements) {
        /* Key fields should be part of same header/metadata struct */
        if (key->expression->toString() != firstKey->toString()) {
            ::warning(ErrorType::WARN_UNSUPPORTED, "Mismatched header/metadata struct for key "
                      "elements in table %1%. Copying all match fields to metadata",
                       findOrigCtxt<IR::P4Table>()->name.toString());
            copyNeeded = true;
            break;
        }
    }

    if (!copyNeeded)
        // This prune will prevent the postoder(IR::KeyElement*) below from executing
        prune();
    else
        LOG3("Will pull out " << keys);
>>>>>>> 2d086645
    return keys;
}

const IR::Node* CopyMatchKeysToSingleStruct::postorder(IR::KeyElement* element) {
    // If we got here we need to put the key element in metadata.
    LOG3("Extracting key element " << element);
    auto table = findOrigCtxt<IR::P4Table>();
    CHECK_NULL(table);
    P4::TableInsertions* insertions;
    auto it = toInsert.find(table);
    if (it == toInsert.end()) {
        insertions = new P4::TableInsertions();
        toInsert.emplace(table, insertions);
    } else {
        insertions = it->second;
    }

    auto keyName =  element->expression->toString();

    /* All header fields are prefixed with "h.", prefix the match field with table name */
    if (keyName.startsWith("h.")) {
        keyName = keyName.replace('.','_');
        keyName = keyName.replace("h_",table->name.toString()+"_");
        auto keyPathExpr = new IR::PathExpression(IR::ID(refMap->newName(keyName)));
        auto decl = new IR::Declaration_Variable(keyPathExpr->path->name,
                                                 element->expression->type, nullptr);
        insertions->declarations.push_back(decl);
        auto right = element->expression;
        auto assign = new IR::AssignmentStatement(element->expression->srcInfo,
                                                  keyPathExpr, right);
        insertions->statements.push_back(assign);
        element->expression = keyPathExpr;
    }
    return element;
}

namespace Helpers {

boost::optional<P4::ExternInstance>
getExternInstanceFromProperty(const IR::P4Table* table,
                              const cstring& propertyName,
                              P4::ReferenceMap* refMap,
                              P4::TypeMap* typeMap,
                              bool *isConstructedInPlace) {
    auto property = table->properties->getProperty(propertyName);
    if (property == nullptr) return boost::none;
    if (!property->value->is<IR::ExpressionValue>()) {
        ::error(ErrorType::ERR_EXPECTED,
                "Expected %1% property value for table %2% to be an expression: %3%",
                propertyName, table->controlPlaneName(), property);
        return boost::none;
    }

    auto expr = property->value->to<IR::ExpressionValue>()->expression;
    if (isConstructedInPlace) *isConstructedInPlace = expr->is<IR::ConstructorCallExpression>();
    if (expr->is<IR::ConstructorCallExpression>()
        && property->getAnnotation(IR::Annotation::nameAnnotation) == nullptr) {
        ::error(ErrorType::ERR_UNSUPPORTED,
                "Table '%1%' has an anonymous table property '%2%' with no name annotation, "
                "which is not supported by P4Runtime", table->controlPlaneName(), propertyName);
        return boost::none;
    }
    auto name = property->controlPlaneName();
    auto externInstance = P4::ExternInstance::resolve(expr, refMap, typeMap, name);
    if (!externInstance) {
        ::error(ErrorType::ERR_INVALID,
                "Expected %1% property value for table %2% to resolve to an "
                "extern instance: %3%", propertyName, table->controlPlaneName(),
                property);
        return boost::none;
    }

    return externInstance;
}

}

// create P4Table object that represents the matching part of the original P4
// table. This table sets the internal group_id or member_id which are used
// for subsequent table lookup.
std::tuple<const IR::P4Table*, cstring>
SplitP4TableCommon::create_match_table(const IR::P4Table *tbl) {
    cstring actionName;
    if (implementation == TableImplementation::ACTION_SELECTOR) {
        actionName = refMap->newName(tbl->name + "_set_group_id");
    } else if (implementation == TableImplementation::ACTION_PROFILE) {
        actionName = refMap->newName(tbl->name + "_set_member_id");
    } else {
        BUG("Unexpected table implementation type");
    }
    auto hidden = new IR::Annotations();
    hidden->add(new IR::Annotation(IR::Annotation::hiddenAnnotation, {}));
    IR::Vector<IR::KeyElement> match_keys;
    for (auto key : tbl->getKey()->keyElements) {
        if (key->matchType->toString() != "selector") {
            match_keys.push_back(key);
        }
    }
    IR::IndexedVector<IR::ActionListElement> actionsList;

    auto actionCall = new IR::MethodCallExpression(new IR::PathExpression(actionName));
    actionsList.push_back(new IR::ActionListElement(actionCall));
    actionsList.push_back(new IR::ActionListElement(tbl->getDefaultAction()));
    IR::IndexedVector<IR::Property> properties;
    properties.push_back(new IR::Property("actions", new IR::ActionList(actionsList), false));
    properties.push_back(new IR::Property("key", new IR::Key(match_keys), false));
    properties.push_back(new IR::Property("default_action",
                         new IR::ExpressionValue(tbl->getDefaultAction()), false));
    if (tbl->getSizeProperty()) {
        properties.push_back(new IR::Property("size",
                             new IR::ExpressionValue(tbl->getSizeProperty()), false)); }
    auto match_table = new IR::P4Table(tbl->name, new IR::TableProperties(properties));
    return std::make_tuple(match_table, actionName);
}

const IR::P4Action*
SplitP4TableCommon::create_action(cstring actionName, cstring group_id, cstring param) {
    auto hidden = new IR::Annotations();
    hidden->add(new IR::Annotation(IR::Annotation::hiddenAnnotation, {}));
    auto set_id = new IR::AssignmentStatement(
            new IR::PathExpression(group_id), new IR::PathExpression(param));
    auto parameter = new IR::Parameter(param, IR::Direction::None, IR::Type_Bits::get(32));
    auto action = new IR::P4Action(
            actionName, hidden, new IR::ParameterList({ parameter }),
            new IR::BlockStatement({ set_id }));
    return action;
}

const IR::P4Table*
SplitP4TableCommon::create_member_table(const IR::P4Table* tbl,
        cstring member_id) {
    IR::Vector<IR::KeyElement> member_keys;
    auto tableKeyEl = new IR::KeyElement(new IR::PathExpression(member_id),
            new IR::PathExpression(P4::P4CoreLibrary::instance.exactMatch.Id()));
    member_keys.push_back(tableKeyEl);
    IR::IndexedVector<IR::Property> member_properties;
    member_properties.push_back(new IR::Property("key", new IR::Key(member_keys), false));

    IR::IndexedVector<IR::ActionListElement> memberActionList;
    for (auto action : tbl->getActionList()->actionList)
        memberActionList.push_back(action);
    member_properties.push_back(new IR::Property("actions",
                                                 new IR::ActionList(memberActionList), false));
    if (tbl->getSizeProperty()) {
        member_properties.push_back(new IR::Property("size",
                                    new IR::ExpressionValue(tbl->getSizeProperty()), false)); }
    member_properties.push_back(new IR::Property("default_action",
                                new IR::ExpressionValue(tbl->getDefaultAction()), false));

    cstring memberTableName = refMap->newName(tbl->name + "_member_table");
    auto member_table = new IR::P4Table(memberTableName,
                                        new IR::TableProperties(member_properties));

    return member_table;
}

const IR::P4Table*
SplitP4TableCommon::create_group_table(const IR::P4Table* tbl, cstring group_id, cstring member_id,
        int n_groups_max, int n_members_per_group_max) {
    IR::Vector<IR::KeyElement> selector_keys;
    for (auto key : tbl->getKey()->keyElements) {
        if (key->matchType->toString() == "selector") {
            selector_keys.push_back(key);
        }
    }
    IR::IndexedVector<IR::Property> selector_properties;
    selector_properties.push_back(new IR::Property("selector", new IR::Key(selector_keys), false));
    selector_properties.push_back(new IR::Property("group_id",
        new IR::ExpressionValue(new IR::PathExpression(group_id)), false));
    selector_properties.push_back(new IR::Property("member_id",
        new IR::ExpressionValue(new IR::PathExpression(member_id)), false));

    selector_properties.push_back(new IR::Property("n_groups_max",
        new IR::ExpressionValue(new IR::Constant(n_groups_max)), false));
    selector_properties.push_back(new IR::Property("n_members_per_group_max",
        new IR::ExpressionValue(new IR::Constant(n_members_per_group_max)), false));
    selector_properties.push_back(new IR::Property("actions", new IR::ActionList({}), false));
    cstring selectorTableName = refMap->newName(tbl->name + "_group_table");
    auto group_table = new IR::P4Table(selectorTableName,
                                       new IR::TableProperties(selector_properties));
    return group_table;
}

const IR::Node* SplitActionSelectorTable::postorder(IR::P4Table* tbl) {
    bool isConstructedInPlace = false;
    auto instance = Helpers::getExternInstanceFromProperty(tbl, "psa_implementation",
                                                           refMap, typeMap, &isConstructedInPlace);
    if (!instance)
        return tbl;
    if (instance->type->name != "ActionSelector")
        return tbl;

    if (instance->arguments->size() != 3) {
        ::error("Incorrect number of argument on action selector %1%", *instance->name);
        return tbl;
    }

    if (!instance->arguments->at(1)->expression->is<IR::Constant>()) {
        ::error(ErrorType::ERR_UNEXPECTED,
                "The 'size' argument of ActionSelector %1% must be a constant", *instance->name);
        return tbl;
    }

    int n_groups_max = instance->arguments->at(1)->expression->to<IR::Constant>()->asInt();
    if (!instance->arguments->at(2)->expression->is<IR::Constant>()) {
        ::error(ErrorType::ERR_UNEXPECTED,
                "The 'outputWidth' argument of ActionSelector %1% must be a constant",
                *instance->name);
        return tbl;
    }
    auto outputWidth = instance->arguments->at(2)->expression->to<IR::Constant>()->asInt();
    if (outputWidth >= 32) {
        ::error(ErrorType::ERR_UNEXPECTED,
                "The 'outputWidth' argument of ActionSelector %1% must be smaller than 32",
                *instance->name);
        return tbl;
    }
    int n_members_per_group_max = 1 << outputWidth;

    auto decls = new IR::IndexedVector<IR::Declaration>();

    cstring group_id = refMap->newName(tbl->name + "_group_id");
    cstring member_id = refMap->newName(tbl->name + "_member_id");

    auto group_id_decl = new IR::Declaration_Variable(group_id, IR::Type_Bits::get(32));
    auto member_id_decl = new IR::Declaration_Variable(member_id, IR::Type_Bits::get(32));
    decls->push_back(group_id_decl);
    decls->push_back(member_id_decl);

    // base table matches on non-selector key and set group_id
    cstring actionName;
    const IR::P4Table* match_table;
    std::tie(match_table, actionName) = create_match_table(tbl);
    auto action = create_action(actionName, group_id, "group_id");
    decls->push_back(action);
    decls->push_back(match_table);

    // group table match on group_id
    auto group_table = create_group_table(tbl, group_id, member_id,
                                          n_groups_max, n_members_per_group_max);
    decls->push_back(group_table);

    // member table match on member_id
    auto member_table = create_member_table(tbl, member_id);
    decls->push_back(member_table);

    match_tables.insert(tbl->name);
    group_tables.emplace(tbl->name, group_table->name);
    member_tables.emplace(tbl->name, member_table->name);

    return decls;
}

const IR::Node* SplitActionProfileTable::postorder(IR::P4Table* tbl) {
    bool isConstructedInPlace = false;
    auto instance = Helpers::getExternInstanceFromProperty(tbl, "psa_implementation",
            refMap, typeMap, &isConstructedInPlace);

    if (!instance || instance->type->name != "ActionProfile")
        return tbl;

    if (instance->arguments->size() != 1) {
        ::error("Incorrect number of argument on action profile %1%", *instance->name);
        return tbl;
    }

    if (!instance->arguments->at(0)->expression->is<IR::Constant>()) {
        ::error(ErrorType::ERR_UNEXPECTED,
                "The 'size' argument of ActionProfile %1% must be a constant", *instance->name);
        return tbl;
    }

    auto decls = new IR::IndexedVector<IR::Declaration>();
    cstring member_id = refMap->newName(tbl->name + "_member_id");

    auto member_id_decl = new IR::Declaration_Variable(member_id, IR::Type_Bits::get(32));
    decls->push_back(member_id_decl);

    cstring actionName;
    const IR::P4Table* match_table;
    std::tie(match_table, actionName) = create_match_table(tbl);
    auto action = create_action(actionName, member_id, "member_id");
    decls->push_back(action);
    decls->push_back(match_table);

    // member table match on member_id
    auto member_table = create_member_table(tbl, member_id);
    decls->push_back(member_table);

    match_tables.insert(tbl->name);
    member_tables.emplace(tbl->name, member_table->name);

    return decls;
}

const IR::Node* SplitP4TableCommon::postorder(IR::MethodCallStatement *statement) {
    auto methodCall = statement->methodCall;
    auto mi = P4::MethodInstance::resolve(methodCall, refMap, typeMap);
    auto gen_apply = [](cstring table) {
        IR::Statement *expr = new IR::MethodCallStatement(
                new IR::MethodCallExpression(
                new IR::Member(new IR::PathExpression(table),
                IR::ID(IR::IApply::applyMethodName))));
        return expr;
    };
    if (auto apply = mi->to<P4::ApplyMethod>()) {
        if (!apply->isTableApply())
            return statement;
        auto table = apply->object->to<IR::P4Table>();
        if (match_tables.count(table->name) == 0)
            return statement;
        auto decls = new IR::IndexedVector<IR::StatOrDecl>();
        decls->push_back(statement);
        auto tableName = apply->object->getName().name;
        if (implementation == TableImplementation::ACTION_SELECTOR) {
            if (group_tables.count(tableName) == 0) {
                ::error("Unable to find group table %1%", tableName);
                return statement;
            }
            auto selectorTable = group_tables.at(tableName);
            decls->push_back(gen_apply(selectorTable));
        }
        if (member_tables.count(tableName) == 0) {
            ::error("Unable to find member table %1%", tableName);
            return statement;
        }
        auto memberTable = member_tables.at(tableName);
        decls->push_back(gen_apply(memberTable));
        return new IR::BlockStatement(*decls);
    }
    return statement;
}

// assume the RemoveMiss pass is applied
const IR::Node* SplitP4TableCommon::postorder(IR::IfStatement* statement) {
    auto cond = statement->condition;
    bool negated = false;
    if (auto neg = cond->to<IR::LNot>()) {
        // We handle !hit, which may have been created by the
        // removal of miss
        negated = true;
        cond = neg->expr; }

    if (!P4::TableApplySolver::isHit(cond, refMap, typeMap))
        return statement;
    if (!cond->is<IR::Member>())
        return statement;

    auto member = cond->to<IR::Member>();
    if (!member->expr->is<IR::MethodCallExpression>())
        return statement;
    auto mce = member->expr->to<IR::MethodCallExpression>();
    auto mi = P4::MethodInstance::resolve(mce, refMap, typeMap);

    auto apply_hit = [](cstring table, bool negated){
        IR::Expression *expr = new IR::Member(new IR::MethodCallExpression(
                new IR::Member(new IR::PathExpression(table),
                IR::ID(IR::IApply::applyMethodName))), "hit");
        if (negated)
            expr = new IR::LNot(expr);
        return expr;
    };

    if (auto apply = mi->to<P4::ApplyMethod>()) {
        if (!apply->isTableApply())
            return statement;
        auto table = apply->object->to<IR::P4Table>();
        if (match_tables.count(table->name) == 0)
            return statement;
        // an action selector t.apply() is converted to
        // t0.apply();  // base table
        // t1.apply();  // group table
        // t2.apply();  // member table
        //
        // if (!t.apply().hit) {
        //   foo();
        // }
        // is equivalent to
        // if (t0.apply().hit) {
        //   if (t1.apply().hit) {
        //      if (t2.apply().hit) {
        //        ; }
        //      else {
        //        foo(); }
        //   else {
        //      foo(); }
        // else {
        //   foo(); } } }
        //
        // if (t.apply().hit) {
        //   foo();
        // }
        // is equivalent to
        // if (t0.apply().hit) {
        //   if (t1.apply().hit) {
        //      if (t2.apply().hit) {
        //        foo();
        //      }
        //   }
        // }
        auto tableName = apply->object->getName().name;
        if (member_tables.count(tableName) == 0)
            return statement;
        auto memberTable = member_tables.at(tableName);
        auto t2stat = apply_hit(memberTable, negated);
        IR::Expression* t1stat = nullptr;
        if (implementation == TableImplementation::ACTION_SELECTOR) {
            auto selectorTable = group_tables.at(tableName);
            t1stat = apply_hit(selectorTable, negated);
        }

        IR::IfStatement* ret = nullptr;
        if (negated) {
            if (implementation == TableImplementation::ACTION_SELECTOR) {
                ret = new IR::IfStatement(cond, statement->ifTrue,
                        new IR::IfStatement(t1stat, statement->ifTrue,
                            new IR::IfStatement(t2stat, statement->ifTrue,
                                statement->ifFalse)));
            } else if (implementation == TableImplementation::ACTION_PROFILE) {
                ret = new IR::IfStatement(cond, statement->ifTrue,
                        new IR::IfStatement(t2stat, statement->ifTrue,
                            statement->ifFalse));
            }
        } else {
            if (implementation == TableImplementation::ACTION_SELECTOR) {
                ret = new IR::IfStatement(cond,
                        new IR::IfStatement(t1stat,
                            new IR::IfStatement(t2stat, statement->ifTrue,
                                statement->ifFalse),
                            statement->ifFalse),
                        statement->ifFalse);
            } else if (implementation == TableImplementation::ACTION_PROFILE) {
                ret = new IR::IfStatement(cond,
                        new IR::IfStatement(t2stat, statement->ifTrue,
                            statement->ifFalse),
                        statement->ifFalse);
            }
        }
        return ret;
    }
    return statement;
}

const IR::Node* SplitP4TableCommon::postorder(IR::SwitchStatement* statement) {
    auto expr = statement->expression;
    auto member = expr->to<IR::Member>();
    if (member->member != "action_run")
        return statement;
    if (!member->expr->is<IR::MethodCallExpression>())
        return statement;
    auto mce = member->expr->to<IR::MethodCallExpression>();
    auto mi = P4::MethodInstance::resolve(mce, refMap, typeMap);
    auto gen_apply = [](cstring table) {
        IR::Statement *expr = new IR::MethodCallStatement(
                new IR::MethodCallExpression(
                new IR::Member(new IR::PathExpression(table),
                IR::ID(IR::IApply::applyMethodName))));
        return expr;
    };
    auto gen_action_run = [](cstring table) {
        IR::Expression *expr = new IR::Member(new IR::MethodCallExpression(
                new IR::Member(new IR::PathExpression(table),
                IR::ID(IR::IApply::applyMethodName))), "action_run");
        return expr;
    };

    if (auto apply = mi->to<P4::ApplyMethod>()) {
        if (!apply->isTableApply())
            return statement;
        auto table = apply->object->to<IR::P4Table>();
        if (match_tables.count(table->name) == 0)
            return statement;

        // switch(t0.apply()) {} is converted to
        //
        // t0.apply();
        // t1.apply();
        // switch(t2.apply()) {}
        //
        auto decls = new IR::IndexedVector<IR::StatOrDecl>();
        auto t0stat = gen_apply(table->name);
        auto tableName = apply->object->getName().name;
        decls->push_back(t0stat);

        if (implementation == TableImplementation::ACTION_SELECTOR) {
            if (group_tables.count(tableName) == 0) {
                ::error("Unable to find group table %1%", tableName);
                return statement; }
            auto selectorTable = group_tables.at(tableName);
            auto t1stat = gen_apply(selectorTable);
            decls->push_back(t1stat);
        }

        if (member_tables.count(tableName) == 0) {
            ::error("Unable to find member table %1%", tableName);
            return statement; }
        auto memberTable = member_tables.at(tableName);
        auto t2stat = gen_action_run(memberTable);
        decls->push_back(new IR::SwitchStatement(statement->srcInfo,
                    t2stat, statement->cases));

        return new IR::BlockStatement(*decls);
    }
    return statement;
}

}  // namespace DPDK
<|MERGE_RESOLUTION|>--- conflicted
+++ resolved
@@ -938,8 +938,6 @@
     return path;
 }
 
-<<<<<<< HEAD
-=======
 const IR::Node* PrependPDotToActionArgs::preorder(IR::MethodCallExpression* mce) {
     auto property = findContext<IR::Property>();
     if (!property)
@@ -965,7 +963,6 @@
             arguments);
 }
 
->>>>>>> 2d086645
 /* This function transforms the table so that all match keys come from the same struct.
    Mirror copies of match fields are created in metadata struct and table is updated to
    use the metadata fields.
@@ -995,11 +992,7 @@
                tbl_ethernet_srcAddr: lpm;
                tbl_ipv4_totalLen   : exact;
            }
-<<<<<<< HEAD
            ...
-=======
-	   ...
->>>>>>> 2d086645
        }
        apply {
            tbl_ethernet_srcAddr = h.ethernet.srcAddr;
@@ -1013,17 +1006,12 @@
     // If any key field is from different structure, put all keys in metadata
     LOG3("Visiting " << keys);
     bool copyNeeded = false;
-<<<<<<< HEAD
-=======
-    const IR::Expression* firstKey = nullptr;
->>>>>>> 2d086645
 
     if (!keys || keys->keyElements.size() == 0) {
         prune();
         return keys;
     }
 
-<<<<<<< HEAD
     cstring firstKeyStr = "";
     bool firstKeyHdr = false;
 
@@ -1056,25 +1044,6 @@
                    findOrigCtxt<IR::P4Table>()->name.toString());
         LOG3("Will pull out " << keys);
     }
-=======
-    firstKey = keys->keyElements.at(0)->expression;
-    for (auto key : keys->keyElements) {
-        /* Key fields should be part of same header/metadata struct */
-        if (key->expression->toString() != firstKey->toString()) {
-            ::warning(ErrorType::WARN_UNSUPPORTED, "Mismatched header/metadata struct for key "
-                      "elements in table %1%. Copying all match fields to metadata",
-                       findOrigCtxt<IR::P4Table>()->name.toString());
-            copyNeeded = true;
-            break;
-        }
-    }
-
-    if (!copyNeeded)
-        // This prune will prevent the postoder(IR::KeyElement*) below from executing
-        prune();
-    else
-        LOG3("Will pull out " << keys);
->>>>>>> 2d086645
     return keys;
 }
 
