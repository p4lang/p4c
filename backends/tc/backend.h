/*
Copyright (C) 2023 Intel Corporation

Licensed under the Apache License, Version 2.0 (the "License");
you may not use this file except in compliance with the License.
You may obtain a copy of the License at

http://www.apache.org/licenses/LICENSE-2.0

Unless required by applicable law or agreed to in writing,
software distributed under the License is distributed on an "AS IS" BASIS,
WITHOUT WARRANTIES OR CONDITIONS OF ANY KIND, either express or implied.
See the License for the specific language governing permissions
and limitations under the License.
*/

#ifndef BACKENDS_TC_BACKEND_H_
#define BACKENDS_TC_BACKEND_H_

#include <deque>

#include "backends/ebpf/psa/ebpfPsaGen.h"
#include "control-plane/p4RuntimeArchHandler.h"
#include "ebpfCodeGen.h"
#include "frontends/p4/evaluator/evaluator.h"
#include "frontends/p4/parseAnnotations.h"
#include "frontends/p4/parserCallGraph.h"
#include "introspection.h"
#include "ir/ir.h"
#include "lib/error.h"
#include "lib/nullstream.h"
#include "lib/stringify.h"
#include "options.h"
#include "pnaProgramStructure.h"
#include "tcAnnotations.h"
#include "tc_defines.h"

namespace TC {

extern cstring PnaMainParserInputMetaFields[TC::MAX_PNA_PARSER_META];
extern cstring PnaMainInputMetaFields[TC::MAX_PNA_INPUT_META];
extern cstring PnaMainOutputMetaFields[TC::MAX_PNA_OUTPUT_META];

class PNAEbpfGenerator;

/**
 * Backend code generation from midend IR
 */
class ConvertToBackendIR : public Inspector {
 public:
    struct ExternInstance {
        cstring instance_name;
        unsigned instance_id;
        bool is_num_elements;
        int num_elements;
    };
    struct ExternBlock {
        unsigned externId;
        cstring control_name;
        unsigned no_of_instances;
        cstring permissions;
        safe_vector<struct ExternInstance *> eInstance;
    };
    enum CounterType { PACKETS, BYTES, PACKETS_AND_BYTES };
    const IR::ToplevelBlock *tlb;
    IR::TCPipeline *tcPipeline;
    P4::ReferenceMap *refMap;
    P4::TypeMap *typeMap;
    TCOptions &options;
    unsigned int tableCount = 0;
    unsigned int actionCount = 0;
    unsigned int metadataCount = 0;
    unsigned int labelCount = 0;
    unsigned int externCount = 0;
    cstring pipelineName = nullptr;
    cstring mainParserName = nullptr;
    ordered_map<cstring, const IR::P4Action *> actions;
    ordered_map<unsigned, cstring> tableIDList;
    ordered_map<unsigned, cstring> actionIDList;
    ordered_map<unsigned, unsigned> tableKeysizeList;
    safe_vector<const IR::P4Table *> add_on_miss_tables;
    ordered_map<cstring, std::pair<cstring, cstring> *> tablePermissions;
    ordered_map<cstring, const IR::Type_Struct *> ControlStructPerExtern;
    ordered_map<cstring, struct ExternBlock *> externsInfo;

 public:
    ConvertToBackendIR(const IR::ToplevelBlock *tlb, IR::TCPipeline *pipe, P4::ReferenceMap *refMap,
                       P4::TypeMap *typeMap, TCOptions &options)
        : tlb(tlb), tcPipeline(pipe), refMap(refMap), typeMap(typeMap), options(options) {}
    void setPipelineName();
    cstring getPipelineName() { return pipelineName; };
    bool preorder(const IR::P4Program *p) override;
    void postorder(const IR::P4Action *a) override;
    void postorder(const IR::P4Table *t) override;
    void postorder(const IR::P4Program *p) override;
    void postorder(const IR::Declaration_Instance *d) override;
    void postorder(const IR::Type_Struct *ts) override;
    safe_vector<const IR::TCKey *> processExternConstructor(const IR::Type_Extern *extn,
                                                            const IR::Declaration_Instance *decl,
                                                            struct ExternInstance *instance);
    safe_vector<const IR::TCKey *> processExternControlPath(const IR::Type_Extern *extn,
                                                            const IR::Declaration_Instance *decl,
                                                            cstring eName);
<<<<<<< HEAD
    cstring getControlPathKeyAnnotation(const IR::StructField *field);
    unsigned GetAccessNumericValue(cstring access);
=======
    unsigned GetAccessNumericValue(std::string_view access);
>>>>>>> c3c24015
    bool isDuplicateAction(const IR::P4Action *action);
    bool isDuplicateOrNoAction(const IR::P4Action *action);
    void updateDefaultHitAction(const IR::P4Table *t, IR::TCTable *tdef);
    void updateDefaultMissAction(const IR::P4Table *t, IR::TCTable *tdef);
    void updateConstEntries(const IR::P4Table *t, IR::TCTable *tdef);
    void updateMatchType(const IR::P4Table *t, IR::TCTable *tabledef);
    void updateTimerProfiles(IR::TCTable *tabledef);
    void updatePnaDirectCounter(const IR::P4Table *t, IR::TCTable *tabledef, unsigned tentries);
    bool isPnaParserMeta(const IR::Member *mem);
    bool isPnaMainInputMeta(const IR::Member *mem);
    bool isPnaMainOutputMeta(const IR::Member *mem);
    unsigned int findMappedKernelMeta(const IR::Member *mem);
    const IR::Expression *ExtractExpFromCast(const IR::Expression *exp);
    unsigned getTcType(const IR::StringLiteral *sl);
    unsigned getTableId(cstring tableName) const;
    unsigned getActionId(cstring actionName) const;
    unsigned getExternId(cstring externName) const;
    unsigned getExternInstanceId(cstring externName, cstring instanceName) const;
    cstring processExternPermission(const IR::Type_Extern *ext);
    unsigned getTableKeysize(unsigned tableId) const;
    cstring externalName(const IR::IDeclaration *declaration) const;
    cstring HandleTableAccessPermission(const IR::P4Table *t);
    std::pair<cstring, cstring> *GetAnnotatedAccessPath(const IR::Annotation *anno);
    void updateAddOnMissTable(const IR::P4Table *t);
    bool checkParameterDirection(const IR::TCAction *tcAction);
    bool hasExecuteMethod(const IR::Type_Extern *extn);
    safe_vector<const IR::TCKey *> HandleTypeNameStructField(const IR::StructField *field,
                                                             const IR::Type_Extern *extn,
                                                             const IR::Declaration_Instance *decl,
                                                             int &kId, cstring annoName);
    safe_vector<const IR::TCKey *> processCounterControlPathKeys(
        const IR::Type_Struct *extern_control_path, const IR::Type_Extern *extn,
        const IR::Declaration_Instance *decl);
    CounterType toCounterType(const int type);
};

class Extern {
 public:
    static const cstring dropPacket;
    static const cstring sendToPort;
};

class Backend : public PassManager {
 public:
    const IR::ToplevelBlock *toplevel;
    P4::ReferenceMap *refMap;
    P4::TypeMap *typeMap;
    TCOptions &options;
    IR::TCPipeline *pipeline = new IR::TCPipeline();
    TC::ConvertToBackendIR *tcIR;
    TC::IntrospectionGenerator *genIJ;
    TC::ParseTCAnnotations *parseTCAnno;
    const IR::ToplevelBlock *top = nullptr;
    EbpfOptions ebpfOption;
    EBPF::Target *target;
    const PNAEbpfGenerator *ebpf_program;

 public:
    explicit Backend(const IR::ToplevelBlock *toplevel, P4::ReferenceMap *refMap,
                     P4::TypeMap *typeMap, TCOptions &options)
        : toplevel(toplevel), refMap(refMap), typeMap(typeMap), options(options) {
        setName("BackEnd");
    }
    bool process();
    bool ebpfCodeGen(P4::ReferenceMap *refMap, P4::TypeMap *typeMap);
    void serialize() const;
    bool serializeIntrospectionJson(std::ostream &out) const;
    bool emitCFile();
};

}  // namespace TC

#endif /* BACKENDS_TC_BACKEND_H_ */<|MERGE_RESOLUTION|>--- conflicted
+++ resolved
@@ -101,12 +101,8 @@
     safe_vector<const IR::TCKey *> processExternControlPath(const IR::Type_Extern *extn,
                                                             const IR::Declaration_Instance *decl,
                                                             cstring eName);
-<<<<<<< HEAD
     cstring getControlPathKeyAnnotation(const IR::StructField *field);
-    unsigned GetAccessNumericValue(cstring access);
-=======
     unsigned GetAccessNumericValue(std::string_view access);
->>>>>>> c3c24015
     bool isDuplicateAction(const IR::P4Action *action);
     bool isDuplicateOrNoAction(const IR::P4Action *action);
     void updateDefaultHitAction(const IR::P4Table *t, IR::TCTable *tdef);
