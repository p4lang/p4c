/*
Copyright (C) 2024 Intel Corporation
Licensed under the Apache License, Version 2.0 (the "License");
you may not use this file except in compliance with the License.
You may obtain a copy of the License at
http://www.apache.org/licenses/LICENSE-2.0
Unless required by applicable law or agreed to in writing,
software distributed under the License is distributed on an "AS IS" BASIS,
WITHOUT WARRANTIES OR CONDITIONS OF ANY KIND, either express or implied.
See the License for the specific language governing permissions
and limitations under the License.
*/

#ifndef BACKENDS_TC_TCEXTERNS_H_
#define BACKENDS_TC_TCEXTERNS_H_

#include "backend.h"
#include "ebpfCodeGen.h"

namespace P4::TC {

using namespace P4::literals;

class ControlBodyTranslatorPNA;
class ConvertToBackendIR;

class EBPFCounterPNA : public EBPF::EBPFCounterPSA {
    const IR::Declaration_Instance *di;
    cstring tblname;

 public:
    EBPFCounterPNA(const EBPF::EBPFProgram *program, const IR::Declaration_Instance *di,
                   cstring name, EBPF::CodeGenInspector *codeGen, cstring tblname)
        : EBPF::EBPFCounterPSA(program, di, name, codeGen) {
        this->tblname = tblname;
        this->di = di;
    }
    EBPFCounterPNA(const EBPF::EBPFProgram *program, const IR::Declaration_Instance *di,
                   cstring name, EBPF::CodeGenInspector *codeGen)
        : EBPF::EBPFCounterPSA(program, di, name, codeGen) {
        this->di = di;
    }

    void emitDirectMethodInvocation(EBPF::CodeBuilder *builder, const P4::ExternMethod *method,
                                    const ConvertToBackendIR *tcIR);
    void emitMethodInvocation(EBPF::CodeBuilder *builder, const P4::ExternMethod *method,
                              ControlBodyTranslatorPNA *translator);
    virtual void emitCounterUpdate(EBPF::CodeBuilder *builder, const ConvertToBackendIR *tcIR);
    virtual void emitCount(EBPF::CodeBuilder *builder, const P4::ExternMethod *method,
                           ControlBodyTranslatorPNA *translator);
};

class EBPFRegisterPNA : public EBPF::EBPFTableBase {
 protected:
    cstring instanceName;
    const IR::Type *keyArg;
    const IR::Type *valueArg;
    EBPF::EBPFType *keyType;
    EBPF::EBPFType *valueType;

 public:
    EBPFRegisterPNA(const EBPF::EBPFProgram *program, cstring instanceName,
                    const IR::Declaration_Instance *di, EBPF::CodeGenInspector *codeGen)
        : EBPF::EBPFTableBase(program, instanceName, codeGen) {
        CHECK_NULL(di);
        this->instanceName = di->toString();
        if (!di->type->is<IR::Type_Specialized>()) {
            ::P4::error(ErrorType::ERR_MODEL, "Missing specialization: %1%", di);
            return;
        }
        auto ts = di->type->to<IR::Type_Specialized>();

        if (ts->arguments->size() != PARAM_INDEX_2) {
            ::P4::error(ErrorType::ERR_MODEL, "Expected a type specialized with two arguments: %1%",
                        ts);
            return;
        }

        this->valueArg = ts->arguments->at(0);
        this->keyArg = ts->arguments->at(1);

        this->keyType = EBPF::EBPFTypeFactory::instance->create(keyArg);
        this->valueType = EBPF::EBPFTypeFactory::instance->create(valueArg);
    }
    void emitRegisterRead(EBPF::CodeBuilder *builder, const P4::ExternMethod *method,
                          ControlBodyTranslatorPNA *translator,
                          const IR::Expression *leftExpression);
    void emitRegisterWrite(EBPF::CodeBuilder *builder, const P4::ExternMethod *method,
                           ControlBodyTranslatorPNA *translator);
    void emitInitializer(EBPF::CodeBuilder *builder, const P4::ExternMethod *method,
                         ControlBodyTranslatorPNA *translator);
};

class EBPFTablePNADirectCounterPropertyVisitor : public EBPF::EBPFTablePsaPropertyVisitor {
 public:
    explicit EBPFTablePNADirectCounterPropertyVisitor(EBPF::EBPFTablePSA *table)
        : EBPF::EBPFTablePsaPropertyVisitor(table) {}

    bool preorder(const IR::PathExpression *pe) override {
        auto decl = table->program->refMap->getDeclaration(pe->path, true);
        auto di = decl->to<IR::Declaration_Instance>();
        CHECK_NULL(di);
        if (EBPF::EBPFObject::getSpecializedTypeName(di) != "DirectCounter") {
            ::P4::error(ErrorType::ERR_UNEXPECTED,
                        "%1%: not a DirectCounter, see declaration of %2%", pe, decl);
            return false;
        }
        auto counterName = EBPF::EBPFObject::externalName(di);
        auto tblname = table->table->container->name.originalName;
        auto ctr = new EBPFCounterPNA(table->program, di, counterName, table->codeGen, tblname);
        table->counters.emplace_back(std::make_pair(counterName, ctr));
        return false;
    }

    void visitTableProperty() {
        EBPF::EBPFTablePsaPropertyVisitor::visitTableProperty("pna_direct_counter"_cs);
    }
};

class InternetChecksumAlgorithmPNA : public EBPF::EBPFHashAlgorithmPSA {
 protected:
    cstring stateVar;
    cstring csumVar;

    void updateChecksum(EBPF::CodeBuilder *builder, const ArgumentsList &arguments, bool addData);

 public:
    InternetChecksumAlgorithmPNA(const EBPF::EBPFProgram *program, cstring name)
        : EBPF::EBPFHashAlgorithmPSA(program, name) {}

    void emitVariables(EBPF::CodeBuilder *builder, const IR::Declaration_Instance *decl) override;

    void emitClear(EBPF::CodeBuilder *builder) override;
    void emitAddData(EBPF::CodeBuilder *builder, const ArgumentsList &arguments) override;
    void emitGet(EBPF::CodeBuilder *builder) override;

    void emitSubtractData(EBPF::CodeBuilder *builder, const ArgumentsList &arguments) override;

    void emitGetInternalState(EBPF::CodeBuilder *builder) override;
    void emitSetInternalState(EBPF::CodeBuilder *builder,
                              const IR::MethodCallExpression *expr) override;
    cstring getConvertByteOrderFunction(unsigned widthToEmit, cstring byte_order);
};

class EBPFChecksumPNA : public EBPF::EBPFChecksumPSA {
 protected:
    void init(const EBPF::EBPFProgram *program, cstring name, int type);

 public:
    EBPFChecksumPNA(const EBPF::EBPFProgram *program, const IR::Declaration_Instance *block,
                    cstring name)
        : EBPF::EBPFChecksumPSA(program, block, name) {
        auto di = block->to<IR::Declaration_Instance>();
        if (di->arguments->size() != 1) {
            ::P4::error(ErrorType::ERR_UNEXPECTED, "Expected exactly 1 argument %1%", block);
            return;
        }
        int type = di->arguments->at(0)->expression->checkedTo<IR::Constant>()->asInt();
        init(program, name, type);
    }

    EBPFChecksumPNA(const EBPF::EBPFProgram *program, const IR::Declaration_Instance *block,
                    cstring name, int type)
        : EBPF::EBPFChecksumPSA(program, block, name, type) {
        init(program, name, type);
    }
};

class EBPFInternetChecksumPNA : public EBPFChecksumPNA {
 public:
    EBPFInternetChecksumPNA(const EBPF::EBPFProgram *program, const IR::Declaration_Instance *block,
                            cstring name)
        : EBPFChecksumPNA(program, block, name,
                          EBPF::EBPFHashAlgorithmPSA::HashAlgorithm::ONES_COMPLEMENT16) {}

    void processMethod(EBPF::CodeBuilder *builder, cstring method,
                       const IR::MethodCallExpression *expr, Visitor *visitor) override;
};

<<<<<<< HEAD
}  // namespace P4::TC
=======
class EBPFDigestPNA : public EBPF::EBPFDigestPSA {
    const ConvertToBackendIR *tcIR;
    cstring externName;
    cstring instanceName;

 public:
    EBPFDigestPNA(const EBPF::EBPFProgram *program, const IR::Declaration_Instance *di,
                  cstring externName, const ConvertToBackendIR *tcIR)
        : EBPF::EBPFDigestPSA(program, di) {
        this->tcIR = tcIR;
        this->externName = externName;
        this->instanceName = di->toString();
    }
    void emitInitializer(EBPF::CodeBuilder *builder) const;
    void emitPushElement(EBPF::CodeBuilder *builder, const IR::Expression *elem,
                         Inspector *codegen) const;
    void emitPushElement(EBPF::CodeBuilder *builder, cstring elem) const;
};

}  // namespace TC
>>>>>>> c3388512

#endif /* BACKENDS_TC_TCEXTERNS_H_ */<|MERGE_RESOLUTION|>--- conflicted
+++ resolved
@@ -177,9 +177,6 @@
                        const IR::MethodCallExpression *expr, Visitor *visitor) override;
 };
 
-<<<<<<< HEAD
-}  // namespace P4::TC
-=======
 class EBPFDigestPNA : public EBPF::EBPFDigestPSA {
     const ConvertToBackendIR *tcIR;
     cstring externName;
@@ -199,7 +196,6 @@
     void emitPushElement(EBPF::CodeBuilder *builder, cstring elem) const;
 };
 
-}  // namespace TC
->>>>>>> c3388512
+}  // namespace P4::TC
 
 #endif /* BACKENDS_TC_TCEXTERNS_H_ */