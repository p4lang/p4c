--- conflicted
+++ resolved
@@ -450,20 +450,11 @@
 }
 
 void TCIngressPipelinePNA::emitLocalVariables(EBPF::CodeBuilder *builder) {
-    builder->emitIndent();
-<<<<<<< HEAD
-=======
-    if (name == "tc-parse") {
-        builder->appendFormat("unsigned %s = 0;", offsetVar.c_str());
-    } else if (name == "tc-ingress") {
-        builder->appendFormat("unsigned %s = hdrMd->%s;", offsetVar.c_str(), offsetVar.c_str());
-    }
     builder->newline();
     builder->emitIndent();
     builder->appendFormat("unsigned %s_save = 0;", offsetVar.c_str());
     builder->newline();
     builder->emitIndent();
->>>>>>> 9bad3cb4
     builder->appendFormat("%s %s = %s;", errorEnum.c_str(), errorVar.c_str(),
                           P4::P4CoreLibrary::instance().noError.str());
     builder->newline();
