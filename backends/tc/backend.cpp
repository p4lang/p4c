/*
Copyright (C) 2023 Intel Corporation

Licensed under the Apache License, Version 2.0 (the "License");
you may not use this file except in compliance with the License.
You may obtain a copy of the License at

http://www.apache.org/licenses/LICENSE-2.0

Unless required by applicable law or agreed to in writing,
software distributed under the License is distributed on an "AS IS" BASIS,
WITHOUT WARRANTIES OR CONDITIONS OF ANY KIND, either express or implied.
See the License for the specific language governing permissions
and limitations under the License.
*/

#include "backend.h"

#include <filesystem>

#include "backends/ebpf/ebpfOptions.h"
#include "backends/ebpf/target.h"

namespace TC {

using namespace P4::literals;

const cstring Extern::dropPacket = "drop_packet"_cs;
const cstring Extern::sendToPort = "send_to_port"_cs;

cstring pnaMainParserInputMetaFields[TC::MAX_PNA_PARSER_META] = {"recirculated"_cs,
                                                                 "input_port"_cs};

cstring pnaMainInputMetaFields[TC::MAX_PNA_INPUT_META] = {
    "recirculated"_cs, "timestamp"_cs, "parser_error"_cs, "class_of_service"_cs, "input_port"_cs};

cstring pnaMainOutputMetaFields[TC::MAX_PNA_OUTPUT_META] = {"class_of_service"_cs};

const cstring pnaParserMeta = "pna_main_parser_input_metadata_t"_cs;
const cstring pnaInputMeta = "pna_main_input_metadata_t"_cs;
const cstring pnaOutputMeta = "pna_main_output_metadata_t"_cs;

bool Backend::process() {
    CHECK_NULL(toplevel);
    if (toplevel->getMain() == nullptr) {
        ::error("main is missing in the package");
        return false;  //  no main
    }
    auto refMapEBPF = refMap;
    auto typeMapEBPF = typeMap;
    auto hook = options.getDebugHook();
    parseTCAnno = new ParseTCAnnotations();
    tcIR = new ConvertToBackendIR(toplevel, pipeline, refMap, typeMap, options);
    genIJ = new IntrospectionGenerator(pipeline, refMap, typeMap);
    PassManager backEnd = {};
    backEnd.addPasses({parseTCAnno, new P4::ClearTypeMap(typeMap),
                       new P4::TypeChecking(refMap, typeMap, true), tcIR, genIJ});
    backEnd.addDebugHook(hook, true);
    toplevel->getProgram()->apply(backEnd);
    if (::errorCount() > 0) return false;
    if (!ebpfCodeGen(refMapEBPF, typeMapEBPF)) return false;
    return true;
}

bool Backend::ebpfCodeGen(P4::ReferenceMap *refMapEBPF, P4::TypeMap *typeMapEBPF) {
    target = new EBPF::P4TCTarget(options.emitTraceMessages);
    ebpfOption.xdp2tcMode = options.xdp2tcMode;
    ebpfOption.exe_name = options.exe_name;
    ebpfOption.file = options.file;
    PnaProgramStructure structure(refMapEBPF, typeMapEBPF);
    auto parsePnaArch = new ParsePnaArchitecture(&structure);
    auto main = toplevel->getMain();
    if (!main) return false;

    if (main->type->name != "PNA_NIC") {
        ::warning(ErrorType::WARN_INVALID,
                  "%1%: the main package should be called PNA_NIC"
                  "; are you using the wrong architecture?",
                  main->type->name);
        return false;
    }

    main->apply(*parsePnaArch);
    auto evaluator = new P4::EvaluatorPass(refMapEBPF, typeMapEBPF);
    auto program = toplevel->getProgram();

    PassManager rewriteToEBPF = {
        evaluator,
        new VisitFunctor([this, evaluator, structure]() { top = evaluator->getToplevelBlock(); }),
    };

    auto hook = options.getDebugHook();
    rewriteToEBPF.addDebugHook(hook, true);
    program = program->apply(rewriteToEBPF);

    // map IR node to compile-time allocated resource blocks.
    top->apply(*new BMV2::BuildResourceMap(&structure.resourceMap));

    main = top->getMain();
    if (!main) return false;  // no main
    main->apply(*parsePnaArch);
    program = top->getProgram();

    EBPF::EBPFTypeFactory::createFactory(typeMapEBPF);
    auto convertToEbpf = new ConvertToEbpfPNA(ebpfOption, refMapEBPF, typeMapEBPF, tcIR);
    PassManager toEBPF = {
        new BMV2::DiscoverStructure(&structure),
        new InspectPnaProgram(refMapEBPF, typeMapEBPF, &structure),
        // convert to EBPF objects
        new VisitFunctor([evaluator, convertToEbpf]() {
            auto tlb = evaluator->getToplevelBlock();
            tlb->apply(*convertToEbpf);
        }),
    };

    toEBPF.addDebugHook(hook, true);
    program = program->apply(toEBPF);

    ebpf_program = convertToEbpf->getEBPFProgram();

    return true;
}

void Backend::serialize() const {
    cstring progName = tcIR->getPipelineName();
    if (ebpf_program == nullptr) return;
    EBPF::CodeBuilder c(target), p(target), h(target);
    ebpf_program->emit(&c);
    ebpf_program->emitParser(&p);
    ebpf_program->emitHeader(&h);
    if (::errorCount() > 0) {
        return;
    }
    cstring outputFile = progName + ".template";
    if (!options.outputFolder.isNullOrEmpty()) {
        outputFile = options.outputFolder + outputFile;
    }
    auto outstream = openFile(outputFile, false);
    if (outstream != nullptr) {
        *outstream << pipeline->toString();
        outstream->flush();
        std::filesystem::permissions(outputFile.c_str(),
                                     std::filesystem::perms::owner_all |
                                         std::filesystem::perms::group_all |
                                         std::filesystem::perms::others_all,
                                     std::filesystem::perm_options::add);
    }
    cstring parserFile = progName + "_parser.c";
    cstring postParserFile = progName + "_control_blocks.c";
    cstring headerFile = progName + "_parser.h";
    if (!options.outputFolder.isNullOrEmpty()) {
        parserFile = options.outputFolder + parserFile;
        postParserFile = options.outputFolder + postParserFile;
        headerFile = options.outputFolder + headerFile;
    }
    auto cstream = openFile(postParserFile, false);
    auto pstream = openFile(parserFile, false);
    auto hstream = openFile(headerFile, false);
    if (cstream == nullptr) {
        ::error("Unable to open File %1%", postParserFile);
        return;
    }
    if (pstream == nullptr) {
        ::error("Unable to open File %1%", parserFile);
        return;
    }
    if (hstream == nullptr) {
        ::error("Unable to open File %1%", headerFile);
        return;
    }
    *cstream << c.toString();
    *pstream << p.toString();
    *hstream << h.toString();
    cstream->flush();
    pstream->flush();
    hstream->flush();
}

bool Backend::serializeIntrospectionJson(std::ostream &out) const {
    if (genIJ->serializeIntrospectionJson(out)) {
        out.flush();
        return true;
    }
    return false;
}

void ConvertToBackendIR::setPipelineName() {
    cstring path = options.file;
    if (path != nullptr) {
        pipelineName = path;
    } else {
        ::error("filename is not given in command line option");
        return;
    }
    auto fileName = path.findlast('/');
    if (fileName) {
        pipelineName = cstring(fileName);
        pipelineName = pipelineName.replace("/"_cs, ""_cs);
    }
    auto fileext = cstring(pipelineName.find("."));
    pipelineName = pipelineName.replace(fileext, ""_cs);
    pipelineName = pipelineName.trim();
}

bool ConvertToBackendIR::preorder(const IR::P4Program *p) {
    if (p != nullptr) {
        setPipelineName();
        return true;
    }
    return false;
}

cstring ConvertToBackendIR::externalName(const IR::IDeclaration *declaration) const {
    cstring name = declaration->externalName();
    if (name.startsWith(".")) name = name.substr(1);
    auto Name = name.replace('.', '/');
    return Name;
}

bool ConvertToBackendIR::isDuplicateAction(const IR::P4Action *action) {
    auto actionName = externalName(action);
    if (actions.find(actionName) != actions.end()) return true;
    return false;
}

void ConvertToBackendIR::postorder(const IR::P4Action *action) {
    if (action != nullptr) {
        if (isDuplicateAction(action)) return;
        auto actionName = externalName(action);
        if (actionName == P4::P4CoreLibrary::instance().noAction.name) {
            tcPipeline->addNoActionDefinition(new IR::TCAction("NoAction"_cs));
            actions.emplace("NoAction"_cs, action);
            return;
        }
        actions.emplace(actionName, action);
        actionCount++;
        unsigned int actionId = actionCount;
        IR::TCAction *tcAction = new IR::TCAction(actionName);
        tcAction->setPipelineName(pipelineName);
        tcAction->setActionId(actionId);
        actionIDList.emplace(actionId, actionName);
        auto paramList = action->getParameters();
        if (paramList != nullptr && !paramList->empty()) {
            for (auto param : paramList->parameters) {
                auto paramType = typeMap->getType(param);
                IR::TCActionParam *tcActionParam = new IR::TCActionParam();
                tcActionParam->setParamName(param->name.originalName);
                if (!paramType->is<IR::Type_Bits>()) {
                    ::error(ErrorType::ERR_UNSUPPORTED_ON_TARGET,
                            "%1% parameter with type other than bit is not supported", param);
                    return;
                } else {
                    auto paramTypeName = paramType->to<IR::Type_Bits>()->baseName();
                    if (paramTypeName != "bit") {
                        ::error(ErrorType::ERR_UNSUPPORTED_ON_TARGET,
                                "%1% parameter with type other than bit is not supported", param);
                        return;
                    }
                    tcActionParam->setDataType(TC::BIT_TYPE);
                    unsigned int width = paramType->to<IR::Type_Bits>()->width_bits();
                    tcActionParam->setBitSize(width);
                }
                auto annoList = param->getAnnotations()->annotations;
                for (auto anno : annoList) {
                    if (anno->name != ParseTCAnnotations::tcType) continue;
                    auto expr = anno->expr[0];
                    if (auto typeLiteral = expr->to<IR::StringLiteral>()) {
                        auto val = getTcType(typeLiteral);
                        if (val != TC::BIT_TYPE) {
                            tcActionParam->setDataType(val);
                        } else {
                            ::error(ErrorType::ERR_INVALID,
                                    "tc_type annotation cannot have '%1%' as value", expr);
                        }
                    } else {
                        ::error(ErrorType::ERR_INVALID,
                                "tc_type annotation cannot have '%1%' as value", expr);
                    }
                }
                auto direction = param->direction;
                if (direction == IR::Direction::InOut) {
                    tcActionParam->setDirection(TC::INOUT);
                } else if (direction == IR::Direction::In) {
                    tcActionParam->setDirection(TC::IN);
                } else if (direction == IR::Direction::Out) {
                    tcActionParam->setDirection(TC::OUT);
                } else {
                    tcActionParam->setDirection(TC::NONE);
                }
                tcAction->addActionParams(tcActionParam);
            }
        }
        tcPipeline->addActionDefinition(tcAction);
    }
}

void ConvertToBackendIR::updateTimerProfiles(IR::TCTable *tabledef) {
    if (options.timerProfiles > DEFAULT_TIMER_PROFILES) {
        tabledef->addTimerProfiles(options.timerProfiles);
    }
}
void ConvertToBackendIR::updateConstEntries(const IR::P4Table *t, IR::TCTable *tabledef) {
    // Check if there are const entries.
    auto entriesList = t->getEntries();
    if (entriesList == nullptr) return;
    auto keys = t->getKey();
    if (keys == nullptr) {
        return;
    }
    for (auto e : entriesList->entries) {
        auto keyset = e->getKeys();
        if (keyset->components.size() != keys->keyElements.size()) {
            ::error(ErrorType::ERR_INVALID,
                    "No of keys in const_entries should be same as no of keys in the table.");
            return;
        }
        ordered_map<cstring, cstring> keyList;
        for (size_t itr = 0; itr < keyset->components.size(); itr++) {
            auto keyElement = keys->keyElements.at(itr);
            auto keyString = keyElement->expression->toString();
            auto annotations = keyElement->getAnnotations();
            if (annotations) {
                if (auto anno = annotations->getSingle("name"_cs)) {
                    keyString = anno->expr.at(0)->to<IR::StringLiteral>()->value;
                }
            }
            auto keySetElement = keyset->components.at(itr);
            auto key = keySetElement->toString();
            if (keySetElement->is<IR::DefaultExpression>()) {
                key = "default"_cs;
            } else if (keySetElement->is<IR::Constant>()) {
                big_int kValue = keySetElement->to<IR::Constant>()->value;
                int kBase = keySetElement->to<IR::Constant>()->base;
                std::stringstream value;
                switch (kBase) {
                    case 2:
                        value << "0b";
                        break;
                    case 8:
                        value << "0o";
                        break;
                    case 16:
                        value << "0x";
                        break;
                    case 10:
                        break;
                    default:
                        BUG("Unexpected base %1%", kBase);
                }
                std::deque<char> buf;
                do {
                    const int digit = static_cast<int>(static_cast<big_int>(kValue % kBase));
                    kValue = kValue / kBase;
                    buf.push_front(Util::DigitToChar(digit));
                } while (kValue > 0);
                for (auto ch : buf) value << ch;
                key = value.str();
            } else if (keySetElement->is<IR::Range>()) {
                auto left = keySetElement->to<IR::Range>()->left;
                auto right = keySetElement->to<IR::Range>()->right;
                auto operand = keySetElement->to<IR::Range>()->getStringOp();
                key = left->toString() + operand + right->toString();
            } else if (keySetElement->is<IR::Mask>()) {
                auto left = keySetElement->to<IR::Mask>()->left;
                auto right = keySetElement->to<IR::Mask>()->right;
                auto operand = keySetElement->to<IR::Mask>()->getStringOp();
                key = left->toString() + operand + right->toString();
            }
            keyList.emplace(keyString, key);
        }
        cstring actionName;
        if (const auto *path = e->action->to<IR::PathExpression>())
            actionName = path->toString();
        else if (const auto *mce = e->action->to<IR::MethodCallExpression>())
            actionName = mce->method->toString();
        else
            BUG("Unexpected entry action type.");
        IR::TCEntry *constEntry = new IR::TCEntry(actionName, keyList);
        tabledef->addConstEntries(constEntry);
    }
}

void ConvertToBackendIR::updateDefaultMissAction(const IR::P4Table *t, IR::TCTable *tabledef) {
    auto defaultAction = t->getDefaultAction();
    if (defaultAction == nullptr || !defaultAction->is<IR::MethodCallExpression>()) return;
    auto methodexp = defaultAction->to<IR::MethodCallExpression>();
    auto mi = P4::MethodInstance::resolve(methodexp, refMap, typeMap);
    auto actionCall = mi->to<P4::ActionCall>();
    if (actionCall == nullptr) return;
    auto actionName = externalName(actionCall->action);
    if (actionName != P4::P4CoreLibrary::instance().noAction.name) {
        for (auto tcAction : tcPipeline->actionDefs) {
            if (actionName == tcAction->actionName) {
                tabledef->setDefaultMissAction(tcAction);
                auto defaultActionProperty =
                    t->properties->getProperty(IR::TableProperties::defaultActionPropertyName);
                if (defaultActionProperty->isConstant) {
                    tabledef->setDefaultMissConst(true);
                }
                bool isTCMayOverrideMiss = false;
                const IR::Annotation *overrideAnno =
                    defaultActionProperty->getAnnotations()->getSingle(
                        ParseTCAnnotations::tcMayOverride);
                if (overrideAnno) {
                    isTCMayOverrideMiss = true;
                }
                bool directionParamPresent = false;
                auto paramList = actionCall->action->getParameters();
                for (auto param : paramList->parameters) {
                    if (param->direction != IR::Direction::None) directionParamPresent = true;
                }
                if (!directionParamPresent) {
                    auto i = 0;
                    if (isTCMayOverrideMiss) {
                        if (paramList->parameters.empty())
                            ::warning(ErrorType::WARN_INVALID,
                                      "%1% annotation cannot be used with default_action without "
                                      "parameters",
                                      overrideAnno);
                        else
                            tabledef->setTcMayOverrideMiss();
                    }
                    for (auto param : paramList->parameters) {
                        auto defaultParam = new IR::TCDefaultActionParam();
                        for (auto actionParam : tcAction->actionParams) {
                            if (actionParam->paramName == param->name.originalName) {
                                defaultParam->setParamDetail(actionParam);
                            }
                        }
                        auto defaultArg = methodexp->arguments->at(i++);
                        if (auto constVal = defaultArg->expression->to<IR::Constant>()) {
                            if (!isTCMayOverrideMiss)
                                defaultParam->setDefaultValue(
                                    Util::toString(constVal->value, 0, true, constVal->base));
                            tabledef->defaultMissActionParams.push_back(defaultParam);
                        }
                    }
                } else {
                    if (isTCMayOverrideMiss)
                        ::warning(ErrorType::WARN_INVALID,
                                  "%1% annotation cannot be used with default_action with "
                                  "directional parameters",
                                  overrideAnno);
                }
            }
        }
    }
}

void ConvertToBackendIR::updateDefaultHitAction(const IR::P4Table *t, IR::TCTable *tabledef) {
    auto actionlist = t->getActionList();
    if (actionlist != nullptr) {
        unsigned int defaultHit = 0;
        unsigned int defaultHitConst = 0;
        cstring defaultActionName = nullptr;
        bool isTcMayOverrideHitAction = false;
        for (auto action : actionlist->actionList) {
            auto annoList = action->getAnnotations()->annotations;
            bool isTableOnly = false;
            bool isDefaultHit = false;
            bool isDefaultHitConst = false;
            bool isTcMayOverrideHit = false;
            for (auto anno : annoList) {
                if (anno->name == IR::Annotation::tableOnlyAnnotation) {
                    isTableOnly = true;
                }
                if (anno->name == ParseTCAnnotations::defaultHit) {
                    isDefaultHit = true;
                    defaultHit++;
                    auto adecl = refMap->getDeclaration(action->getPath(), true);
                    defaultActionName = externalName(adecl);
                }
                if (anno->name == ParseTCAnnotations::defaultHitConst) {
                    isDefaultHitConst = true;
                    defaultHitConst++;
                    auto adecl = refMap->getDeclaration(action->getPath(), true);
                    defaultActionName = externalName(adecl);
                }
                if (anno->name == ParseTCAnnotations::tcMayOverride) {
                    isTcMayOverrideHit = true;
                }
            }
            if (isTableOnly && isDefaultHit && isDefaultHitConst) {
                ::error(ErrorType::ERR_INVALID,
                        "Table '%1%' has an action reference '%2%' which is "
                        "annotated with '@tableonly', '@default_hit' and '@default_hit_const'",
                        t->name.originalName, action->getName().originalName);
                break;
            } else if (isTableOnly && isDefaultHit) {
                ::error(ErrorType::ERR_INVALID,
                        "Table '%1%' has an action reference '%2%' which is "
                        "annotated with '@tableonly' and '@default_hit'",
                        t->name.originalName, action->getName().originalName);
                break;
            } else if (isTableOnly && isDefaultHitConst) {
                ::error(ErrorType::ERR_INVALID,
                        "Table '%1%' has an action reference '%2%' which is "
                        "annotated with '@tableonly' and '@default_hit_const'",
                        t->name.originalName, action->getName().originalName);
                break;
            } else if (isDefaultHit && isDefaultHitConst) {
                ::error(ErrorType::ERR_INVALID,
                        "Table '%1%' has an action reference '%2%' which is "
                        "annotated with '@default_hit' and '@default_hit_const'",
                        t->name.originalName, action->getName().originalName);
                break;
            } else if (isTcMayOverrideHit) {
                auto adecl = refMap->getDeclaration(action->getPath(), true);
                auto p4Action = adecl->getNode()->checkedTo<IR::P4Action>();
                if (!isDefaultHit && !isDefaultHitConst) {
                    ::warning(ErrorType::WARN_INVALID,
                              "Table '%1%' has an action reference '%2%' which is "
                              "annotated with '@tc_may_override' without '@default_hit' or "
                              "'@default_hit_const'",
                              t->name.originalName, action->getName().originalName);
                    isTcMayOverrideHit = false;
                    break;
                } else if (p4Action->getParameters()->parameters.empty()) {
                    ::warning(ErrorType::WARN_INVALID,
                              " '@tc_may_override' cannot be used for %1%  action "
                              " without parameters",
                              action->getName().originalName);
                    isTcMayOverrideHit = false;
                    break;
                }
                isTcMayOverrideHitAction = true;
            }
        }
        if (::errorCount() > 0) {
            return;
        }
        if ((defaultHit > 0) && (defaultHitConst > 0)) {
            ::error(ErrorType::ERR_INVALID,
                    "Table '%1%' cannot have both '@default_hit' action "
                    "and '@default_hit_const' action",
                    t->name.originalName);
            return;
        } else if (defaultHit > 1) {
            ::error(ErrorType::ERR_INVALID, "Table '%1%' can have only one '@default_hit' action",
                    t->name.originalName);
            return;
        } else if (defaultHitConst > 1) {
            ::error(ErrorType::ERR_INVALID,
                    "Table '%1%' can have only one '@default_hit_const' action",
                    t->name.originalName);
            return;
        }
        if (defaultActionName != nullptr &&
            defaultActionName != P4::P4CoreLibrary::instance().noAction.name) {
            for (auto tcAction : tcPipeline->actionDefs) {
                if (defaultActionName == tcAction->actionName) {
                    tabledef->setDefaultHitAction(tcAction);
                    if (defaultHitConst == 1) {
                        tabledef->setDefaultHitConst(true);
                    }
                    if (isTcMayOverrideHitAction) {
                        if (!checkParameterDirection(tcAction)) {
                            tabledef->setTcMayOverrideHit();
                            for (auto param : tcAction->actionParams) {
                                auto defaultParam = new IR::TCDefaultActionParam();
                                defaultParam->setParamDetail(param);
                                tabledef->defaultHitActionParams.push_back(defaultParam);
                            }
                        }
                    }
                }
            }
        }
    }
}

void ConvertToBackendIR::updatePnaDirectCounter(const IR::P4Table *t, IR::TCTable *tabledef,
                                                unsigned tentries) {
    cstring propertyName = "pna_direct_counter";
    auto property = t->properties->getProperty(propertyName);
    if (property == nullptr) return;
    auto expr = property->value->to<IR::ExpressionValue>()->expression;
    auto ctrl = findContext<IR::P4Control>();
    auto cName = ctrl->name.originalName;
    auto externInstanceName = cName + "." + expr->toString();
    tabledef->setDirectCounter(externInstanceName);

    auto externInstance = P4::ExternInstance::resolve(expr, refMap, typeMap);
    if (!externInstance) {
        ::error(ErrorType::ERR_INVALID,
                "Expected %1% property value for table %2% to resolve to an "
                "extern instance: %3%",
                propertyName, t->name.originalName, property);
        return;
    }
    for (auto ext : externsInfo) {
        if (ext.first == externInstance->type->toString()) {
            auto externDefinition = tcPipeline->getExternDefinition(ext.first);
            if (externDefinition) {
                auto extInstDef = ((IR::TCExternInstance *)externDefinition->getExternInstance(
                    externInstanceName));
                extInstDef->setExternTableBindable(true);
                extInstDef->setNumElements(tentries);
                break;
            }
        }
    }
}

void ConvertToBackendIR::updateAddOnMissTable(const IR::P4Table *t) {
    auto tblname = t->name.originalName;
    for (auto table : tcPipeline->tableDefs) {
        if (table->tableName == tblname) {
            add_on_miss_tables.push_back(t);
            auto tableDefinition = ((IR::TCTable *)table);
            tableDefinition->setTableAddOnMiss();
            tableDefinition->setTablePermission(HandleTableAccessPermission(t));
        }
    }
}

unsigned ConvertToBackendIR::GetAccessNumericValue(std::string_view access) {
    unsigned value = 0;
    for (auto s : access) {
        unsigned mask = 0;
        switch (s) {
            case 'C':
                mask = 1 << 6;
                break;
            case 'R':
                mask = 1 << 5;
                break;
            case 'U':
                mask = 1 << 4;
                break;
            case 'D':
                mask = 1 << 3;
                break;
            case 'X':
                mask = 1 << 2;
                break;
            case 'P':
                mask = 1 << 1;
                break;
            case 'S':
                mask = 1;
                break;
            default:
                ::error(ErrorType::ERR_INVALID,
                        "tc_acl annotation cannot have '%1%' in access permisson", s);
        }
        value |= mask;
    }
    return value;
}

cstring ConvertToBackendIR::HandleTableAccessPermission(const IR::P4Table *t) {
    bool IsTableAddOnMiss = false;
    cstring control_path, data_path;
    for (auto table : add_on_miss_tables) {
        if (table->name.originalName == t->name.originalName) {
            IsTableAddOnMiss = true;
        }
    }
    auto find = tablePermissions.find(t->name.originalName);
    if (find != tablePermissions.end()) {
        auto paths = tablePermissions[t->name.originalName];
        control_path = paths->first;
        data_path = paths->second;
    }
    // Default access value of Control_path and Data_Path
    if (control_path.isNullOrEmpty()) {
        control_path = cstring(IsTableAddOnMiss ? DEFAULT_ADD_ON_MISS_TABLE_CONTROL_PATH_ACCESS
                                                : DEFAULT_TABLE_CONTROL_PATH_ACCESS);
    }
    if (data_path.isNullOrEmpty()) {
        data_path = cstring(IsTableAddOnMiss ? DEFAULT_ADD_ON_MISS_TABLE_DATA_PATH_ACCESS
                                             : DEFAULT_TABLE_DATA_PATH_ACCESS);
    }

    if (IsTableAddOnMiss) {
        auto access = data_path.find('C');
        if (!access) {
            ::warning(
                ErrorType::WARN_INVALID,
                "Add on miss table '%1%' should have 'create' access permissons for data path.",
                t->name.originalName);
        }
    }
    // FIXME: refactor not to require cstring
    auto access_cp = GetAccessNumericValue(control_path.string_view());
    auto access_dp = GetAccessNumericValue(data_path.string_view());
    auto access_permisson = (access_cp << 7) | access_dp;
    std::stringstream value;
    value << "0x" << std::hex << access_permisson;
    return value.str();
}

std::pair<cstring, cstring> *ConvertToBackendIR::GetAnnotatedAccessPath(
    const IR::Annotation *anno) {
    cstring control_path, data_path;
    if (anno) {
        auto expr = anno->expr[0];
        if (auto typeLiteral = expr->to<IR::StringLiteral>()) {
            auto permisson_str = typeLiteral->value;
            auto char_pos = permisson_str.find(":");
            control_path = permisson_str.before(char_pos);
            data_path = permisson_str.substr(char_pos - permisson_str.begin() + 1);
        }
    }
    auto paths = new std::pair<cstring, cstring>(control_path, data_path);
    return paths;
}

void ConvertToBackendIR::postorder(const IR::P4Table *t) {
    if (t != nullptr) {
        tableCount++;
        unsigned int tId = tableCount;
        auto tName = t->name.originalName;
        tableIDList.emplace(tId, tName);
        auto ctrl = findContext<IR::P4Control>();
        auto cName = ctrl->name.originalName;
        IR::TCTable *tableDefinition = new IR::TCTable(tId, tName, cName, pipelineName);
        auto tEntriesCount = TC::DEFAULT_TABLE_ENTRIES;
        auto sizeProperty = t->getSizeProperty();
        if (sizeProperty) {
            if (sizeProperty->fitsUint64()) {
                tEntriesCount = sizeProperty->asUint64();
            } else {
                ::error(ErrorType::ERR_UNSUPPORTED_ON_TARGET,
                        "table with size %1% cannot be supported", t->getSizeProperty());
                return;
            }
        }
        tableDefinition->setTableEntriesCount(tEntriesCount);
        unsigned int keySize = 0;
        unsigned int keyCount = 0;
        auto key = t->getKey();
        if (key != nullptr && key->keyElements.size()) {
            for (auto k : key->keyElements) {
                auto keyExp = k->expression;
                auto keyExpType = typeMap->getType(keyExp);
                auto widthBits = keyExpType->width_bits();
                keySize += widthBits;
                keyCount++;
            }
        }
        tableDefinition->setKeySize(keySize);
        tableKeysizeList.emplace(tId, keySize);
        auto annoList = t->getAnnotations()->annotations;
        for (auto anno : annoList) {
            if (anno->name == ParseTCAnnotations::tc_acl) {
                tablePermissions.emplace(t->name.originalName, GetAnnotatedAccessPath(anno));
            } else if (anno->name == ParseTCAnnotations::numMask) {
                auto expr = anno->expr[0];
                if (auto val = expr->to<IR::Constant>()) {
                    tableDefinition->setNumMask(val->asUint64());
                } else {
                    ::error(ErrorType::ERR_INVALID,
                            "nummask annotation cannot have '%1%' as value. Only integer "
                            "constants are allowed",
                            expr);
                }
            }
        }
        tableDefinition->setTablePermission(HandleTableAccessPermission(t));
        auto actionlist = t->getActionList();
        if (actionlist->size() == 0) {
            tableDefinition->addAction(tcPipeline->NoAction, TC::TABLEDEFAULT);
        } else {
            for (auto action : actionlist->actionList) {
                const IR::TCAction *tcAction = nullptr;
                auto adecl = refMap->getDeclaration(action->getPath(), true);
                auto actionName = externalName(adecl);
                for (auto actionDef : tcPipeline->actionDefs) {
                    if (actionName != actionDef->actionName) continue;
                    tcAction = actionDef;
                }
                if (actionName == P4::P4CoreLibrary::instance().noAction.name) {
                    tcAction = tcPipeline->NoAction;
                }
                auto annoList = action->getAnnotations()->annotations;
                unsigned int tableFlag = TC::TABLEDEFAULT;
                for (auto anno : annoList) {
                    if (anno->name == IR::Annotation::tableOnlyAnnotation) {
                        tableFlag = TC::TABLEONLY;
                    }
                    if (anno->name == IR::Annotation::defaultOnlyAnnotation) {
                        tableFlag = TC::DEFAULTONLY;
                    }
                }
                if (tcAction) {
                    tableDefinition->addAction(tcAction, tableFlag);
                }
            }
        }
        updatePnaDirectCounter(t, tableDefinition, tEntriesCount);
        updateDefaultHitAction(t, tableDefinition);
        updateDefaultMissAction(t, tableDefinition);
        updateMatchType(t, tableDefinition);
        updateConstEntries(t, tableDefinition);
        updateTimerProfiles(tableDefinition);
        tcPipeline->addTableDefinition(tableDefinition);
    }
}

cstring ConvertToBackendIR::processExternPermission(const IR::Type_Extern *ext) {
    cstring control_path, data_path;
    // Check if access permissions is defined with annotation @tc_acl
    auto annoList = ext->getAnnotations()->annotations;
    for (auto anno : annoList) {
        if (anno->name == ParseTCAnnotations::tc_acl) {
            auto path = GetAnnotatedAccessPath(anno);
            control_path = path->first;
            data_path = path->second;
        }
    }
    // Default access value of Control_path and Data_Path
    if (control_path.isNullOrEmpty()) {
        control_path = cstring(DEFAULT_EXTERN_CONTROL_PATH_ACCESS);
    }
    if (data_path.isNullOrEmpty()) {
        data_path = cstring(DEFAULT_EXTERN_DATA_PATH_ACCESS);
    }
    auto access_cp = GetAccessNumericValue(control_path.string_view());
    auto access_dp = GetAccessNumericValue(data_path.string_view());
    auto access_permisson = (access_cp << 7) | access_dp;
    std::stringstream value;
    value << "0x" << std::hex << access_permisson;
    return value.str();
}

safe_vector<const IR::TCKey *> ConvertToBackendIR::processExternConstructor(
    const IR::Type_Extern *extn, const IR::Declaration_Instance *decl,
    struct ExternInstance *instance) {
    safe_vector<const IR::TCKey *> keys;
    for (auto gd : *extn->getDeclarations()) {
        if (!gd->getNode()->is<IR::Method>()) {
            continue;
        }
        auto method = gd->getNode()->to<IR::Method>();
        auto params = method->getParameters();
        // Check if method is an constructor
        if (method->name != extn->name) {
            continue;
        }
        if (decl->arguments->size() != params->size()) {
            continue;
        }
        // Process all constructor arguments
        for (unsigned itr = 0; itr < params->size(); itr++) {
            auto parameter = params->getParameter(itr);
            auto exp = decl->arguments->at(itr)->expression;
            if (parameter->getAnnotations()->getSingle(ParseTCAnnotations::tc_numel)) {
                if (exp->is<IR::Constant>()) {
                    instance->is_num_elements = true;
                    instance->num_elements = exp->to<IR::Constant>()->asInt();
                }
            } else if (parameter->getAnnotations()->getSingle(ParseTCAnnotations::tc_init_val)) {
                // TODO: Process tc_init_val.
            } else {
                /* If a parameter is not annoated by tc_init or tc_numel then it is emitted as
                constructor parameters.*/
                IR::TCKey *key = new IR::TCKey(0, parameter->type->width_bits(),
                                               parameter->toString(), "param", false);
                keys.push_back(key);
                if (exp->is<IR::Constant>()) {
                    key->setValue(exp->to<IR::Constant>()->asInt64());
                }
            }
        }
    }
    return keys;
}

cstring ConvertToBackendIR::getControlPathKeyAnnotation(const IR::StructField *field) {
    cstring annoName;
    auto annotation = field->getAnnotations()->annotations.at(0);
    if (annotation->name == ParseTCAnnotations::tc_key ||
        annotation->name == ParseTCAnnotations::tc_data_scalar) {
        annoName = annotation->name;
    } else if (annotation->name == ParseTCAnnotations::tc_data) {
        annoName = "param";
    }
    return annoName;
}

ConvertToBackendIR::CounterType ConvertToBackendIR::toCounterType(const int type) {
    if (type == 0)
        return CounterType::PACKETS;
    else if (type == 1)
        return CounterType::BYTES;
    else if (type == 2)
        return CounterType::PACKETS_AND_BYTES;

    BUG("Unknown counter type %1%", type);
}

safe_vector<const IR::TCKey *> ConvertToBackendIR::processCounterControlPathKeys(
    const IR::Type_Struct *extern_control_path, const IR::Type_Extern *extn,
    const IR::Declaration_Instance *decl) {
    safe_vector<const IR::TCKey *> keys;
    auto typeArg = decl->arguments->at(decl->arguments->size() - 1)->expression->to<IR::Constant>();
    CounterType type = toCounterType(typeArg->asInt());
    int kId = 1;
    for (auto field : extern_control_path->fields) {
        /* If there is no annotation to control path key, ignore the key.*/
        if (field->getAnnotations()->annotations.size() != 1) {
            continue;
        }
        cstring annoName = getControlPathKeyAnnotation(field);

        if (field->toString() == "pkts") {
            if (type == CounterType::PACKETS || type == CounterType::PACKETS_AND_BYTES) {
                auto temp_keys = HandleTypeNameStructField(field, extn, decl, kId, annoName);
                keys.insert(keys.end(), temp_keys.begin(), temp_keys.end());
            }
            continue;
        }
        if (field->toString() == "bytes") {
            if (type == CounterType::BYTES || type == CounterType::PACKETS_AND_BYTES) {
                auto temp_keys = HandleTypeNameStructField(field, extn, decl, kId, annoName);
                keys.insert(keys.end(), temp_keys.begin(), temp_keys.end());
            }
            continue;
        }

        /* If the field is of Type_Name example 'T'*/
        if (field->type->is<IR::Type_Name>()) {
            auto temp_keys = HandleTypeNameStructField(field, extn, decl, kId, annoName);
            keys.insert(keys.end(), temp_keys.begin(), temp_keys.end());
        } else {
            IR::TCKey *key =
                new IR::TCKey(kId++, field->type->width_bits(), field->toString(), annoName, true);
            keys.push_back(key);
        }
    }
    return keys;
}

safe_vector<const IR::TCKey *> ConvertToBackendIR::processExternControlPath(
    const IR::Type_Extern *extn, const IR::Declaration_Instance *decl, cstring eName) {
    safe_vector<const IR::TCKey *> keys;
    auto find = ControlStructPerExtern.find(eName);
    if (find != ControlStructPerExtern.end()) {
        auto extern_control_path = ControlStructPerExtern[eName];
        if (eName == "DirectCounter" || eName == "Counter") {
            keys = processCounterControlPathKeys(extern_control_path, extn, decl);
            return keys;
        }

        int kId = 1;
        for (auto field : extern_control_path->fields) {
            /* If there is no annotation to control path key, ignore the key.*/
            if (field->getAnnotations()->annotations.size() != 1) {
                continue;
            }
<<<<<<< HEAD
            cstring annoName = getControlPathKeyAnnotation(field);

            /* If the field is of Type_Name example 'T'*/
=======
            cstring annoName;
            auto annotation = field->getAnnotations()->annotations.at(0);
            if (annotation->name == ParseTCAnnotations::tc_key ||
                annotation->name == ParseTCAnnotations::tc_data_scalar) {
                annoName = annotation->name;
            } else if (annotation->name == ParseTCAnnotations::tc_data) {
                annoName = "param"_cs;
            }
            /* If the field is of Type_Name example 'T' and 'T' is of Type_Struct,
                extract all fields of structure*/
>>>>>>> c3c24015
            if (field->type->is<IR::Type_Name>()) {
                auto temp_keys = HandleTypeNameStructField(field, extn, decl, kId, annoName);
                keys.insert(keys.end(), temp_keys.begin(), temp_keys.end());
            } else {
                IR::TCKey *key = new IR::TCKey(kId++, field->type->width_bits(), field->toString(),
                                               annoName, true);
                keys.push_back(key);
            }
        }
    }
    return keys;
}

safe_vector<const IR::TCKey *> ConvertToBackendIR::HandleTypeNameStructField(
    const IR::StructField *field, const IR::Type_Extern *extn, const IR::Declaration_Instance *decl,
    int &kId, cstring annoName) {
    safe_vector<const IR::TCKey *> keys;
    auto type_extern_params = extn->getTypeParameters()->parameters;
    for (unsigned itr = 0; itr < type_extern_params.size(); itr++) {
        if (type_extern_params.at(itr)->toString() == field->type->toString()) {
            auto decl_type = typeMap->getType(decl, true);
            auto ts = decl_type->to<IR::Type_SpecializedCanonical>();
            auto param_val = ts->arguments->at(itr);

            /* If 'T' is of Type_Struct, extract all fields of structure*/
            if (auto param_struct = param_val->to<IR::Type_Struct>()) {
                for (auto f : param_struct->fields) {
                    IR::TCKey *key =
                        new IR::TCKey(kId++, f->type->width_bits(), f->toString(), annoName, true);
                    keys.push_back(key);
                }
            } else {
                IR::TCKey *key = new IR::TCKey(kId++, param_val->width_bits(), field->toString(),
                                               annoName, true);
                keys.push_back(key);
            }
            break;
        }
    }
    return keys;
}

bool ConvertToBackendIR::hasExecuteMethod(const IR::Type_Extern *extn) {
    for (auto gd : *extn->getDeclarations()) {
        if (!gd->getNode()->is<IR::Method>()) {
            continue;
        }
        auto method = gd->getNode()->to<IR::Method>();
        const IR::Annotation *execAnnotation =
            method->getAnnotations()->getSingle(ParseTCAnnotations::tc_md_exec);
        if (execAnnotation) {
            return true;
        }
    }
    return false;
}

/* Process each declaration instance of externs*/
void ConvertToBackendIR::postorder(const IR::Declaration_Instance *decl) {
    auto decl_type = typeMap->getType(decl, true);
    if (auto ts = decl_type->to<IR::Type_SpecializedCanonical>()) {
        if (auto extn = ts->baseType->to<IR::Type_Extern>()) {
            auto eName = ts->baseType->toString();
            auto find = ControlStructPerExtern.find(eName);
            if (find == ControlStructPerExtern.end()) {
                return;
            }
            IR::TCExtern *externDefinition;
            auto instance = new struct ExternInstance();
            instance->instance_name = decl->toString();

            auto constructorKeys = processExternConstructor(extn, decl, instance);

            // Get Control Path information if specified for extern.
            auto controlKeys = processExternControlPath(extn, decl, eName);

            bool has_exec_method = hasExecuteMethod(extn);

            /* If the extern info is already present, add new instance
               Or else create new extern info.*/
            auto iterator = externsInfo.find(eName);
            if (iterator == externsInfo.end()) {
                struct ExternBlock *eb = new struct ExternBlock();
                if (eName == "DirectCounter") {
                    eb->externId = 101;
                } else {
                    eb->externId = ++externCount;
                }
                eb->permissions = processExternPermission(extn);
                eb->no_of_instances += 1;
                externsInfo.emplace(eName, eb);

                instance->instance_id = eb->no_of_instances;
                eb->eInstance.push_back(instance);

                externDefinition =
                    new IR::TCExtern(eb->externId, eName, pipelineName, eb->no_of_instances,
                                     eb->permissions, has_exec_method);
                tcPipeline->addExternDefinition(externDefinition);
            } else {
                auto eb = externsInfo[eName];
                externDefinition = ((IR::TCExtern *)tcPipeline->getExternDefinition(eName));
                externDefinition->numinstances = ++eb->no_of_instances;
                instance->instance_id = eb->no_of_instances;
                eb->eInstance.push_back(instance);
            }
            IR::TCExternInstance *tcExternInstance =
                new IR::TCExternInstance(instance->instance_id, instance->instance_name,
                                         instance->is_num_elements, instance->num_elements);
            if (controlKeys.size() != 0) {
                tcExternInstance->addControlPathKeys(controlKeys);
            }
            if (constructorKeys.size() != 0) {
                tcExternInstance->addConstructorKeys(constructorKeys);
            }
            externDefinition->addExternInstance(tcExternInstance);
        }
    }
}

void ConvertToBackendIR::postorder(const IR::Type_Struct *ts) {
    auto struct_name = ts->externalName();
    auto cp = "tc_ControlPath_";
    if (struct_name.startsWith(cp)) {
        auto type_extern_name = struct_name.substr(strlen(cp));
        ControlStructPerExtern.emplace(type_extern_name, ts);
    }
}

void ConvertToBackendIR::postorder(const IR::P4Program *p) {
    if (p != nullptr) {
        tcPipeline->setPipelineName(pipelineName);
        tcPipeline->setNumTables(tableCount);
    }
}

/**
 * This function is used for checking whether given member is PNA Parser metadata
 */
bool ConvertToBackendIR::isPnaParserMeta(const IR::Member *mem) {
    if (mem->expr != nullptr && mem->expr->type != nullptr) {
        if (auto str_type = mem->expr->type->to<IR::Type_Struct>()) {
            if (str_type->name == pnaParserMeta) return true;
        }
    }
    return false;
}

bool ConvertToBackendIR::isPnaMainInputMeta(const IR::Member *mem) {
    if (mem->expr != nullptr && mem->expr->type != nullptr) {
        if (auto str_type = mem->expr->type->to<IR::Type_Struct>()) {
            if (str_type->name == pnaInputMeta) return true;
        }
    }
    return false;
}

bool ConvertToBackendIR::isPnaMainOutputMeta(const IR::Member *mem) {
    if (mem->expr != nullptr && mem->expr->type != nullptr) {
        if (auto str_type = mem->expr->type->to<IR::Type_Struct>()) {
            if (str_type->name == pnaOutputMeta) return true;
        }
    }
    return false;
}

unsigned int ConvertToBackendIR::findMappedKernelMeta(const IR::Member *mem) {
    if (isPnaParserMeta(mem)) {
        for (auto i = 0; i < TC::MAX_PNA_PARSER_META; i++) {
            if (mem->member.name == pnaMainParserInputMetaFields[i]) {
                if (i == TC::PARSER_RECIRCULATED) {
                    return TC::SKBREDIR;
                } else if (i == TC::PARSER_INPUT_PORT) {
                    return TC::SKBIIF;
                }
            }
        }
    } else if (isPnaMainInputMeta(mem)) {
        for (auto i = 0; i < TC::MAX_PNA_INPUT_META; i++) {
            if (mem->member.name == pnaMainInputMetaFields[i]) {
                switch (i) {
                    case TC::INPUT_RECIRCULATED:
                        return TC::SKBREDIR;
                    case TC::INPUT_TIMESTAMP:
                        return TC::SKBTSTAMP;
                    case TC::INPUT_PARSER_ERROR:
                        ::error(ErrorType::ERR_UNSUPPORTED_ON_TARGET,
                                "%1% is not supported in this target", mem);
                        return TC::UNSUPPORTED;
                    case TC::INPUT_CLASS_OF_SERVICE:
                        return TC::SKBPRIO;
                    case TC::INPUT_INPUT_PORT:
                        return TC::SKBIIF;
                }
            }
        }
    } else if (isPnaMainOutputMeta(mem)) {
        if (mem->member.name == pnaMainOutputMetaFields[TC::OUTPUT_CLASS_OF_SERVICE]) {
            return TC::SKBPRIO;
        }
    }
    return TC::UNDEFINED;
}

const IR::Expression *ConvertToBackendIR::ExtractExpFromCast(const IR::Expression *exp) {
    const IR::Expression *castexp = exp;
    while (castexp->is<IR::Cast>()) {
        castexp = castexp->to<IR::Cast>()->expr;
    }
    return castexp;
}

unsigned ConvertToBackendIR::getTcType(const IR::StringLiteral *sl) {
    auto value = sl->value;
    auto typeVal = TC::BIT_TYPE;
    if (value == "dev") {
        typeVal = TC::DEV_TYPE;
    } else if (value == "macaddr") {
        typeVal = TC::MACADDR_TYPE;
    } else if (value == "ipv4") {
        typeVal = TC::IPV4_TYPE;
    } else if (value == "ipv6") {
        typeVal = TC::IPV6_TYPE;
    } else if (value == "be16") {
        typeVal = TC::BE16_TYPE;
    } else if (value == "be32") {
        typeVal = TC::BE32_TYPE;
    } else if (value == "be64") {
        typeVal = TC::BE64_TYPE;
    }
    return typeVal;
}

unsigned ConvertToBackendIR::getTableId(cstring tableName) const {
    for (auto t : tableIDList) {
        if (t.second == tableName) return t.first;
    }
    return 0;
}

unsigned ConvertToBackendIR::getActionId(cstring actionName) const {
    for (auto a : actionIDList) {
        if (a.second == actionName) return a.first;
    }
    return 0;
}

unsigned ConvertToBackendIR::getExternId(cstring externName) const {
    for (auto e : externsInfo) {
        if (e.first == externName) return e.second->externId;
    }
    return 0;
}

unsigned ConvertToBackendIR::getExternInstanceId(cstring externName, cstring instanceName) const {
    for (auto e : externsInfo) {
        if (e.first == externName) {
            for (auto eI : e.second->eInstance) {
                if (eI->instance_name == instanceName) {
                    return eI->instance_id;
                }
            }
        }
    }
    return 0;
}

unsigned ConvertToBackendIR::getTableKeysize(unsigned tableId) const {
    auto itr = tableKeysizeList.find(tableId);
    if (itr != tableKeysizeList.end()) return itr->second;
    return 0;
}

void ConvertToBackendIR::updateMatchType(const IR::P4Table *t, IR::TCTable *tabledef) {
    auto key = t->getKey();
    auto tableMatchType = TC::EXACT_TYPE;
    if (key != nullptr && key->keyElements.size()) {
        if (key->keyElements.size() == 1) {
            auto matchTypeExp = key->keyElements[0]->matchType->path;
            auto mtdecl = refMap->getDeclaration(matchTypeExp, true);
            auto matchTypeInfo = mtdecl->getNode()->to<IR::Declaration_ID>();
            if (matchTypeInfo->name.name == P4::P4CoreLibrary::instance().exactMatch.name) {
                tableMatchType = TC::EXACT_TYPE;
            } else if (matchTypeInfo->name.name == P4::P4CoreLibrary::instance().lpmMatch.name) {
                tableMatchType = TC::LPM_TYPE;
            } else if (matchTypeInfo->name.name ==
                       P4::P4CoreLibrary::instance().ternaryMatch.name) {
                tableMatchType = TC::TERNARY_TYPE;
            } else if (matchTypeInfo->name.name == "range" ||
                       matchTypeInfo->name.name == "rangelist" ||
                       matchTypeInfo->name.name == "optional") {
                tableMatchType = TC::TERNARY_TYPE;
            } else {
                ::error(ErrorType::ERR_UNSUPPORTED_ON_TARGET,
                        "match type %1% is not supported in this target",
                        key->keyElements[0]->matchType);
                return;
            }
        } else {
            unsigned totalKey = key->keyElements.size();
            unsigned exactKey = 0;
            unsigned lpmKey = 0;
            unsigned ternaryKey = 0;
            unsigned keyCount = 0;
            unsigned lastkeyMatchType = TC::EXACT_TYPE;
            unsigned keyMatchType;
            for (auto k : key->keyElements) {
                auto matchTypeExp = k->matchType->path;
                auto mtdecl = refMap->getDeclaration(matchTypeExp, true);
                auto matchTypeInfo = mtdecl->getNode()->to<IR::Declaration_ID>();
                if (matchTypeInfo->name.name == P4::P4CoreLibrary::instance().exactMatch.name) {
                    keyMatchType = TC::EXACT_TYPE;
                    exactKey++;
                } else if (matchTypeInfo->name.name ==
                           P4::P4CoreLibrary::instance().lpmMatch.name) {
                    keyMatchType = TC::LPM_TYPE;
                    lpmKey++;
                } else if (matchTypeInfo->name.name ==
                           P4::P4CoreLibrary::instance().ternaryMatch.name) {
                    keyMatchType = TC::TERNARY_TYPE;
                    ternaryKey++;
                } else if (matchTypeInfo->name.name == "range" ||
                           matchTypeInfo->name.name == "rangelist" ||
                           matchTypeInfo->name.name == "optional") {
                    keyMatchType = TC::TERNARY_TYPE;
                    ternaryKey++;
                } else {
                    ::error(ErrorType::ERR_UNSUPPORTED_ON_TARGET,
                            "match type %1% is not supported in this target", k->matchType);
                    return;
                }
                keyCount++;
                if (keyCount == totalKey) {
                    lastkeyMatchType = keyMatchType;
                }
            }
            if (ternaryKey >= 1 || lpmKey > 1) {
                tableMatchType = TC::TERNARY_TYPE;
            } else if (exactKey == totalKey) {
                tableMatchType = TC::EXACT_TYPE;
            } else if (lpmKey == 1 && lastkeyMatchType == TC::LPM_TYPE) {
                tableMatchType = TC::LPM_TYPE;
            }
        }
    }
    tabledef->setMatchType(tableMatchType);
}

bool ConvertToBackendIR::checkParameterDirection(const IR::TCAction *tcAction) {
    bool dirParam = false;
    for (auto actionParam : tcAction->actionParams) {
        if (actionParam->getDirection() != TC::NONE) {
            dirParam = true;
            break;
        }
    }
    return dirParam;
}

}  // namespace TC<|MERGE_RESOLUTION|>--- conflicted
+++ resolved
@@ -950,22 +950,9 @@
             if (field->getAnnotations()->annotations.size() != 1) {
                 continue;
             }
-<<<<<<< HEAD
             cstring annoName = getControlPathKeyAnnotation(field);
 
             /* If the field is of Type_Name example 'T'*/
-=======
-            cstring annoName;
-            auto annotation = field->getAnnotations()->annotations.at(0);
-            if (annotation->name == ParseTCAnnotations::tc_key ||
-                annotation->name == ParseTCAnnotations::tc_data_scalar) {
-                annoName = annotation->name;
-            } else if (annotation->name == ParseTCAnnotations::tc_data) {
-                annoName = "param"_cs;
-            }
-            /* If the field is of Type_Name example 'T' and 'T' is of Type_Struct,
-                extract all fields of structure*/
->>>>>>> c3c24015
             if (field->type->is<IR::Type_Name>()) {
                 auto temp_keys = HandleTypeNameStructField(field, extn, decl, kId, annoName);
                 keys.insert(keys.end(), temp_keys.begin(), temp_keys.end());
