# Common configuration across all P4Tools projects.

# Use ccache if available.
find_program(CCACHE_PROGRAM ccache)
if(CCACHE_PROGRAM)
  message(STATUS "Enabling ccache")
  set_property(GLOBAL PROPERTY RULE_LAUNCH_COMPILE "${CCACHE_PROGRAM}")
endif()

<<<<<<< HEAD
# Use C++17.
set(CMAKE_CXX_STANDARD 17)
set(CMAKE_CXX_STANDARD_REQUIRED ON)

=======
>>>>>>> f0b853f2
# Use libgc.
find_package(LibGc 7.2.0 REQUIRED)

# Helper for defining a p4tools executable target.
function(add_p4tools_executable target source)
  add_executable(${target} ${source} ${ARGN})
  target_include_directories(
    ${target}
    PUBLIC "${CMAKE_SOURCE_DIR}"
    PUBLIC "${CMAKE_BINARY_DIR}"
  )
  install(TARGETS ${target} RUNTIME DESTINATION ${P4C_RUNTIME_OUTPUT_DIRECTORY})
endfunction(add_p4tools_executable)

# Helper for defining a p4tools library target.
function(add_p4tools_library target)
  add_library(${target} ${ARGN})
  target_include_directories(
    ${target}
    PUBLIC "${CMAKE_SOURCE_DIR}"
    PUBLIC "${CMAKE_BINARY_DIR}"
  )
endfunction(add_p4tools_library)<|MERGE_RESOLUTION|>--- conflicted
+++ resolved
@@ -7,13 +7,6 @@
   set_property(GLOBAL PROPERTY RULE_LAUNCH_COMPILE "${CCACHE_PROGRAM}")
 endif()
 
-<<<<<<< HEAD
-# Use C++17.
-set(CMAKE_CXX_STANDARD 17)
-set(CMAKE_CXX_STANDARD_REQUIRED ON)
-
-=======
->>>>>>> f0b853f2
 # Use libgc.
 find_package(LibGc 7.2.0 REQUIRED)
 
