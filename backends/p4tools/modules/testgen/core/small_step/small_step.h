#ifndef BACKENDS_P4TOOLS_MODULES_TESTGEN_CORE_SMALL_STEP_SMALL_STEP_H_
#define BACKENDS_P4TOOLS_MODULES_TESTGEN_CORE_SMALL_STEP_SMALL_STEP_H_

#include <cstdint>
#include <vector>

#include <boost/optional/optional.hpp>

#include "backends/p4tools/common/compiler/reachability.h"
#include "backends/p4tools/common/core/solver.h"
#include "backends/p4tools/common/lib/formulae.h"
#include "gsl/gsl-lite.hpp"

#include "backends/p4tools/modules/testgen/core/program_info.h"
#include "backends/p4tools/modules/testgen/lib/execution_state.h"

namespace P4Tools {

namespace P4Testgen {

/// The main class that implements small-step operational semantics. Delegates to implementations
/// of AbstractStepper.
class SmallStepEvaluator {
 public:
    /// A branch is an execution state paired with an optional path constraint representing the
    /// choice made to take the branch.
    struct Branch {
        const Constraint *constraint;

        gsl::not_null<ExecutionState *> nextState;

        /// Simple branch without any constraint.
        explicit Branch(gsl::not_null<ExecutionState *> nextState);

        /// Branch constrained by a condition. prevState is the state in which the condition
        /// is later evaluated.
        Branch(boost::optional<const Constraint *> c, const ExecutionState &prevState,
               gsl::not_null<ExecutionState *> nextState);
    };

    using Result = std::vector<Branch> *;

    /// Specifies how many times a guard can be violated in the interpreter until it throws an
    /// error.
    static constexpr uint64_t MAX_GUARD_VIOLATIONS = 100;

 private:
    /// Target-specific information about the P4 program being evaluated.
    const ProgramInfo &programInfo;

    /// The solver backing this evaluator.
    AbstractSolver &solver;

    /// The number of times a guard was not satisfiable.
    uint64_t violatedGuardConditions = 0;

    /// Reachability engine.
    ReachabilityEngine *reachabilityEngine = nullptr;

 public:
    Result step(ExecutionState &state);

<<<<<<< HEAD
    const IR::Expression* stepAndReturnValue(const IR::Expression* expr, ExecutionState& state);

    SmallStepEvaluator(AbstractSolver& solver, const ProgramInfo& programInfo);
=======
    SmallStepEvaluator(AbstractSolver &solver, const ProgramInfo &programInfo);
>>>>>>> f17850f1
};

}  // namespace P4Testgen

}  // namespace P4Tools

#endif /* BACKENDS_P4TOOLS_MODULES_TESTGEN_CORE_SMALL_STEP_SMALL_STEP_H_ */<|MERGE_RESOLUTION|>--- conflicted
+++ resolved
@@ -60,13 +60,9 @@
  public:
     Result step(ExecutionState &state);
 
-<<<<<<< HEAD
     const IR::Expression* stepAndReturnValue(const IR::Expression* expr, ExecutionState& state);
 
     SmallStepEvaluator(AbstractSolver& solver, const ProgramInfo& programInfo);
-=======
-    SmallStepEvaluator(AbstractSolver &solver, const ProgramInfo &programInfo);
->>>>>>> f17850f1
 };
 
 }  // namespace P4Testgen
