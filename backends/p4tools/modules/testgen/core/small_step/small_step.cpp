--- conflicted
+++ resolved
@@ -45,7 +45,6 @@
     }
 }
 
-<<<<<<< HEAD
 const IR::Expression* SmallStepEvaluator::stepAndReturnValue(const IR::Expression* expr,
                                                              ExecutionState& state) {
     // Create a base state with a parameter continuation to apply the value on.
@@ -86,9 +85,6 @@
 }
 
 SmallStepEvaluator::Result SmallStepEvaluator::step(ExecutionState& state) {
-=======
-SmallStepEvaluator::Result SmallStepEvaluator::step(ExecutionState &state) {
->>>>>>> f17850f1
     BUG_CHECK(!state.isTerminal(), "Tried to step from a terminal state.");
 
     if (const auto cmdOpt = state.getNextCmd()) {
@@ -117,15 +113,10 @@
                 return std::make_pair(rresult, branches);
             }
 
-<<<<<<< HEAD
             static void renginePostprocessing(ReachabilityResult& result,
                                               std::vector<Branch>* branches,
                                               AbstractSolver& solver,
                                               ExecutionState& state) {
-=======
-            static void renginePostprocessing(ReachabilityResult &result,
-                                              std::vector<Branch> *branches) {
->>>>>>> f17850f1
                 // All Reachability engine state for branch should be copied.
                 if (branches->size() > 1 || result.second != nullptr) {
                     for (auto &n : *branches) {
