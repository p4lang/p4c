#include "backends/p4tools/common/compiler/reachability.h"

#include <cstdlib>
#include <filesystem>
#include <fstream>
#include <functional>

#include "backends/p4test/version.h"
#include "backends/p4tools/common/compiler/midend.h"
#include "frontends/common/options.h"
#include "frontends/common/parseInput.h"
#include "frontends/common/parser_options.h"
#include "frontends/p4/frontend.h"
#include "gtest/gtest-message.h"
#include "gtest/gtest-test-part.h"
#include "gtest/gtest.h"
#include "ir/declaration.h"
#include "ir/ir.h"
#include "ir/node.h"
#include "lib/compile_context.h"
#include "lib/enumerator.h"
#include "lib/exceptions.h"
#include "test/gtest/env.h"

namespace Test {

class P4ReachabilityOptions : public CompilerOptions {
 public:
    virtual ~P4ReachabilityOptions() = default;
    P4ReachabilityOptions() = default;
    P4ReachabilityOptions(const P4ReachabilityOptions &) = default;
    P4ReachabilityOptions(P4ReachabilityOptions &&) = delete;
    P4ReachabilityOptions &operator=(const P4ReachabilityOptions &) = default;
    P4ReachabilityOptions &operator=(P4ReachabilityOptions &&) = delete;
};

using P4ReachabilityContext = P4CContextWithOptions<P4ReachabilityOptions>;

class P4CReachability : public ::testing::Test {};

template <class T>
std::vector<const IR::IDeclaration *> *getNodeByType(const IR::P4Program *program) {
    std::function<bool(const IR::IDeclaration *)> filter = [](const IR::IDeclaration *d) {
        CHECK_NULL(d);
        return d->is<T>();
    };
    return program->getDeclarations()->where(filter)->toVector();
}

/// Loads example from a file
using ReturnedInfo = std::tuple<const IR::P4Program *, const P4Tools::NodesCallGraph *,
                                const P4Tools::ReachabilityHashType>;

ReturnedInfo loadExampleForReachability(const char *curFile) {
    AutoCompileContext autoP4TestContext(new P4ReachabilityContext());
    auto &options = P4ReachabilityContext::get().options();
    const char *argv = "./p4testgen";
    options.process(1, const_cast<char *const *>(&argv));
    options.langVersion = CompilerOptions::FrontendVersion::P4_16;
    std::string includeDir = std::string(buildPath) + std::string("p4include");
    auto *originalEnv = getenv("P4C_16_INCLUDE_PATH");
    setenv("P4C_16_INCLUDE_PATH", includeDir.c_str(), 1);
    options.compilerVersion = P4TEST_VERSION_STRING;
    const IR::P4Program *program = nullptr;
    options.file = sourcePath;
    options.file += curFile;
    program = P4::parseP4File(options);
    if (originalEnv == nullptr) {
        unsetenv("P4C_16_INCLUDE_PATH");
    } else {
        setenv("P4C_16_INCLUDE_PATH", originalEnv, 1);
    }
    P4::FrontEnd frontend;
    program = frontend.run(options, program);
    CHECK_NULL(program);
    P4::ReferenceMap refMap;
    P4::TypeMap typeMap;
    P4Tools::MidEnd midEnd(options);
    program = program->apply(midEnd);
    auto *currentDCG = new P4Tools::NodesCallGraph("NodesCallGraph");
    P4Tools::P4ProgramDCGCreator dcgCreator(&refMap, &typeMap, currentDCG);
    program->apply(dcgCreator);
    return std::make_tuple(program, currentDCG, currentDCG->getHash());
}

template <class T>
const IR::Node *getSpecificNode(std::vector<const IR::IDeclaration *> *v, cstring name) {
    CHECK_NULL(v);
    for (const auto *i : *v) {
        auto element = i->to<T>();
        if (element->name.name == name) {
            return element;
        }
    }
    return nullptr;
}

template <class T>
class NodeFinder : public Inspector {
 public:
    std::vector<const T *> v;
    bool preorder(const T *t) override {
        v.push_back(t);
        return false;
    }
};

TEST_F(P4CReachability, testParserStatesAndAnnotations) {
    auto result = loadExampleForReachability("testdata/p4_16_samples/action_profile-bmv2.p4");
    const auto *program = std::get<0>(result);
    ASSERT_TRUE(program);
    const auto *dcg = std::get<1>(result);
    auto *parserVector = getNodeByType<IR::P4Parser>(program);
    ASSERT_TRUE(parserVector);
    const auto *parser = getSpecificNode<IR::P4Parser>(parserVector, "ParserI");
    ASSERT_TRUE(parser);
    // Parser ParserI is reachable.
    ASSERT_TRUE(dcg->isReachable(program, parser));
    auto *controlsVector = getNodeByType<IR::P4Control>(program);
    const auto *ingress = getSpecificNode<IR::P4Control>(controlsVector, "IngressI");
    ASSERT_TRUE(ingress);
    const auto *engress = getSpecificNode<IR::P4Control>(controlsVector, "EgressI");
    ASSERT_TRUE(engress);
    // IngressI is reachable.
    ASSERT_TRUE(dcg->isReachable(program, ingress));
    // EgressI is reachable.
    ASSERT_TRUE(dcg->isReachable(program, engress));
    // EgressI is reachable from IngressI.
    ASSERT_TRUE(dcg->isReachable(ingress, engress));
    // IgressI is not reachable from EngressI.
    ASSERT_TRUE(!dcg->isReachable(engress, ingress));
    const auto *indirect =
        ingress->to<IR::P4Control>()->getDeclByName("indirect_0")->to<IR::P4Table>();
    ASSERT_TRUE(indirect);
    const auto *indirectWs =
        ingress->to<IR::P4Control>()->getDeclByName("indirect_ws_0")->to<IR::P4Table>();
    ASSERT_TRUE(indirectWs);
    // Inderect table is reachable from ingress
    ASSERT_TRUE(dcg->isReachable(ingress, indirect));
    // Inderect_ws is not reachable from egress
    ASSERT_TRUE(!dcg->isReachable(engress, indirectWs));
    // Indirect_ws table is reachable from indirect
    ASSERT_TRUE(dcg->isReachable(indirect, indirectWs));
    // Indirect table is not reachable from indirect_ws
    ASSERT_TRUE(!dcg->isReachable(indirectWs, indirect));
    // Working with annotations.
    NodeFinder<IR::Annotation> findAnnotations;
    indirect->apply(findAnnotations);
    const auto *ap = findAnnotations.v[1];
    findAnnotations.v.clear();
    indirectWs->apply(findAnnotations);
    const auto *apWs = findAnnotations.v[2];
    // ap is reachable from igress.
    ASSERT_TRUE(dcg->isReachable(ingress, ap));
    // ap_ws is reachable from indirect.
    ASSERT_TRUE(dcg->isReachable(indirect, apWs));
    // ap is not reachable from engress.
    ASSERT_TRUE(!dcg->isReachable(engress, ap));
}

TEST_F(P4CReachability, testLoops) {
    auto result = loadExampleForReachability("testdata/p4_16_samples/stack_complex-bmv2.p4");
    const auto *program = std::get<0>(result);
    ASSERT_TRUE(program);
    const auto *dcg = std::get<1>(result);
    ASSERT_TRUE(dcg);
}

const IR::Node *getFromHash(const P4Tools::ReachabilityHashType &hash, const char *name) {
    CHECK_NULL(name);
    auto s = hash.find(name);
    if (s == hash.end()) {
        std::string nm = name;
        nm += "_table";
        s = hash.find(nm);
    }
    if (s == hash.end() || s->second.begin() == s->second.end()) {
        return nullptr;
    }
    return *s->second.begin();
}

TEST_F(P4CReachability, testTableAndActions) {
    auto result = loadExampleForReachability(
        "backends/p4tools/modules/testgen/targets/bmv2/test/p4-programs/bmv2_hit.p4");
    const auto *program = get<0>(result);
    ASSERT_TRUE(program);
    const auto *dcg = std::get<1>(result);
    ASSERT_TRUE(dcg);
    auto hash = std::get<2>(result);
    const auto *ingress = getFromHash(hash, "ingress");
    ASSERT_TRUE(ingress);
    const auto *egress = getFromHash(hash, "egress");
    ASSERT_TRUE(egress);
    const auto *hitTable = getFromHash(hash, "ingress.hit_table");
    ASSERT_TRUE(hitTable);
    const auto *myAction3 = getFromHash(hash, "ingress.MyAction3");
    ASSERT_TRUE(myAction3);
    const auto *myAction7 = getFromHash(hash, "ingress.MyAction7");
    ASSERT_TRUE(myAction7);
    // egress is reachable from ingress.
    ASSERT_TRUE(dcg->isReachable(ingress, egress));
    // igress isn't reachable from egress.
    ASSERT_TRUE(!dcg->isReachable(egress, ingress));
    // hit_table is reachable from ingress.
    ASSERT_TRUE(dcg->isReachable(ingress, hitTable));
    // ingress isn't reachable from hit_table.
    ASSERT_TRUE(!dcg->isReachable(hitTable, ingress));
    // egress is reachable from hit_table.
    ASSERT_TRUE(dcg->isReachable(hitTable, egress));
    // myAction7 is reachable from hit_table
    ASSERT_TRUE(dcg->isReachable(hitTable, myAction7));
    // myAction3 is reachable from hit_table
    ASSERT_TRUE(dcg->isReachable(hitTable, myAction3));
    // myAction3 is reachable from myAction7
    ASSERT_TRUE(dcg->isReachable(myAction7, myAction3));
    // myAction7 isn't reachable from myAction3
    ASSERT_TRUE(!dcg->isReachable(myAction3, myAction7));
    // egress is reachable from myAction3
    ASSERT_TRUE(dcg->isReachable(myAction3, egress));
    // myAction7 isn't reachable from egress
    ASSERT_TRUE(!dcg->isReachable(egress, myAction7));
}

TEST_F(P4CReachability, testSwitchStatement) {
    auto result = loadExampleForReachability("testdata/p4_16_samples/basic_routing-bmv2.p4");
    const auto *program = get<0>(result);
    ASSERT_TRUE(program);
    const auto *dcg = std::get<1>(result);
    ASSERT_TRUE(dcg);
    auto hash = std::get<2>(result);
    const auto *ipv4Fib = getFromHash(hash, "ingress.ipv4_fib");
    ASSERT_TRUE(ipv4Fib);
    const auto *ipv4FibLpm = getFromHash(hash, "ingress.ipv4_fib_lpm");
    ASSERT_TRUE(ipv4FibLpm);
    const auto *nexthop = getFromHash(hash, "ingress.nexthop");
    ASSERT_TRUE(nexthop);
    // ipv4_fib_lpm is reachable from ipv4_fib.
    ASSERT_TRUE(dcg->isReachable(ipv4Fib, ipv4FibLpm));
    // ipv4_fib isn't reachable from ipv4_fib_lpm.
    ASSERT_TRUE(!dcg->isReachable(ipv4FibLpm, ipv4Fib));
    // nexthop is reachable from ipv4_fib.
    ASSERT_TRUE(dcg->isReachable(ipv4Fib, nexthop));
    // nexthop is reachable from ipv4_fib_lpm.
    ASSERT_TRUE(dcg->isReachable(ipv4FibLpm, nexthop));
    // ipv4_fib isn't reachable from nexthop.
    ASSERT_TRUE(!dcg->isReachable(nexthop, ipv4Fib));
    // ipv4_fib_lpm isn't reachable from nexthop.
    ASSERT_TRUE(!dcg->isReachable(nexthop, ipv4FibLpm));
}

TEST_F(P4CReachability, testIfStatement) {
    // Example for IsStatement checking.
    auto result = loadExampleForReachability(
        "backends/p4tools/modules/testgen/targets/bmv2/test/p4-programs/bmv2_if.p4");
    const auto *program = get<0>(result);
    ASSERT_TRUE(program);
    const auto *dcg = std::get<1>(result);
    ASSERT_TRUE(dcg);
    auto hash = std::get<2>(result);
    const auto *ingress = getFromHash(hash, "ingress");
    ASSERT_TRUE(ingress);
    const auto *myAction1 = getFromHash(hash, "ingress.MyAction1");
    ASSERT_TRUE(myAction1);
    const auto *myAction2 = getFromHash(hash, "ingress.MyAction2");
    ASSERT_TRUE(myAction2);
    // MyAction1 is reachable from ingress.
    ASSERT_TRUE(dcg->isReachable(ingress, myAction1));
    // MyAction2 is reachable from ingress.
    ASSERT_TRUE(dcg->isReachable(ingress, myAction2));
    // MyAction2 is not reachable from MyAction1.
    ASSERT_TRUE(!dcg->isReachable(myAction1, myAction2));
    // MyAction1 is not reachable from MyAction2.
    ASSERT_TRUE(!dcg->isReachable(myAction2, myAction1));
}

TEST_F(P4CReachability, testParserValueSet) {
    auto result = loadExampleForReachability("testdata/p4_16_samples/value-sets.p4");
    const auto *program = get<0>(result);
    ASSERT_TRUE(program);
    const auto *dcg = std::get<1>(result);
    ASSERT_TRUE(dcg);
    auto hash = std::get<2>(result);
    const auto *start = getFromHash(hash, "start");
    ASSERT_TRUE(start);
    const auto *ethtypeKinds = getFromHash(hash, "TopParser.ethtype_kinds");
    ASSERT_TRUE(ethtypeKinds);
    const auto *parseTrill = getFromHash(hash, "parse_trill");
    ASSERT_TRUE(parseTrill);
    const auto *parseIpv4 = getFromHash(hash, "parse_ipv4");
    ASSERT_TRUE(parseIpv4);
    const auto *dispatchValueSets = getFromHash(hash, "dispatch_value_sets");
    ASSERT_TRUE(dispatchValueSets);
    // ethtype_kinds is reachable from start.
    ASSERT_TRUE(dcg->isReachable(start, ethtypeKinds));
    // ethtype_kinds is reachable from dispatch_value_sets.
    ASSERT_TRUE(dcg->isReachable(dispatchValueSets, ethtypeKinds));
    // ethtype_kinds isn't reachable from parseIpv4.
    ASSERT_TRUE(!dcg->isReachable(parseIpv4, ethtypeKinds));
    // ethtype_kinds isn't reachable from parse_trill.
    ASSERT_TRUE(!dcg->isReachable(parseTrill, ethtypeKinds));
}

bool listEqu(std::list<const IR::Node *> &left, std::list<const IR::Node *> right) {
    if (left.size() != right.size()) {
        return false;
    }
    auto i = left.begin();
    auto j = right.begin();
    while (i != left.end() && j != right.end()) {
        if (*i != *j) {
            return false;
        }
        i++;
        j++;
    }
    return true;
}

TEST_F(P4CReachability, testReacabilityEngine) {
    auto result = loadExampleForReachability(
        "backends/p4tools/modules/testgen/targets/bmv2/test/p4-programs/bmv2_if.p4");
    const auto *program = get<0>(result);
    ASSERT_TRUE(program);
    const auto *dcg = std::get<1>(result);
    ASSERT_TRUE(dcg);
    const auto hash = std::get<2>(result);
    std::string strBehavior = "ingress.MyAction1 + ingress.MyAction2;";
    strBehavior += "ingress.table2";
<<<<<<< HEAD
    P4Tools::ReachabilityEngine engine(dcg, strBehavior, program);
    auto* engineState = P4Tools::ReachabilityEngineState::getInitial();
=======
    P4Tools::ReachabilityEngine engine(dcg, strBehavior);
    auto *engineState = P4Tools::ReachabilityEngineState::getInitial();
>>>>>>> f17850f1
    // Initialize engine.
    const auto *ingress = getFromHash(hash, "ingress");
    ASSERT_TRUE(ingress);
    const auto *myAction1 = getFromHash(hash, "ingress.MyAction1");
    ASSERT_TRUE(myAction1);
    const auto *myAction2 = getFromHash(hash, "ingress.MyAction2");
    ASSERT_TRUE(myAction2);
    const auto *table2 = getFromHash(hash, "ingress.table2");
    ASSERT_TRUE(table2);
    const auto *p = getFromHash(hash, "p");
    ASSERT_TRUE(p);
    const auto *deparser = getFromHash(hash, "deparser");
    ASSERT_TRUE(deparser);
    // Move to p (engine state the same).
    // First it moves state to first user states.
    ASSERT_TRUE(engine.next(engineState, p).first);
    auto currentList = engineState->getState();
    // Move to ingress (engine state the same).
    ASSERT_TRUE(engine.next(engineState, ingress).first);
    ASSERT_TRUE(listEqu(currentList, engineState->getState()));
    // Move to MyAction1 (engine state should be changed).
    ASSERT_TRUE(engine.next(engineState, myAction1).first);
    ASSERT_TRUE(!listEqu(currentList, engineState->getState()));
    currentList = engineState->getState();
    // Can't move to MyAction2 after.
    ASSERT_TRUE(!engine.next(engineState, myAction2).first);
    ASSERT_TRUE(listEqu(currentList, engineState->getState()));
    // Move to table2 (engine sate should be changed).
    ASSERT_TRUE(engine.next(engineState, table2).first);
    ASSERT_TRUE(!listEqu(currentList, engineState->getState()));
    currentList = engineState->getState();
    // Any reachable next vertex should be accepted, move to mirroring_clone.
    ASSERT_TRUE(engine.next(engineState, deparser).first);
    ASSERT_TRUE(listEqu(currentList, engineState->getState()));
}

void callTestgen(const char *inputFile, const char *behavior, const char *path, int maxTests) {
    std::ostringstream mkDir;
    std::string prefix;
    std::string fullPath = sourcePath;
    fullPath += inputFile;
    mkDir << "mkdir -p " << buildPath << path << " && rm -f " << buildPath << path << "/*.stf";
    if (system(mkDir.str().c_str()) != 0) {
        BUG("Can't create folder - %1%", mkDir.str());
    }
    std::ostringstream cmdTestgen;
    cmdTestgen << buildPath << "backends/p4tools/modules/testgen/p4testgen ";
    cmdTestgen << "-I \"" << buildPath << "p4include\" --target bmv2  --std p4-16 ";
    cmdTestgen << "--test-backend STF --arch v1model --seed 1000 --max-tests " << maxTests << "  ";
    cmdTestgen << "--pattern \"" << behavior << "\" ";
    cmdTestgen << "--out-dir \"" << buildPath << path << "\" \"" << sourcePath << prefix;
    cmdTestgen << inputFile << "\"";
    if (system(cmdTestgen.str().c_str()) != 0) {
        BUG("p4testgen failed to run - %1%", cmdTestgen.str());
    }
}

bool checkResultingSTF(std::list<std::list<std::string>> identifiersList, std::string path) {
    std::ostringstream resDir;
    resDir << buildPath << path;
    for (const auto &f : std::filesystem::directory_iterator(resDir.str())) {
        std::string fpath = f.path().c_str();
        if (fpath.rfind(".stf") == std::string::npos) {
            // Not a STF file.
            continue;
        }
        // Each STF file should contain all identifiers from identifiersList.
        auto lIds = identifiersList;
        std::ifstream ifile(f.path());
        while (!ifile.eof() && !lIds.empty()) {
            std::string line;
            std::getline(ifile, line);
            for (auto &lId : lIds) {
                if (lId.empty()) {
                    continue;
                }
                if (line.find(*lId.begin()) != std::string::npos) {
                    lId.pop_front();
                }
            }
        }
        ifile.close();
        bool hasEmptyList = false;
        for (auto &l : lIds) {
            if (l.empty()) {
                hasEmptyList = true;
                break;
            }
        }
        if (!hasEmptyList) {
            return false;
        }
    }
    return true;
}

TEST_F(P4CReachability, testReachabilityEngineActions) {
    callTestgen("backends/p4tools/modules/testgen/targets/bmv2/test/p4-programs/bmv2_miss.p4",
                "ingress.MyAction2", "tmp", 10);
    std::list<std::list<std::string>> ids = {{"MyAction2"}};
    ASSERT_TRUE(checkResultingSTF(ids, "tmp"));
    ids = {{"MyAction1"}};
    ASSERT_TRUE(!checkResultingSTF(ids, "tmp"));
}

TEST_F(P4CReachability, testReacabilityEngineTables) {
    callTestgen("backends/p4tools/modules/testgen/targets/bmv2/test/p4-programs/bmv2_action_run.p4",
                "ingress.MyAction2", "tmp", 10);
    std::list<std::list<std::string>> ids = {{" MyAction2"}};
    ASSERT_TRUE(checkResultingSTF(ids, "tmp"));
}

TEST_F(P4CReachability, testReacabilityEngineTable2) {
    callTestgen("backends/p4tools/modules/testgen/targets/bmv2/test/p4-programs/bmv2_if.p4",
                "ingress.MyAction1;ingress.table2", "tmp", 10);
    std::list<std::list<std::string>> ids = {{"ingress.table2"}};
    ASSERT_TRUE(checkResultingSTF(ids, "tmp"));
}

TEST_F(P4CReachability, testReacabilityEngineNegTable2) {
    callTestgen("backends/p4tools/modules/testgen/targets/bmv2/test/p4-programs/bmv2_if.p4",
                "!ingress.MyAction1;!ingress.table2", "tmp", 10);
    std::list<std::list<std::string>> ids = {{"table2"}};
    ASSERT_TRUE(!checkResultingSTF(ids, "tmp"));
}

TEST_F(P4CReachability, testReacabilityEngineRestriction1) {
    callTestgen("backends/p4tools/modules/testgen/targets/bmv2/test/p4-programs/bmv2_if.p4",
                "ingress(ingress::h.h.isValid() && ingress::h.eth_hdr.isValid());\
                 egress(ingress::d != egress::h.h.b)", "tmp", 10);
    std::list<std::list<std::string>> ids = {{"Extract: Succeeded", "Extract: Succeeded"}};
    ASSERT_TRUE(checkResultingSTF(ids, "tmp"));
}

TEST_F(P4CReachability, testReacabilityEngineRestriction2) {
    callTestgen("backends/p4tools/modules/testgen/targets/bmv2/test/p4-programs/bmv2_if.p4",
                "ingress(ingress::h.h.isValid() && ingress::h.eth_hdr.isValid());\
                 egress(egress::h.h.b == 5)", "tmp", 10);
    std::list<std::list<std::string>> ids =
        {{"Extract: Succeeded", "Extract: Succeeded","h.h.b; = 0x05"}};
    ASSERT_TRUE(checkResultingSTF(ids, "tmp"));
}

}  // namespace Test<|MERGE_RESOLUTION|>--- conflicted
+++ resolved
@@ -327,13 +327,8 @@
     const auto hash = std::get<2>(result);
     std::string strBehavior = "ingress.MyAction1 + ingress.MyAction2;";
     strBehavior += "ingress.table2";
-<<<<<<< HEAD
     P4Tools::ReachabilityEngine engine(dcg, strBehavior, program);
     auto* engineState = P4Tools::ReachabilityEngineState::getInitial();
-=======
-    P4Tools::ReachabilityEngine engine(dcg, strBehavior);
-    auto *engineState = P4Tools::ReachabilityEngineState::getInitial();
->>>>>>> f17850f1
     // Initialize engine.
     const auto *ingress = getFromHash(hash, "ingress");
     ASSERT_TRUE(ingress);
