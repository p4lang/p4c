--- conflicted
+++ resolved
@@ -57,7 +57,6 @@
     /// larger than 32 bits
     const IR::Operation_Binary* constraint =
         new IR::Grt(IR::Type::Boolean::get(), ExecutionState::getInputPacketSizeVar(),
-<<<<<<< HEAD
                     IRUtils::getConstant(ExecutionState::getPacketSizeVarType(), 32));
     /// Vector containing pairs of restrictions and nodes to which these restrictions apply.
     std::vector<std::vector<const IR::Expression*>> restrictionsVec;
@@ -73,9 +72,6 @@
         }
     }
     targetConstraints = constraint;
-=======
-                    IR::getConstant(ExecutionState::getPacketSizeVarType(), 32));
->>>>>>> 8d746531
 }
 
 const ordered_map<cstring, const IR::Type_Declaration*>*
