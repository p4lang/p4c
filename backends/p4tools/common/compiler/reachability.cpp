--- conflicted
+++ resolved
@@ -365,7 +365,6 @@
 
 void ReachabilityEngineState::clear() { state.clear(); }
 
-<<<<<<< HEAD
 bool skipExpr(std::string s) {
     int index = 0;
     for (size_t i = 0; i < s.length(); i++) {
@@ -393,19 +392,11 @@
 }
 
 ReachabilityEngine::ReachabilityEngine(gsl::not_null<const NodesCallGraph*> dcg,
-=======
-ReachabilityEngine::ReachabilityEngine(gsl::not_null<const NodesCallGraph *> dcg,
->>>>>>> f17850f1
                                        std::string reachabilityExpression,
                                        const IR::P4Program* program,
                                        bool eliminateAnnotations)
-<<<<<<< HEAD
     : dcg(dcg), hash(dcg->getHash()), program(program) {
     std::list<const DCGVertexType*> start;
-=======
-    : dcg(dcg), hash(dcg->getHash()) {
-    std::list<const DCGVertexType *> start;
->>>>>>> f17850f1
     start.push_back(nullptr);
     size_t i = 0;
     size_t j = 0;
@@ -413,13 +404,8 @@
     while ((i = reachabilityExpression.find(';')) != std::string::npos) {
         auto addSubExpr = reachabilityExpression.substr(0, i);
         addSubExpr += "+";
-<<<<<<< HEAD
         std::list<const DCGVertexType*> newStart;
         while ((j = getCorrectAddIndex(addSubExpr)) != std::string::npos) {
-=======
-        std::list<const DCGVertexType *> newStart;
-        while ((j = addSubExpr.find('+')) != std::string::npos) {
->>>>>>> f17850f1
             auto dotSubExpr = addSubExpr.substr(0, j);
             while (dotSubExpr[0] == ' ') {
                 dotSubExpr.erase(0, 1);
@@ -582,12 +568,7 @@
                         state->clear();
                         return std::make_pair(true, expr);
                     }
-<<<<<<< HEAD
                     for (const auto* n : m->second) {
-=======
-                    for (const auto *n : m->second) {
-                        expr = addCondition(expr, n);
->>>>>>> f17850f1
                         newState.push_back(n);
                     }
                 } else if (dcg->isReachable(next, k)) {
@@ -606,12 +587,7 @@
                 state->clear();
                 return std::make_pair(true, expr);
             }
-<<<<<<< HEAD
             for (const auto* n : m->second) {
-=======
-            for (const auto *n : m->second) {
-                expr = addCondition(expr, n);
->>>>>>> f17850f1
                 newState.push_back(n);
             }
         } else if (dcg->isReachable(next, i)) {
@@ -632,14 +608,9 @@
     return nullptr;
 }
 
-<<<<<<< HEAD
 const IR::Expression* ReachabilityEngine::stringToNode(std::string name) {
     LOG1("Parse restriction  - " << name);
     return ExpressionParser::Parser::getIR(name.c_str(), program)->to<IR::Expression>();
-=======
-const IR::Expression *ReachabilityEngine::stringToNode(std::string /*name*/) {
-    P4C_UNIMPLEMENTED("Converting a string into an IR::Expression");
->>>>>>> f17850f1
 }
 
 }  // namespace P4Tools