#ifndef COMMON_COMPILER_REACHABILITY_H_
#define COMMON_COMPILER_REACHABILITY_H_

#include <list>
#include <set>
#include <string>
#include <unordered_map>
#include <unordered_set>
#include <utility>
#include <vector>

#include "frontends/common/resolveReferences/referenceMap.h"
#include "frontends/p4/callGraph.h"
#include "frontends/p4/typeMap.h"
#include "gsl/gsl-lite.hpp"
#include "ir/id.h"
#include "ir/ir.h"
#include "ir/node.h"
#include "ir/visitor.h"
#include "lib/cstring.h"
#include "lib/null.h"

namespace P4Tools {

using DCGVertexType = const IR::Node;
using DCGVertexTypeSet = std::unordered_set<const DCGVertexType *>;
using ReachabilityHashType = std::unordered_map<cstring, std::unordered_set<const DCGVertexType *>>;

template <class T>
class ExtendedCallGraph : public P4::CallGraph<T> {
    friend class P4ProgramDCGCreator;
    ReachabilityHashType hash;

 public:
    explicit ExtendedCallGraph(cstring name) : P4::CallGraph<T>(name) {}
    const ReachabilityHashType &getHash() const { return hash; }
    /// Function adds current vertex to a hash which allows to get access
    /// for vertexes from string in DCG.
    /// If name is empty then it doesn't hash it.
    void addToHash(T vertex, IR::ID name) {
        if (name.name.size() == 0) {
            return;
        }
        auto i = hash.find(name.name);
        if (i == hash.end()) {
            std::unordered_set<const DCGVertexType *> s;
            s.insert(vertex);
            hash.emplace(name.name, s);
        } else {
            i->second.insert(vertex);
        }
        const auto *prev = name.name.findlast('.');
        if (prev != nullptr) {
            cstring newName = name.name.before(prev);
            i = hash.find(newName);
            if (i == hash.end()) {
                addToHash(vertex, (newName.size() ? IR::ID(newName) : IR::ID()));
            }
        }
    }

    bool isReachable(T start, T element) const {
        CHECK_NULL(start);
        CHECK_NULL(element);
        std::set<T> work;
        std::set<T> visited;
        work.emplace(start);
        while (!work.empty()) {
            auto *node = *work.begin();
            if (node->equiv(*element)) {
                return true;
            }
            work.erase(node);
            if (visited.find(node) != visited.end()) {
                continue;
            }
            visited.emplace(node);
            auto edges = this->out_edges.find(node);
            if (edges == this->out_edges.end()) {
                continue;
            }
            for (auto c : *(edges->second)) {
                work.emplace(c);
            }
        }
        return false;
    }
};

using NodesCallGraph = ExtendedCallGraph<DCGVertexType *>;

/// The main class for building control flow DCG.
class P4ProgramDCGCreator : public Inspector {
    NodesCallGraph *dcg;
    DCGVertexTypeSet prev;
    P4::TypeMap *typeMap;
    P4::ReferenceMap *refMap;
    std::unordered_set<const DCGVertexType *> visited;
    const IR::P4Program *p4program;

 public:
    P4ProgramDCGCreator(P4::ReferenceMap *refMap, P4::TypeMap *typeMap, NodesCallGraph *dcg);

    bool preorder(const IR::Annotation *annotation) override;
    bool preorder(const IR::ConstructorCallExpression *callExpr) override;
    bool preorder(const IR::MethodCallExpression *method) override;
    bool preorder(const IR::MethodCallStatement *method) override;
    bool preorder(const IR::P4Action *action) override;
    bool preorder(const IR::P4Parser *parser) override;
    bool preorder(const IR::P4Table *table) override;
    bool preorder(const IR::ParserState *parserState) override;
    bool preorder(const IR::P4Control *control) override;
    bool preorder(const IR::P4Program *program) override;
    bool preorder(const IR::P4ValueSet *valueSet) override;
    bool preorder(const IR::SelectExpression *selectExpression) override;
    bool preorder(const IR::IfStatement *ifStatement) override;
    bool preorder(const IR::SwitchStatement *switchStatement) override;
    bool preorder(const IR::StatOrDecl *statOrDecl) override;

    inline const IR::P4Program* getP4Program() const { return p4program; };

 protected:
    /// Function add edge to current @vertex in DCG.
    /// The edge is a pair (@prev, @vertex).
    void addEdge(const DCGVertexType *vertex, IR::ID vertexName = IR::ID());
};

/// The main data for reachability engine.
class ReachabilityEngineState {
    const DCGVertexType *prevNode = nullptr;
    std::list<const DCGVertexType *> state;

 public:
    /// Gets initial state.
    static ReachabilityEngineState *getInitial();
    /// Copies a state.
    ReachabilityEngineState *copy();
    /// Gets current state.
    std::list<const DCGVertexType *> getState();
    /// Sets current state.
    void setState(std::list<const DCGVertexType *>);
    /// Gets previous node.
    const DCGVertexType *getPrevNode();
    /// Sets previous node.
    void setPrevNode(const DCGVertexType *);
    /// Retuns true if state is empty.
    bool isEmpty();
    /// Clears state.
    void clear();
};

using ReachabilityResult = std::pair<bool, const IR::Expression *>;

/// The main class to support user input patterns.
/// This class allows to move step-by-step via user's input expression.
/// Syntax for the user's input expressions
/// <behavior> ::= <behavior> ; <behavior> |
///                <behavior> + <behavior> |
///                <name> | <forbidden name>
/// <name> ::= <p4c node name> ['(' <condition> ')']
/// <forbidden name> ::= ! <p4c node name>
/// <p4c node name> - the name of the MethodCallStatement, P4Action, P4Parser,
///                   P4Table, ParserState, P4Control, ParserValueSet, Declaration.
/// <p4c condition> - any conditions p4c in syntax, whcih should be returned by the
//                    Engine if corresponded <p4c node name> was reached.
class ReachabilityEngine {
<<<<<<< HEAD
    gsl::not_null<const NodesCallGraph*> dcg;
    const ReachabilityHashType& hash;
    std::unordered_map<const DCGVertexType*, std::list<const DCGVertexType*>> userTransitions;
    std::unordered_map<const DCGVertexType*, const IR::Expression*> conditions;
    std::unordered_set<const DCGVertexType*> forbiddenVertexes;
    const IR::P4Program* program;
=======
    gsl::not_null<const NodesCallGraph *> dcg;
    const ReachabilityHashType &hash;
    std::unordered_map<const DCGVertexType *, std::list<const DCGVertexType *>> userTransitions;
    std::unordered_map<const DCGVertexType *, const IR::Expression *> conditions;
    std::unordered_set<const DCGVertexType *> forbiddenVertexes;
>>>>>>> f17850f1

 public:
    /// Default constructor, where dcg is a control flow graph builded by P4ProgramDCGCreator,
    /// reachabilityExpression is a user's pattern wrote in the syntax presented above,
    /// eliminateAnnotations is true if after detection of the annotations it should to store
    /// corresponding parent IR::Node in a  reachability engine state.
<<<<<<< HEAD
    ReachabilityEngine(gsl::not_null<const NodesCallGraph*> dcg, std::string reachabilityExpression,
                       const IR::P4Program* program, bool eliminateAnnotations = false);
=======
    ReachabilityEngine(gsl::not_null<const NodesCallGraph *> dcg,
                       std::string reachabilityExpression, bool eliminateAnnotations = false);
>>>>>>> f17850f1
    /// Moves the next statement in a engine state. It returns a pair where the first argument
    /// is a flag for the possibility of such a movement and the second argument is an condition
    /// which should be checked additionally. If engine state is reachable from current node
    /// then it returns true. If engine state contain such node then it returns additional condition
    /// in case if it was inputed by user and moves engine state to the next state.
    ReachabilityResult next(ReachabilityEngineState *, const DCGVertexType *);
    /// Returns current control flow graph.
    gsl::not_null<const NodesCallGraph *> getDCG();

 protected:
    /// Translates current annotation into set of the parent nodes.
    void annotationToStatements(const DCGVertexType *node,
                                std::unordered_set<const DCGVertexType *> &s);
    /// Adds transition to engine control flow graph.
    void addTransition(const DCGVertexType *, const std::unordered_set<const DCGVertexType *> &);
    /// Translates string into the corresponding nodes.
    std::unordered_set<const DCGVertexType *> getName(std::string name);
    /// Gets a user's condition from a node.
    const IR::Expression *getCondition(const DCGVertexType *);
    /// Adds user's condition the a node.
    const IR::Expression *addCondition(const IR::Expression *prev,
                                       const DCGVertexType *currentState);
    /// Translates a string representation into an IR::Expression.
    /// Not implemented yet.
<<<<<<< HEAD
    const IR::Expression* stringToNode(std::string name);
=======
    static const IR::Expression *stringToNode(std::string name);
>>>>>>> f17850f1

 protected:
    /// Adds an edge to the current @vertex in DCG.
    /// The edge is a pair (@prev, @vertex).
    void addEdge(const DCGVertexType *vertex, IR::ID vertexName = IR::ID());
};

}  // namespace P4Tools

#endif /* COMMON_COMPILER_REACHABILITY_H_ */<|MERGE_RESOLUTION|>--- conflicted
+++ resolved
@@ -164,33 +164,20 @@
 /// <p4c condition> - any conditions p4c in syntax, whcih should be returned by the
 //                    Engine if corresponded <p4c node name> was reached.
 class ReachabilityEngine {
-<<<<<<< HEAD
     gsl::not_null<const NodesCallGraph*> dcg;
     const ReachabilityHashType& hash;
     std::unordered_map<const DCGVertexType*, std::list<const DCGVertexType*>> userTransitions;
     std::unordered_map<const DCGVertexType*, const IR::Expression*> conditions;
     std::unordered_set<const DCGVertexType*> forbiddenVertexes;
     const IR::P4Program* program;
-=======
-    gsl::not_null<const NodesCallGraph *> dcg;
-    const ReachabilityHashType &hash;
-    std::unordered_map<const DCGVertexType *, std::list<const DCGVertexType *>> userTransitions;
-    std::unordered_map<const DCGVertexType *, const IR::Expression *> conditions;
-    std::unordered_set<const DCGVertexType *> forbiddenVertexes;
->>>>>>> f17850f1
 
  public:
     /// Default constructor, where dcg is a control flow graph builded by P4ProgramDCGCreator,
     /// reachabilityExpression is a user's pattern wrote in the syntax presented above,
     /// eliminateAnnotations is true if after detection of the annotations it should to store
     /// corresponding parent IR::Node in a  reachability engine state.
-<<<<<<< HEAD
     ReachabilityEngine(gsl::not_null<const NodesCallGraph*> dcg, std::string reachabilityExpression,
                        const IR::P4Program* program, bool eliminateAnnotations = false);
-=======
-    ReachabilityEngine(gsl::not_null<const NodesCallGraph *> dcg,
-                       std::string reachabilityExpression, bool eliminateAnnotations = false);
->>>>>>> f17850f1
     /// Moves the next statement in a engine state. It returns a pair where the first argument
     /// is a flag for the possibility of such a movement and the second argument is an condition
     /// which should be checked additionally. If engine state is reachable from current node
@@ -215,11 +202,7 @@
                                        const DCGVertexType *currentState);
     /// Translates a string representation into an IR::Expression.
     /// Not implemented yet.
-<<<<<<< HEAD
     const IR::Expression* stringToNode(std::string name);
-=======
-    static const IR::Expression *stringToNode(std::string name);
->>>>>>> f17850f1
 
  protected:
     /// Adds an edge to the current @vertex in DCG.
