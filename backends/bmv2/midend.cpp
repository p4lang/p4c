--- conflicted
+++ resolved
@@ -37,14 +37,8 @@
         P4::ActionsInlineList actionsToInline;
 
         auto find = new P4::DiscoverInlining(&controlsToInline, evaluator0->getBlockMap());
-<<<<<<< HEAD
         find->allowParsers = false;
         // this last assignment is not necessary, since P4 v1.0 programs have no parser calls
-        
-=======
-        find->allowParsers = false;  // this should not be necessary
-
->>>>>>> bd81dff2
         PassManager inlinerPasses = {
             find,
             new P4::InlineDriver(&controlsToInline, new SimpleControlsInliner(&refMap), isv1),
