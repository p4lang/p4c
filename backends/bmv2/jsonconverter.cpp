/*
Copyright 2013-present Barefoot Networks, Inc.

Licensed under the Apache License, Version 2.0 (the "License");
you may not use this file except in compliance with the License.
You may obtain a copy of the License at

    http://www.apache.org/licenses/LICENSE-2.0

Unless required by applicable law or agreed to in writing, software
distributed under the License is distributed on an "AS IS" BASIS,
WITHOUT WARRANTIES OR CONDITIONS OF ANY KIND, either express or implied.
See the License for the specific language governing permissions and
limitations under the License.
*/

#include "jsonconverter.h"
#include "lib/gmputil.h"
#include "frontends/p4/coreLibrary.h"
#include "ir/ir.h"
#include "frontends/p4/methodInstance.h"
#include "frontends/p4/enumInstance.h"
#include "analyzer.h"
#include "lower.h"

namespace BMV2 {

namespace {
// BMv2 does not do arithmetic operations according to the P4 v1.1 and later spec.
// So we have to do it in the compiler.
class ArithmeticFixup : public Transform {
    P4::TypeMap* typeMap;

 public:
    explicit ArithmeticFixup(P4::TypeMap* typeMap) : typeMap(typeMap)
    { CHECK_NULL(typeMap); }
    const IR::Expression* fix(const IR::Expression* expr, const IR::Type_Bits* type) {
        unsigned width = type->size;
        if (!type->isSigned) {
            auto mask = new IR::Constant(Util::SourceInfo(), type, Util::mask(width), 16);
            typeMap->setType(mask, type);
            auto result = new IR::BAnd(expr->srcInfo, expr, mask);
            typeMap->setType(result, type);
            return result;
        } else {
            auto result = new IR::IntMod(expr->srcInfo, expr, width);
            typeMap->setType(result, type);
            return result;
        }
        return expr;
    }

    const IR::Node* updateType(const IR::Expression* expression) {
        if (*expression != *getOriginal()) {
            auto type = typeMap->getType(getOriginal(), true);
            typeMap->setType(expression, type);
        }
        return expression;
    }

    const IR::Node* postorder(IR::Expression* expression) override {
        return updateType(expression);
    }
    const IR::Node* postorder(IR::Operation_Binary* expression) override {
        auto type = typeMap->getType(getOriginal(), true);
        if (expression->is<IR::BAnd>() || expression->is<IR::BOr>() ||
            expression->is<IR::BXor>())
            // no need to clamp these
            return updateType(expression);
        if (type->is<IR::Type_Bits>())
            return fix(expression, type->to<IR::Type_Bits>());
        return updateType(expression);
    }
    const IR::Node* postorder(IR::Neg* expression) override {
        auto type = typeMap->getType(getOriginal(), true);
        if (type->is<IR::Type_Bits>())
            return fix(expression, type->to<IR::Type_Bits>());
        return updateType(expression);
    }
    const IR::Node* postorder(IR::Cast* expression) override {
        auto type = typeMap->getType(getOriginal(), true);
        if (type->is<IR::Type_Bits>())
            return fix(expression, type->to<IR::Type_Bits>());
        return updateType(expression);
    }
};

class ErrorCodesVisitor : public Inspector {
    JsonConverter* converter;
 public:
    explicit ErrorCodesVisitor(JsonConverter* converter) : converter(converter)
    { CHECK_NULL(converter); }

    bool preorder(const IR::Type_Error* errors) override {
        auto &map = converter->errorCodesMap;
        for (auto m : *errors->getDeclarations()) {
            BUG_CHECK(map.find(m) == map.end(), "Duplicate error");
            map[m] = map.size();
        }
        return false;
    }
};

}  // namespace

DirectMeterMap::DirectMeterInfo* DirectMeterMap::createInfo(const IR::IDeclaration* meter) {
    auto prev = ::get(directMeter, meter);
    BUG_CHECK(prev == nullptr, "Already created");
    auto result = new DirectMeterMap::DirectMeterInfo();
    directMeter.emplace(meter, result);
    return result;
}

DirectMeterMap::DirectMeterInfo* DirectMeterMap::getInfo(const IR::IDeclaration* meter) {
    return ::get(directMeter, meter);
}

void DirectMeterMap::setTable(const IR::IDeclaration* meter, const IR::P4Table* table) {
    auto info = getInfo(meter);
    CHECK_NULL(info);
    if (info->table != nullptr)
        ::error("%1%: Direct meters cannot be attached to multiple tables %2% and %3%",
                meter, table, info->table);
    info->table = table;
}

static bool checkSame(const IR::Expression* expr0, const IR::Expression* expr1) {
    if (expr0->node_type_name() != expr1->node_type_name())
        return false;
    if (auto pe0 = expr0->to<IR::PathExpression>()) {
        auto pe1 = expr1->to<IR::PathExpression>();
        return pe0->path->name == pe1->path->name &&
               pe0->path->absolute == pe1->path->absolute;
    } else if (auto mem0 = expr0->to<IR::Member>()) {
        auto mem1 = expr1->to<IR::Member>();
        return checkSame(mem0->expr, mem1->expr) && mem0->member == mem1->member;
    }
    BUG("%1%: unexpected expression for meter destination", expr0);
}

void DirectMeterMap::setDestination(const IR::IDeclaration* meter,
                                    const IR::Expression* destination) {
    auto info = getInfo(meter);
    if (info == nullptr)
        info = createInfo(meter);
    if (info->destinationField == nullptr) {
        info->destinationField = destination;
    } else {
        bool same = checkSame(destination, info->destinationField);
        if (!same)
            ::error("On this target all meter operations must write to the same destination "
                    "but %1% and %2% are different", destination, info->destinationField);
    }
}

void DirectMeterMap::setSize(const IR::IDeclaration* meter, unsigned size) {
    auto info = getInfo(meter);
    CHECK_NULL(info);
    info->tableSize = size;
}

static cstring stringRepr(mpz_class value, unsigned bytes = 0) {
    cstring sign = "";
    const char* r;
    cstring filler = "";
    if (value < 0) {
        value =- value;
        r = mpz_get_str(nullptr, 16, value.get_mpz_t());
        sign = "-";
    } else {
        r = mpz_get_str(nullptr, 16, value.get_mpz_t());
    }

    if (bytes > 0) {
        int digits = bytes * 2 - strlen(r);
        BUG_CHECK(digits >= 0, "Cannot represent %1% on %2% bytes", value, bytes);
        filler = std::string(digits, '0');
    }
    return sign + "0x" + filler + r;
}

static Util::JsonObject* mkPrimitive(cstring name, Util::JsonArray* appendTo) {
    auto result = new Util::JsonObject();
    result->emplace("op", name);
    appendTo->append(result);
    return result;
}

static Util::JsonArray* mkArrayField(Util::JsonObject* parent, cstring name) {
    auto result = new Util::JsonArray();
    parent->emplace(name, result);
    return result;
}

static Util::JsonArray* pushNewArray(Util::JsonArray* parent) {
    auto result = new Util::JsonArray();
    parent->append(result);
    return result;
}

static Util::JsonArray* mkParameters(Util::JsonObject* object) {
    return mkArrayField(object, "parameters");
}

// Convert each expression into Json
// Place corresponding result in map.
class ExpressionConverter : public Inspector {
    std::map<const IR::Expression*, Util::IJson*> map;
    JsonConverter* converter;
    bool leftValue;  // true if converting a left value

 public:
    explicit ExpressionConverter(JsonConverter* converter) :
            converter(converter), leftValue(false), simpleExpressionsOnly(false) {}
    bool simpleExpressionsOnly;  // if set we fail to convert complex expressions

    Util::IJson* get(const IR::Expression* expression) const {
        auto result = ::get(map, expression);
        BUG_CHECK(result, "%1%: could not convert to Json", expression);
        return result;
    }

    void postorder(const IR::BoolLiteral* expression) override {
        auto result = new Util::JsonObject();
        result->emplace("type", "bool");
        result->emplace("value", expression->value);
        map.emplace(expression, result);
    }

    void postorder(const IR::MethodCallExpression* expression) override {
        auto instance = P4::MethodInstance::resolve(
            expression, converter->refMap, converter->typeMap);
        if (instance->is<P4::ExternMethod>()) {
            auto em = instance->to<P4::ExternMethod>();
            if (em->originalExternType->name == converter->corelib.packetIn.name &&
                em->method->name == converter->corelib.packetIn.lookahead.name) {
                BUG_CHECK(expression->typeArguments->size() == 1,
                          "Expected 1 type parameter for %1%", em->method);
                auto targ = expression->typeArguments->at(0);
                auto typearg = converter->typeMap->getTypeType(targ, true);
                int width = typearg->width_bits();
                BUG_CHECK(width > 0, "%1%: unknown width", targ);
                auto j = new Util::JsonObject();
                j->emplace("type", "lookahead");
                auto v = mkArrayField(j, "value");
                v->append(0);
                v->append(width);
                map.emplace(expression, j);
                return;
            }
        } else if (instance->is<P4::BuiltInMethod>()) {
            auto bim = instance->to<P4::BuiltInMethod>();
            if (bim->name == IR::Type_Header::isValid) {
                auto result = new Util::JsonObject();
                result->emplace("type", "expression");
                auto e = new Util::JsonObject();
                result->emplace("value", e);
                e->emplace("op", "valid");
                e->emplace("left", Util::JsonValue::null);
                auto l = get(bim->appliedTo);
                e->emplace("right", l);
                map.emplace(expression, result);
                return;
            }
        }
        BUG("%1%: unhandled case", expression);
    }

    void postorder(const IR::Shr* expression) override {
        // special handling for shift of a lookahead -> current
        auto l = get(expression->left);
        if (l->is<Util::JsonObject>()) {
            auto jo = l->to<Util::JsonObject>();
            auto type = jo->get("type");
            if (type != nullptr && type->is<Util::JsonValue>()) {
                auto val = type->to<Util::JsonValue>();
                if (val->isString() && val->getString() == "lookahead") {
                    auto r = jo->get("value");
                    CHECK_NULL(r);
                    auto arr = r->to<Util::JsonArray>();
                    CHECK_NULL(arr);
                    auto second = arr->at(1);
                    BUG_CHECK(second->is<Util::JsonValue>(), "%1%: expected a value", second);
                    auto max = second->to<Util::JsonValue>()->getInt();

                    BUG_CHECK(expression->right->is<IR::Constant>(),
                              "Not implemented: %1%", expression);
                    auto amount = expression->right->to<IR::Constant>()->asInt();

                    auto j = new Util::JsonObject();
                    j->emplace("type", "lookahead");
                    auto v = mkArrayField(j, "value");
                    v->append(amount);
                    v->append(max - amount);
                    map.emplace(expression, j);
                    return;
                }
            }
        }
        binary(expression);
    }

    void postorder(const IR::Cast* expression) override {
        // nothing to do for casts - the ArithmeticFixup pass should have handled them already
        auto j = get(expression->expr);
        map.emplace(expression, j);
    }

    void postorder(const IR::Slice* expression) override {
        // Special case for parser select: look for
        // packet.lookahead<T>()[h:l].  Convert to current(l, h - l).
        // Only correct within a select() expression, but we cannot check that
        // since the caller invokes the converter directly with the select argument.
        auto m = get(expression->e0);
        if (m->is<Util::JsonObject>()) {
            auto val = m->to<Util::JsonObject>()->get("type");
            if (val != nullptr && val->is<Util::JsonValue>() &&
                *val->to<Util::JsonValue>() == "lookahead") {
                int h = expression->getH();
                int l = expression->getL();
                auto j = new Util::JsonObject();
                j->emplace("type", "lookahead");
                auto bounds = mkArrayField(j, "value");
                bounds->append(l);
                bounds->append(h + 1);
                map.emplace(expression, j);
                return;
            }
        }
        BUG("%1%: unhandled case", expression);
    }

    void postorder(const IR::Constant* expression) override {
        auto result = new Util::JsonObject();
        result->emplace("type", "hexstr");

        cstring repr = stringRepr(expression->value,
                                  ROUNDUP(expression->type->width_bits(), 8));
        result->emplace("value", repr);
        map.emplace(expression, result);
    }

    void postorder(const IR::ArrayIndex* expression) override {
        auto result = new Util::JsonObject();
        result->emplace("type", "header");
        cstring elementAccess;

        // This is can be either a header, which is part of the "headers" parameter
        // or a temporary array.
        if (expression->left->is<IR::Member>()) {
            // This is a header part of the parameters
            auto mem = expression->left->to<IR::Member>();
            elementAccess = mem->member.name;
        } else if (expression->left->is<IR::PathExpression>()) {
            // This is a temporary variable with type stack.
            auto path = expression->left->to<IR::PathExpression>();
            elementAccess = path->path->name;
        }

        if (!expression->right->is<IR::Constant>()) {
            ::error("%1%: all array indexes must be constant on this architecture",
                    expression->right);
        } else {
            int index = expression->right->to<IR::Constant>()->asInt();
            elementAccess += "[" + Util::toString(index) + "]";
        }
        result->emplace("value", elementAccess);
        map.emplace(expression, result);
    }

    // Non-null if the expression refers to a parameter from the enclosing control
    const IR::Parameter* enclosingParamReference(const IR::Expression* expression) {
        CHECK_NULL(expression);
        if (!expression->is<IR::PathExpression>())
            return nullptr;

        auto pe = expression->to<IR::PathExpression>();
        auto decl = converter->refMap->getDeclaration(pe->path, true);
        auto param = decl->to<IR::Parameter>();
        if (param == nullptr)
            return param;
        if (converter->structure.nonActionParameters.count(param) > 0)
            return param;
        return nullptr;
    }

    void postorder(const IR::Member* expression) override {
        // TODO: deal with references that return bool
        auto result = new Util::JsonObject();

        // handle errors
        {
            auto type = converter->typeMap->getType(expression, true);
            if (type->is<IR::Type_Error>()) {
                result->emplace("type", "hexstr");
                auto errorValue = converter->retrieveErrorValue(expression);
                result->emplace("value", Util::toString(errorValue));
                map.emplace(expression, result);
                return;
            }
        }

        auto param = enclosingParamReference(expression->expr);
        if (param != nullptr) {
            auto type = converter->typeMap->getType(expression, true);
            auto parentType = converter->typeMap->getType(expression->expr, true);
            if (param == converter->stdMetadataParameter) {
                result->emplace("type", "field");
                auto e = mkArrayField(result, "value");
                e->append(converter->jsonMetadataParameterName);
                e->append(expression->member);
            } else {
                if (type->is<IR::Type_Stack>()) {
                    result->emplace("type", "header_stack");
                    result->emplace("value", expression->member.name);
                } else if (parentType->is<IR::Type_StructLike>() &&
                           (type->is<IR::Type_Bits>() || type->is<IR::Type_Boolean>())) {
                    auto field = parentType->to<IR::Type_StructLike>()->getField(
                        expression->member);
                    CHECK_NULL(field);
                    auto name = ::get(converter->scalarMetadataFields, field);
                    CHECK_NULL(name);
                    result->emplace("type", "field");
                    auto e = mkArrayField(result, "value");
                    e->append(converter->scalarsName);
                    e->append(name);
                } else {
                    // This may be wrong, but the caller will handle it properly
                    // (e.g., this can be a method, such as packet.lookahead)
                    result->emplace("type", "header");
                    result->emplace("value", expression->member.name);
                }
            }
        } else {
            bool done = false;
            if (expression->expr->is<IR::Member>()) {
                // array.next.field => type: "stack_field", value: [ array, field ]
                auto mem = expression->expr->to<IR::Member>();
                auto memtype = converter->typeMap->getType(mem->expr, true);
                if (memtype->is<IR::Type_Stack>() && mem->member == IR::Type_Stack::last) {
                    auto l = get(mem->expr);
                    CHECK_NULL(l);
                    result->emplace("type", "stack_field");
                    auto e = mkArrayField(result, "value");
                    if (l->is<Util::JsonObject>())
                        e->append(l->to<Util::JsonObject>()->get("value"));
                    else
                        e->append(l);
                    e->append(expression->member);
                    done = true;
                }
            }

            if (!done) {
                auto l = get(expression->expr);
                CHECK_NULL(l);
                result->emplace("type", "field");
                auto e = mkArrayField(result, "value");
                if (l->is<Util::JsonObject>()) {
                    auto lv = l->to<Util::JsonObject>()->get("value");
                    if (lv->is<Util::JsonArray>()) {
                        // nested struct reference [ ["m", "f"], "x" ] => [ "m", "f.x" ]
                        auto array = lv->to<Util::JsonArray>();
                        BUG_CHECK(array->size() == 2, "expected 2 elements");
                        auto first = array->at(0);
                        auto second = array->at(1);
                        BUG_CHECK(second->is<Util::JsonValue>(), "expected a value");
                        e->append(first);
                        cstring nestedField = second->to<Util::JsonValue>()->getString();
                        nestedField += "." + expression->member.name;
                        e->append(nestedField);
                    } else if (lv->is<Util::JsonValue>()) {
                        e->append(lv);
                        e->append(expression->member.name);
                    } else {
                        BUG("%1%: Unexpected json", lv);
                    }
                } else {
                    e->append(l);
                    e->append(expression->member.name);
                }
            }
        }
        map.emplace(expression, result);
    }

    static Util::IJson* fixLocal(Util::IJson* json) {
        if (json->is<Util::JsonObject>()) {
            auto jo = json->to<Util::JsonObject>();
            auto to = jo->get("type");
            if (to != nullptr && to->to<Util::JsonValue>() != nullptr &&
                (*to->to<Util::JsonValue>()) == "runtime_data") {
                auto result = new Util::JsonObject();
                result->emplace("type", "local");
                result->emplace("value", jo->get("value"));
                return result;
            }
        }
        return json;
    }

    void postorder(const IR::Mux* expression) override {
        auto result = new Util::JsonObject();
        map.emplace(expression, result);
        if (simpleExpressionsOnly) {
            ::error("%1%: expression to complex for this target", expression);
            return;
        }

        result->emplace("type", "expression");
        auto e = new Util::JsonObject();
        result->emplace("value", e);
        e->emplace("op", "?");
        auto l = get(expression->e1);
        e->emplace("left", fixLocal(l));
        auto r = get(expression->e2);
        e->emplace("right", fixLocal(r));
        auto c = get(expression->e0);
        e->emplace("cond", fixLocal(c));
    }

    void postorder(const IR::IntMod* expression) override {
        auto result = new Util::JsonObject();
        map.emplace(expression, result);
        result->emplace("type", "expression");
        auto e = new Util::JsonObject();
        result->emplace("value", e);
        e->emplace("op", "two_comp_mod");
        auto l = get(expression->expr);
        e->emplace("left", fixLocal(l));
        auto r = new Util::JsonObject();
        r->emplace("type", "hexstr");
        cstring repr = stringRepr(expression->width);
        r->emplace("value", repr);
        e->emplace("right", r);
    }

    void postorder(const IR::Operation_Binary* expression) override {
        binary(expression);
    }

    void binary(const IR::Operation_Binary* expression) {
        auto result = new Util::JsonObject();
        map.emplace(expression, result);
        if (simpleExpressionsOnly) {
            ::error("%1%: expression to complex for this target", expression);
            return;
        }

        result->emplace("type", "expression");
        auto e = new Util::JsonObject();
        result->emplace("value", e);
        cstring op = expression->getStringOp();
        if (op == "&&")
            op = "and";
        else if (op == "||")
            op = "or";
        e->emplace("op", op);
        auto l = get(expression->left);
        e->emplace("left", fixLocal(l));
        auto r = get(expression->right);
        e->emplace("right", fixLocal(r));
    }

    void postorder(const IR::ListExpression* expression) override {
        auto result = new Util::JsonArray();
        map.emplace(expression, result);
        if (simpleExpressionsOnly) {
            ::error("%1%: expression to complex for this target", expression);
            return;
        }

        for (auto e : *expression->components) {
            auto t = get(e);
            result->append(t);
        }
    }

    void postorder(const IR::Operation_Unary* expression) override {
        auto result = new Util::JsonObject();
        map.emplace(expression, result);
        if (simpleExpressionsOnly) {
            ::error("%1%: expression to complex for this target", expression);
            return;
        }

        result->emplace("type", "expression");
        auto e = new Util::JsonObject();
        result->emplace("value", e);
        cstring op = expression->getStringOp();
        if (op == "!")
            op = "not";
        e->emplace("op", op);
        e->emplace("left", Util::JsonValue::null);
        auto r = get(expression->expr);
        e->emplace("right", fixLocal(r));
    }

    void postorder(const IR::PathExpression* expression) override {
        // This is useful for action bodies mostly
        auto decl = converter->refMap->getDeclaration(expression->path, true);
        if (auto param = decl->to<IR::Parameter>()) {
            if (param == converter->stdMetadataParameter) {
                // This is a flat struct
                auto result = new Util::JsonObject();
                result->emplace("type", "header");
                result->emplace("value", converter->jsonMetadataParameterName);
                map.emplace(expression, result);
                return;
            }
            if (converter->structure.nonActionParameters.find(param) !=
                converter->structure.nonActionParameters.end()) {
                map.emplace(expression, new Util::JsonValue(param->name.name));
                return;
            }

            auto result = new Util::JsonObject();
            result->emplace("type", "runtime_data");
            unsigned paramIndex = ::get(converter->structure.index, param);
            result->emplace("value", paramIndex);
            map.emplace(expression, result);
        } else if (auto var = decl->to<IR::Declaration_Variable>()) {
            auto result = new Util::JsonObject();
            auto type = converter->typeMap->getType(var, true);
            if (type->is<IR::Type_StructLike>()) {
                result->emplace("type", "header");
                result->emplace("value", var->name);
            } else if (type->is<IR::Type_Bits>() ||
                       (type->is<IR::Type_Boolean>() && leftValue)) {
                // no convertion d2b when writing (leftValue is true) to a boolean
                result->emplace("type", "field");
                auto e = mkArrayField(result, "value");
                e->append(converter->scalarsName);
                e->append(var->name);
            } else if (type->is<IR::Type_Boolean>()) {
                // Boolean variables are stored as ints, so we have to insert a conversion when
                // reading such a variable
                result->emplace("type", "expression");
                auto e = new Util::JsonObject();
                result->emplace("value", e);
                e->emplace("op", "d2b");  // data to Boolean cast
                e->emplace("left", Util::JsonValue::null);
                auto r = new Util::JsonObject();
                e->emplace("right", r);
                r->emplace("type", "field");
                auto f = mkArrayField(r, "value");
                f->append(converter->scalarsName);
                f->append(var->name);
            } else if (type->is<IR::Type_Stack>()) {
                result->emplace("type", "header_stack");
                result->emplace("value", var->name);
            } else if (type->is<IR::Type_Error>()) {
                result->emplace("type", "field");
                auto f = mkArrayField(result, "value");
                f->append(converter->scalarsName);
                f->append(var->name);
            } else {
                BUG("%1%: type not yet handled", type);
            }
            map.emplace(expression, result);
        }
    }

    void postorder(const IR::TypeNameExpression* expression) override {
        (void)expression;
    }

    void postorder(const IR::Expression* expression) override {
        BUG("%1%: Unhandled case", expression);
    }

    // doFixup = true -> insert masking operations for proper arithmetic implementation
    // see below for wrap
    Util::IJson* convert(const IR::Expression* e, bool doFixup = true,
                         bool wrap = true, bool convertBool = false) {
        const IR::Expression *expr = e;
        if (doFixup) {
            ArithmeticFixup af(converter->typeMap);
            auto r = e->apply(af);
            CHECK_NULL(r);
            expr = r->to<IR::Expression>();
            CHECK_NULL(expr);
        }
        expr->apply(*this);
        auto result = ::get(map, expr->to<IR::Expression>());
        if (result == nullptr)
            BUG("%1%: Could not convert expression", e);

        if (convertBool) {
            auto obj = new Util::JsonObject();
            obj->emplace("type", "expression");
            auto conv = new Util::JsonObject();
            obj->emplace("value", conv);
            conv->emplace("op", "b2d");  // boolean to data cast
            conv->emplace("left", Util::JsonValue::null);
            conv->emplace("right", result);
            result = obj;
        }

        // This is weird, but that's how it is: expressions must
        // be wrapped in another outer object.
        if (wrap && result->is<Util::JsonObject>()) {
            auto to = result->to<Util::JsonObject>()->get("type");
            if (to != nullptr && to->to<Util::JsonValue>() != nullptr &&
                (*to->to<Util::JsonValue>()) == "expression") {
                auto rwrap = new Util::JsonObject();
                rwrap->emplace("type", "expression");
                rwrap->emplace("value", result);
                result = rwrap;
            }
        }
        return result;
    }

    Util::IJson* convertLeftValue(const IR::Expression* e) {
        leftValue = true;
        const IR::Expression *expr = e;
        ArithmeticFixup af(converter->typeMap);
        auto r = e->apply(af);
        CHECK_NULL(r);
        expr = r->to<IR::Expression>();
        CHECK_NULL(expr);
        expr->apply(*this);
        auto result = ::get(map, expr->to<IR::Expression>());
        if (result == nullptr)
            BUG("%1%: Could not convert expression", e);
        leftValue = false;
        return result;
    }
};

JsonConverter::JsonConverter(const CompilerOptions& options) :
        options(options), v1model(P4V1::V1Model::instance),
        corelib(P4::P4CoreLibrary::instance),
        refMap(nullptr), typeMap(nullptr), toplevelBlock(nullptr),
        conv(new ExpressionConverter(this)),
        headerParameter(nullptr), userMetadataParameter(nullptr), stdMetadataParameter(nullptr)
{}

// return calculation name
cstring JsonConverter::createCalculation(cstring algo, const IR::Expression* fields,
                                         Util::JsonArray* calculations) {
    cstring calcName = refMap->newName("calc_");
    auto calc = new Util::JsonObject();
    calc->emplace("name", calcName);
    calc->emplace("id", nextId("calculations"));
    calc->emplace("algo", algo);
    if (!fields->is<IR::ListExpression>()) {
        // expand it into a list
        auto vec = new IR::Vector<IR::Expression>();
        auto type = typeMap->getType(fields, true);
        BUG_CHECK(type->is<IR::Type_StructLike>(), "%1%: expected a struct", fields);
        for (auto f : *type->to<IR::Type_StructLike>()->fields) {
            auto e = new IR::Member(Util::SourceInfo(), fields, f->name);
            auto ftype = typeMap->getType(f);
            typeMap->setType(e, ftype);
            vec->push_back(e);
        }
        fields = new IR::ListExpression(Util::SourceInfo(), vec);
        typeMap->setType(fields, type);
    }
    auto jright = conv->convert(fields);
    calc->emplace("input", jright);
    calculations->append(calc);
    return calcName;
}

void
JsonConverter::convertActionBody(const IR::Vector<IR::StatOrDecl>* body,
                                 Util::JsonArray* result, Util::JsonArray* fieldLists,
                                 Util::JsonArray* calculations, Util::JsonArray* learn_lists) {
    for (auto s : *body) {
        if (!s->is<IR::Statement>()) {
            continue;
        } else if (s->is<IR::BlockStatement>()) {
            convertActionBody(s->to<IR::BlockStatement>()->components, result, fieldLists,
                              calculations, learn_lists);
            continue;
        } else if (s->is<IR::ReturnStatement>()) {
            break;
        } else if (s->is<IR::ExitStatement>()) {
            auto primitive = mkPrimitive("exit", result);
            (void)mkParameters(primitive);
            break;
        } else if (s->is<IR::AssignmentStatement>()) {
            const IR::Expression* l, *r;
            auto assign = s->to<IR::AssignmentStatement>();
            l = assign->left;
            r = assign->right;

            cstring operation;
            auto type = typeMap->getType(l, true);
            if (type->is<IR::Type_StructLike>())
                operation = "copy_header";
            else
                operation = "modify_field";
            auto primitive = mkPrimitive(operation, result);
            auto parameters = mkParameters(primitive);
            auto left = conv->convertLeftValue(l);
            parameters->append(left);
            bool convertBool = type->is<IR::Type_Boolean>();
            auto right = conv->convert(r, true, true, convertBool);
            parameters->append(right);
            continue;
        } else if (s->is<IR::EmptyStatement>()) {
            continue;
        } else if (s->is<IR::MethodCallStatement>()) {
            auto mc = s->to<IR::MethodCallStatement>()->methodCall;
            auto mi = P4::MethodInstance::resolve(mc, refMap, typeMap);
            if (mi->is<P4::ActionCall>()) {
                BUG("%1%: action call should have been inlined", mc);
                continue;
            } else if (mi->is<P4::BuiltInMethod>()) {
                auto builtin = mi->to<P4::BuiltInMethod>();

                cstring prim;
                auto parameters = new Util::JsonArray();
                auto obj = conv->convert(builtin->appliedTo);
                parameters->append(obj);

                if (builtin->name == IR::Type_Header::setValid) {
                    prim = "add_header";
                } else if (builtin->name == IR::Type_Header::setInvalid) {
                    prim = "remove_header";
                } else if (builtin->name == IR::Type_Stack::push_front) {
                    BUG_CHECK(mc->arguments->size() == 1, "Expected 1 argument for %1%", mc);
                    auto arg = conv->convert(mc->arguments->at(0));
                    prim = "push";
                    parameters->append(arg);
                } else if (builtin->name == IR::Type_Stack::pop_front) {
                    BUG_CHECK(mc->arguments->size() == 1, "Expected 1 argument for %1%", mc);
                    auto arg = conv->convert(mc->arguments->at(0));
                    prim = "pop";
                    parameters->append(arg);
                } else {
                    BUG("%1%: Unexpected built-in method", s);
                }
                auto primitive = mkPrimitive(prim, result);
                primitive->emplace("parameters", parameters);
                continue;
            } else if (mi->is<P4::ExternMethod>()) {
                auto em = mi->to<P4::ExternMethod>();
                if (em->originalExternType->name == v1model.counter.name) {
                    if (em->method->name == v1model.counter.increment.name) {
                        BUG_CHECK(mc->arguments->size() == 1, "Expected 1 argument for %1%", mc);
                        auto primitive = mkPrimitive("count", result);
                        auto parameters = mkParameters(primitive);
                        auto ctr = new Util::JsonObject();
                        ctr->emplace("type", "counter_array");
                        ctr->emplace("value", em->object->externalName());
                        parameters->append(ctr);
                        auto index = conv->convert(mc->arguments->at(0));
                        parameters->append(index);
                        continue;
                    }
                } else if (em->originalExternType->name == v1model.meter.name) {
                    if (em->method->name == v1model.meter.executeMeter.name) {
                        BUG_CHECK(mc->arguments->size() == 2, "Expected 2 arguments for %1%", mc);
                        auto primitive = mkPrimitive("execute_meter", result);
                        auto parameters = mkParameters(primitive);
                        auto mtr = new Util::JsonObject();
                        mtr->emplace("type", "meter_array");
                        mtr->emplace("value", em->object->externalName());
                        parameters->append(mtr);
                        auto index = conv->convert(mc->arguments->at(0));
                        parameters->append(index);
                        auto result = conv->convert(mc->arguments->at(1));
                        parameters->append(result);
                        continue;
                    }
                } else if (em->originalExternType->name == v1model.registers.name) {
                    BUG_CHECK(mc->arguments->size() == 2, "Expected 2 arguments for %1%", mc);
                    auto reg = new Util::JsonObject();
                    reg->emplace("type", "register_array");
                    cstring name = em->object->externalName();
                    reg->emplace("value", name);
                    if (em->method->name == v1model.registers.read.name) {
                        auto primitive = mkPrimitive("register_read", result);
                        auto parameters = mkParameters(primitive);
                        auto dest = conv->convert(mc->arguments->at(0));
                        parameters->append(dest);
                        parameters->append(reg);
                        auto index = conv->convert(mc->arguments->at(1));
                        parameters->append(index);
                        continue;
                    } else if (em->method->name == v1model.registers.write.name) {
                        auto primitive = mkPrimitive("register_write", result);
                        auto parameters = mkParameters(primitive);
                        parameters->append(reg);
                        auto index = conv->convert(mc->arguments->at(0));
                        parameters->append(index);
                        auto value = conv->convert(mc->arguments->at(1));
                        parameters->append(value);
                        continue;
                    }
                } else if (em->originalExternType->name == v1model.directMeter.name) {
                    if (em->method->name == v1model.directMeter.read.name) {
                        BUG_CHECK(mc->arguments->size() == 1, "Expected 1 argument for %1%", mc);
                        auto dest = mc->arguments->at(0);
                        meterMap.setDestination(em->object, dest);
                        // Do not generate any code for this operation
                        continue;
                    }
                }
            } else if (mi->is<P4::ExternFunction>()) {
                auto ef = mi->to<P4::ExternFunction>();
                if (ef->method->name == v1model.clone.name ||
                    ef->method->name == v1model.clone.clone3.name) {
                    int id = -1;
                    if (ef->method->name == v1model.clone.name) {
                        BUG_CHECK(mc->arguments->size() == 2, "Expected 2 arguments for %1%", mc);
                        cstring name = refMap->newName("fl");
                        auto emptylist = new IR::ListExpression(
                            Util::SourceInfo(), new IR::Vector<IR::Expression>());
                        id = createFieldList(emptylist, "field_lists", name, fieldLists);
                    } else {
                        BUG_CHECK(mc->arguments->size() == 3, "Expected 3 arguments for %1%", mc);
                        cstring name = refMap->newName("fl");
                        id = createFieldList(mc->arguments->at(2), "field_lists", name, fieldLists);
                    }
                    auto cloneType = mc->arguments->at(0);
                    auto ei = P4::EnumInstance::resolve(cloneType, typeMap);
                    if (ei == nullptr) {
                        ::error("%1%: must be a constant on this target", cloneType);
                    } else {
                        cstring prim = ei->name == "I2E" ? "clone_ingress_pkt_to_egress" :
                                "clone_egress_pkt_to_egress";
                        auto session = conv->convert(mc->arguments->at(1));
                        auto primitive = mkPrimitive(prim, result);
                        auto parameters = mkParameters(primitive);
                        parameters->append(session);

                        if (id >= 0) {
                            auto cst = new IR::Constant(id);
                            typeMap->setType(cst, IR::Type_Bits::get(32));
                            auto jcst = conv->convert(cst);
                            parameters->append(jcst);
                        }
                    }
                    continue;
                } else if (ef->method->name == v1model.hash.name) {
                    BUG_CHECK(mc->arguments->size() == 5, "Expected 5 arguments for %1%", mc);
                    auto primitive = mkPrimitive("modify_field_with_hash_based_offset", result);
                    auto parameters = mkParameters(primitive);
                    auto dest = conv->convert(mc->arguments->at(0));
                    parameters->append(dest);
                    auto base = conv->convert(mc->arguments->at(2));
                    parameters->append(base);
                    auto calc = new Util::JsonObject();
                    auto ei = P4::EnumInstance::resolve(mc->arguments->at(1), typeMap);
                    CHECK_NULL(ei);
                    cstring algo = convertHashAlgorithm(ei->name);
                    cstring calcName = createCalculation(algo, mc->arguments->at(3), calculations);
                    calc->emplace("type", "calculation");
                    calc->emplace("value", calcName);
                    parameters->append(calc);
                    auto max = conv->convert(mc->arguments->at(4));
                    parameters->append(max);
                    continue;
                } else if (ef->method->name == v1model.digest_receiver.name) {
                    BUG_CHECK(mc->arguments->size() == 2, "Expected 2 arguments for %1%", mc);
                    auto primitive = mkPrimitive("generate_digest", result);
                    auto parameters = mkParameters(primitive);
                    auto dest = conv->convert(mc->arguments->at(0));
                    parameters->append(dest);
                    cstring listName = "digest";
                    // If we are supplied a type argument that is a named type use
                    // that for the list name.
                    if (mc->typeArguments->size() == 1) {
                        auto typeArg = mc->typeArguments->at(0);
                        if (typeArg->is<IR::Type_Name>()) {
                            auto origType = refMap->getDeclaration(
                                typeArg->to<IR::Type_Name>()->path, true);
                            BUG_CHECK(origType->is<IR::Type_Struct>(),
                                      "%1%: expected a struct type", origType);
                            auto st = origType->to<IR::Type_Struct>();
                            listName = st->externalName();
                        }
                    }
                    int id = createFieldList(mc->arguments->at(1), "learn_lists",
                                             listName, learn_lists);
                    auto cst = new IR::Constant(id);
                    typeMap->setType(cst, IR::Type_Bits::get(32));
                    auto jcst = conv->convert(cst);
                    parameters->append(jcst);
                    continue;
                } else if (ef->method->name == v1model.resubmit.name ||
                           ef->method->name == v1model.recirculate.name) {
                    BUG_CHECK(mc->arguments->size() == 1, "Expected 1 argument for %1%", mc);
                    cstring prim = (ef->method->name == v1model.resubmit.name) ?
                            "resubmit" : "recirculate";
                    auto primitive = mkPrimitive(prim, result);
                    auto parameters = mkParameters(primitive);
                    cstring listName = prim;
                    // If we are supplied a type argument that is a named type use
                    // that for the list name.
                    if (mc->typeArguments->size() == 1) {
                        auto typeArg = mc->typeArguments->at(0);
                        if (typeArg->is<IR::Type_Name>()) {
                            auto origType = refMap->getDeclaration(
                                typeArg->to<IR::Type_Name>()->path, true);
                            BUG_CHECK(origType->is<IR::Type_Struct>(),
                                      "%1%: expected a struct type", origType);
                            auto st = origType->to<IR::Type_Struct>();
                            listName = st->externalName();
                        }
                    }
                    int id = createFieldList(mc->arguments->at(0), "field_lists",
                                             listName, fieldLists);
                    auto cst = new IR::Constant(id);
                    typeMap->setType(cst, IR::Type_Bits::get(32));
                    auto jcst = conv->convert(cst);
                    parameters->append(jcst);
                    continue;
                } else if (ef->method->name == v1model.drop.name) {
                    BUG_CHECK(mc->arguments->size() == 0, "Expected 0 arguments for %1%", mc);
                    auto primitive = mkPrimitive("drop", result);
                    (void)mkParameters(primitive);
                    continue;
                } else if (ef->method->name == v1model.random.name) {
                    BUG_CHECK(mc->arguments->size() == 3, "Expected 3 arguments for %1%", mc);
                    auto primitive =
                            mkPrimitive(v1model.random.modify_field_rng_uniform.name, result);
                    auto params = mkParameters(primitive);
                    auto dest = conv->convert(mc->arguments->at(0));
                    auto lo = conv->convert(mc->arguments->at(1));
                    auto hi = conv->convert(mc->arguments->at(2));
                    params->append(dest);
                    params->append(lo);
                    params->append(hi);
                    continue;
                } else if (ef->method->name == v1model.truncate.name) {
                    BUG_CHECK(mc->arguments->size() == 1, "Expected 1 arguments for %1%", mc);
                    auto primitive = mkPrimitive(v1model.truncate.name, result);
                    auto params = mkParameters(primitive);
                    auto len = conv->convert(mc->arguments->at(0));
                    params->append(len);
                    continue;
                }
            }
        }
        ::error("%1%: not yet supported on this target", s);
    }
}

void JsonConverter::addToFieldList(const IR::Expression* expr, Util::JsonArray* fl) {
    if (expr->is<IR::ListExpression>()) {
        auto le = expr->to<IR::ListExpression>();
        for (auto e : *le->components) {
            addToFieldList(e, fl);
        }
        return;
    }

    auto type = typeMap->getType(expr, true);
    if (type->is<IR::Type_StructLike>()) {
        // recursively add all fields
        auto st = type->to<IR::Type_StructLike>();
        for (auto f : *st->fields) {
            auto member = new IR::Member(Util::SourceInfo(), expr, f->name);
            typeMap->setType(member, typeMap->getType(f, true));
            addToFieldList(member, fl);
        }
        return;
    }

    auto j = conv->convert(expr);
    fl->append(j);
}

// returns id of created field list
int JsonConverter::createFieldList(const IR::Expression* expr, cstring group, cstring listName,
                                   Util::JsonArray* fieldLists) {
    auto fl = new Util::JsonObject();
    fieldLists->append(fl);
    int id = nextId(group);
    fl->emplace("id", id);
    fl->emplace("name", listName);
    auto elements = mkArrayField(fl, "elements");
    addToFieldList(expr, elements);
    return id;
}

Util::JsonArray* JsonConverter::createActions(Util::JsonArray* fieldLists,
                                              Util::JsonArray* calculations,
                                              Util::JsonArray* learn_lists) {
    auto result = new Util::JsonArray();
    for (auto it : structure.actions) {
        auto action = it.first;
        auto control = it.second;
        if (control != nullptr) {
            // It could be nullptr for global actions
            if (v1model.ingress.standardMetadataParam.index >= control->type->applyParams->size()) {
                // FIXME -- compute/verifyChecksum don't have a standard_metadata argument and will
                // fail below if we try to convert their 'action'.  When converting from p4_14,
                // we don't even call here with them (why?), but when compiling native P4_16
                // we do.  skipping for now.
                continue; }
            stdMetadataParameter = control->type->applyParams->getParameter(
                v1model.ingress.standardMetadataParam.index);
            userMetadataParameter = control->type->applyParams->getParameter(
                v1model.ingress.metadataParam.index);
        }

        cstring name = action->externalName();
        auto jact = new Util::JsonObject();
        jact->emplace("name", name);
        unsigned id = nextId("actions");
        structure.ids.emplace(action, id);
        jact->emplace("id", id);
        auto params = mkArrayField(jact, "runtime_data");
        for (auto p : *action->parameters->getEnumerator()) {
            // The P4 v1.0 compiler removes unused action parameters!
            // We have to do the same, although this seems wrong.
            if (!refMap->isUsed(p)) {
                ::warning("Removing unused action parameter %1% for compatibility reasons", p);
                continue;
            }

            auto param = new Util::JsonObject();
            param->emplace("name", p->name);
            auto type = typeMap->getType(p, true);
            if (!type->is<IR::Type_Bits>())
                ::error("%1%: Action parameters can only be bit<> or int<> on this target", p);
            param->emplace("bitwidth", type->width_bits());
            params->append(param);
        }
        auto body = mkArrayField(jact, "primitives");
        convertActionBody(action->body->components, body, fieldLists, calculations, learn_lists);
        result->append(jact);
    }
    return result;
}

Util::IJson* JsonConverter::nodeName(const CFG::Node* node) const {
    if (node->name.isNullOrEmpty())
        return Util::JsonValue::null;
    else
        return new Util::JsonValue(node->name);
}

Util::IJson* JsonConverter::convertIf(const CFG::IfNode* node, cstring) {
    auto result = new Util::JsonObject();
    result->emplace("name", node->name);
    result->emplace("id", nextId("conditionals"));
    auto j = conv->convert(node->statement->condition, true, false);
    CHECK_NULL(j);
    result->emplace("expression", j);
    for (auto e : node->successors.edges) {
        Util::IJson* dest = nodeName(e->endpoint);
        cstring label = Util::toString(e->getBool());
        label += "_next";
        result->emplace(label, dest);
    }
    return result;
}

bool JsonConverter::handleTableImplementation(const IR::Property* implementation,
                                              const IR::Key* key,
                                              Util::JsonObject* table,
                                              Util::JsonArray* action_profiles) {
    if (implementation == nullptr) {
        table->emplace("type", "simple");
        return true;
    }

    cstring name = implementation->externalName(refMap->newName("action_profile"));
    table->emplace("action_profile", name);
    if (!implementation->value->is<IR::ExpressionValue>()) {
        ::error("%1%: expected expression for property", implementation);
        return false;
    }
    auto propv = implementation->value->to<IR::ExpressionValue>();
    if (!propv->expression->is<IR::ConstructorCallExpression>()) {
        ::error("%1%: expected constructor call for property", implementation);
        return false;
    }
    auto cc = P4::ConstructorCall::resolve(
        propv->expression->to<IR::ConstructorCallExpression>(), refMap, typeMap);
    if (!cc->is<P4::ExternConstructorCall>()) {
        ::error("%1%: expected extern object for property", implementation);
        return false;
    }

    auto action_profile = new Util::JsonObject();
    action_profiles->append(action_profile);
    action_profile->emplace("name", name);
    action_profile->emplace("id", nextId("action_profiles"));

    bool isSimpleTable = true;
    auto ecc = cc->to<P4::ExternConstructorCall>();

    auto add_size = [&action_profile, &ecc](size_t arg_index) {
      auto size_expr = ecc->cce->arguments->at(arg_index);
      int size;
      if (!size_expr->is<IR::Constant>()) {
        ::error("%1% must be a constant", size_expr);
        size = 0;
      } else {
        size = size_expr->to<IR::Constant>()->asInt();
      }
      action_profile->emplace("max_size", size);
    };

    if (ecc->type->name == v1model.action_selector.name) {
        BUG_CHECK(ecc->cce->arguments->size() == 3, "%1%: expected 3 arguments", cc->cce);
        isSimpleTable = false;
        auto selector = new Util::JsonObject();
        table->emplace("type", "indirect_ws");
        action_profile->emplace("selector", selector);
        add_size(1);
        auto hash = ecc->cce->arguments->at(0);
        auto ei = P4::EnumInstance::resolve(hash, typeMap);
        if (ei == nullptr) {
            ::error("%1%: must be a constant on this target", hash);
        } else {
            cstring algo = convertHashAlgorithm(ei->name);
            selector->emplace("algo", algo);
        }
        auto input = mkArrayField(selector, "input");
        for (auto ke : *key->keyElements) {
            auto mt = refMap->getDeclaration(ke->matchType->path, true)->to<IR::Declaration_ID>();
            BUG_CHECK(mt != nullptr, "%1%: could not find declaration", ke->matchType);
            if (mt->name.name != v1model.selectorMatchType.name)
                continue;

            auto expr = ke->expression;
            auto jk = conv->convert(expr);
            input->append(jk);
        }
    } else if (ecc->type->name == v1model.action_profile.name) {
        isSimpleTable = false;
        table->emplace("type", "indirect");
        add_size(0);
    } else {
        ::error("%1%: unexpected value for property", propv);
    }
    return isSimpleTable;
}

cstring JsonConverter::convertHashAlgorithm(cstring algorithm) const {
    cstring result;
    if (algorithm == v1model.algorithm.crc32.name)
        result = "crc32";
    else if (algorithm == v1model.algorithm.crc32_custom.name)
        result = "crc32_custom";
    else if (algorithm == v1model.algorithm.crc16.name)
        result = "crc16";
    else if (algorithm == v1model.algorithm.crc16_custom.name)
        result = "crc16_custom";
    else if (algorithm == v1model.algorithm.random.name)
        result = "random";
    else if (algorithm == v1model.algorithm.identity.name)
        result = "identity";
    else
        ::error("%1%: unexpected algorithm", algorithm);
    return result;
}

Util::IJson*
JsonConverter::convertTable(const CFG::TableNode* node,
                            Util::JsonArray* counters,
                            Util::JsonArray* action_profiles) {
    auto table = node->table;
    LOG1("Processing " << table);
    auto result = new Util::JsonObject();
    cstring name = table->externalName();
    result->emplace("name", name);
    result->emplace("id", nextId("tables"));
    cstring table_match_type = "exact";
    auto key = table->getKey();
    auto tkey = mkArrayField(result, "key");
    conv->simpleExpressionsOnly = true;

    if (key != nullptr) {
        for (auto ke : *key->keyElements) {
            auto mt = refMap->getDeclaration(ke->matchType->path, true)->to<IR::Declaration_ID>();
            BUG_CHECK(mt != nullptr, "%1%: could not find declaration", ke->matchType);
            auto expr = ke->expression;
            mpz_class mask;
            if (expr->is<IR::Slice>()) {
                auto slice = expr->to<IR::Slice>();
                expr = slice->e0;
                int h = slice->getH();
                int l = slice->getL();
                mask = Util::maskFromSlice(h, l);
            }

            cstring match_type = mt->name.name;
            if (mt->name.name == corelib.exactMatch.name) {
                if (expr->is<IR::MethodCallExpression>()) {
                    auto mi = P4::MethodInstance::resolve(expr->to<IR::MethodCallExpression>(),
                                                          refMap, typeMap);
                    if (mi->is<P4::BuiltInMethod>()) {
                        auto bim = mi->to<P4::BuiltInMethod>();
                        if (bim->name == IR::Type_Header::isValid) {
                            expr = bim->appliedTo;
                            match_type = "valid";
                        }
                    }
                }
            } else if (mt->name.name == corelib.ternaryMatch.name) {
                if (table_match_type == "exact")
                    table_match_type = "ternary";
                if (expr->is<IR::MethodCallExpression>()) {
                    auto mi = P4::MethodInstance::resolve(expr->to<IR::MethodCallExpression>(),
                                                          refMap, typeMap);
                    if (mi->is<P4::BuiltInMethod>()) {
                        auto bim = mi->to<P4::BuiltInMethod>();
                        if (bim->name == IR::Type_Header::isValid) {
<<<<<<< HEAD
                            expr = new IR::Member(bim->appliedTo, "$valid$");
                            typeMap->setType(expr, IR::Type_Boolean::get());
=======
                            expr = new IR::Member(IR::Type::Boolean::get(), bim->appliedTo,
                                                  "$valid$");
                            typeMap->setType(expr, expr->type);
>>>>>>> b3f26cd1
                        }
                    }
                }
            } else if (mt->name.name == corelib.lpmMatch.name) {
                if (table_match_type != "lpm")
                    table_match_type = "lpm";
            } else if (mt->name.name == v1model.rangeMatchType.name) {
                continue;
            } else if (mt->name.name == v1model.selectorMatchType.name) {
                continue;
            } else {
                ::error("%1%: match type not supported on this target", mt);
            }

            auto keyelement = new Util::JsonObject();
            keyelement->emplace("match_type", match_type);
            auto jk = conv->convert(expr);
            keyelement->emplace("target", jk->to<Util::JsonObject>()->get("value"));
            if (mask != 0)
                keyelement->emplace("mask", stringRepr(mask));
            else
                keyelement->emplace("mask", Util::JsonValue::null);
            tkey->append(keyelement);
        }
    }
    result->emplace("match_type", table_match_type);
    conv->simpleExpressionsOnly = false;

    auto impl = table->properties->getProperty(v1model.tableAttributes.tableImplementation.name);
    bool simple = handleTableImplementation(impl, key, result, action_profiles);

    unsigned size = 0;
    auto sz = table->properties->getProperty(v1model.tableAttributes.size.name);
    if (sz != nullptr) {
        if (sz->value->is<IR::ExpressionValue>()) {
            auto expr = sz->value->to<IR::ExpressionValue>()->expression;
            if (!expr->is<IR::Constant>()) {
                ::error("%1% must be a constant", sz);
                size = 0;
            } else {
                size = expr->to<IR::Constant>()->asInt();
            }
        } else {
            ::error("%1%: expected a number", sz);
        }
    }
    if (size == 0)
        size = v1model.tableAttributes.defaultTableSize;

    result->emplace("max_size", size);
    auto ctrs = table->properties->getProperty(v1model.tableAttributes.directCounter.name);
    if (ctrs != nullptr) {
        result->emplace("with_counters", true);
        auto jctr = new Util::JsonObject();
        cstring ctrname = ctrs->externalName("counter");
        jctr->emplace("name", ctrname);
        jctr->emplace("id", nextId("counter_arrays"));
        jctr->emplace("is_direct", true);
        jctr->emplace("binding", name);
        counters->append(jctr);
    } else {
        result->emplace("with_counters", false);
    }

    bool sup_to = false;
    auto timeout = table->properties->getProperty(v1model.tableAttributes.supportTimeout.name);
    if (timeout != nullptr) {
        if (timeout->value->is<IR::ExpressionValue>()) {
            auto expr = timeout->value->to<IR::ExpressionValue>()->expression;
            if (!expr->is<IR::BoolLiteral>()) {
                ::error("%1% must be true/false", timeout);
            } else {
                sup_to = expr->to<IR::BoolLiteral>()->value;
            }
        } else {
            ::error("%1%: expected a Boolean", timeout);
        }
    }
    result->emplace("support_timeout", sup_to);

    auto dm = table->properties->getProperty(v1model.tableAttributes.directMeter.name);
    if (dm != nullptr) {
        if (dm->value->is<IR::ExpressionValue>()) {
            auto expr = dm->value->to<IR::ExpressionValue>()->expression;
            if (!expr->is<IR::PathExpression>()) {
                ::error("%1%: expected a reference to a meter declaration", expr);
            } else {
                auto pe = expr->to<IR::PathExpression>();
                auto decl = refMap->getDeclaration(pe->path, true);
                meterMap.setTable(decl, table);
                meterMap.setSize(decl, size);
                BUG_CHECK(decl->is<IR::Declaration_Instance>(),
                          "%1%: expected an instance", decl->getNode());
                cstring name = decl->externalName();
                result->emplace("direct_meters", name);
            }
        } else {
            ::error("%1%: expected a Boolean", timeout);
        }
    } else {
        result->emplace("direct_meters", Util::JsonValue::null);
    }

    auto action_ids = mkArrayField(result, "action_ids");
    auto actions = mkArrayField(result, "actions");
    auto al = table->getActionList();

    std::map<cstring, cstring> useActionName;
    for (auto a : *al->actionList) {
        if (a->expression->is<IR::MethodCallExpression>()) {
            auto mce = a->expression->to<IR::MethodCallExpression>();
            if (mce->arguments->size() > 0)
                ::error("%1%: Actions in action list with arguments not supported", a);
        }
        auto decl = refMap->getDeclaration(a->getPath(), true);
        BUG_CHECK(decl->is<IR::P4Action>(), "%1%: should be an action name", a);
        auto action = decl->to<IR::P4Action>();
        unsigned id = get(structure.ids, action);
        action_ids->append(id);
        auto name = action->externalName();
        actions->append(name);
        useActionName.emplace(action->name, name);
    }

    auto next_tables = new Util::JsonObject();

    CFG::Node* nextDestination = nullptr;  // if no action is executed
    CFG::Node* defaultLabelDestination = nullptr;  // if the "default" label is executed
    // Note: the "default" label is not the default_action.
    bool hitMiss = false;
    for (auto s : node->successors.edges) {
        if (s->isUnconditional())
            nextDestination = s->endpoint;
        else if (s->isBool())
            hitMiss = true;
        else if (s->label == "default")
            defaultLabelDestination = s->endpoint;
    }

    Util::IJson* nextLabel = nullptr;
    if (!hitMiss) {
        BUG_CHECK(nextDestination, "Could not find default destination for %1%", node->invocation);
        nextLabel = nodeName(nextDestination);
        result->emplace("base_default_next", nextLabel);
        // So if a "default:" switch case exists we set the nextLabel
        // to be the destination of the default: label.
        if (defaultLabelDestination != nullptr)
            nextLabel = nodeName(defaultLabelDestination);
    } else {
        result->emplace("base_default_next", Util::JsonValue::null);
    }

    std::set<cstring> labelsDone;
    for (auto s : node->successors.edges) {
        cstring label;
        if (s->isBool()) {
            label = s->getBool() ? "__HIT__" : "__MISS__";
        } else if (s->isUnconditional()) {
            continue;
        } else {
            label = s->label;
            if (label == "default")
                continue;
            label = ::get(useActionName, label);
        }
        next_tables->emplace(label, nodeName(s->endpoint));
        labelsDone.emplace(label);
    }

    // Generate labels which don't show up and send them to
    // the nextLabel.
    if (!hitMiss) {
        for (auto a : *al->actionList) {
            cstring name = a->getName().name;
            cstring label = ::get(useActionName, name);
            if (labelsDone.find(label) == labelsDone.end())
                next_tables->emplace(label, nextLabel);
        }
    }

    result->emplace("next_tables", next_tables);
    auto defact = table->properties->getProperty(IR::TableProperties::defaultActionPropertyName);
    if (defact != nullptr) {
        if (!simple) {
            ::warning("Target does not support default_action for %1% (due to action profiles)",
                      table);
            return result;
        }

        if (!defact->value->is<IR::ExpressionValue>()) {
            ::error("%1%: expected an action", defact);
            return result;
        }
        auto expr = defact->value->to<IR::ExpressionValue>()->expression;
        const IR::P4Action* action = nullptr;
        const IR::Vector<IR::Expression>* args = nullptr;

        if (expr->is<IR::PathExpression>()) {
            auto decl = refMap->getDeclaration(expr->to<IR::PathExpression>()->path, true);
            BUG_CHECK(decl->is<IR::P4Action>(), "%1%: should be an action name", expr);
            action = decl->to<IR::P4Action>();
        } else if (expr->is<IR::MethodCallExpression>()) {
            auto mce = expr->to<IR::MethodCallExpression>();
            auto mi = P4::MethodInstance::resolve(mce, refMap, typeMap);
            BUG_CHECK(mi->is<P4::ActionCall>(), "%1%: expected an action", expr);
            action = mi->to<P4::ActionCall>()->action;
            args = mce->arguments;
        } else {
            BUG("%1%: unexpected expression", expr);
        }

        unsigned actionid = get(structure.ids, action);
        auto entry = new Util::JsonObject();
        entry->emplace("action_id", actionid);
        entry->emplace("action_const", false);
        auto fields = mkArrayField(entry, "action_data");
        if (args != nullptr) {
            for (auto a : *args) {
                if (a->is<IR::Constant>()) {
                    cstring repr = stringRepr(a->to<IR::Constant>()->value);
                    fields->append(repr);
                } else {
                    ::error("%1%: argument must evaluate to a constant integer", a);
                    return result;
                }
            }
        }
        entry->emplace("action_entry_const", defact->isConstant);
        result->emplace("default_entry", entry);
    }
    return result;
}

Util::IJson* JsonConverter::convertControl(const IR::ControlBlock* block, cstring name,
                                           Util::JsonArray *counters, Util::JsonArray* meters,
                                           Util::JsonArray* registers) {
    const IR::P4Control* cont = block->container;
    // the index is the same for ingress and egress
    stdMetadataParameter = cont->type->applyParams->getParameter(
        v1model.ingress.standardMetadataParam.index);
    userMetadataParameter = cont->type->applyParams->getParameter(
        v1model.ingress.metadataParam.index);

    LOG1("Processing " << cont);
    auto result = new Util::JsonObject();
    result->emplace("name", name);
    result->emplace("id", nextId("control"));

    auto cfg = new CFG();
    cfg->build(cont, refMap, typeMap);
    cfg->checkForCycles();

    if (cfg->entryPoint->successors.size() == 0) {
        result->emplace("init_table", Util::JsonValue::null);
    } else {
        BUG_CHECK(cfg->entryPoint->successors.size() == 1, "Expected 1 start node for %1%", cont);
        auto start = (*(cfg->entryPoint->successors.edges.begin()))->endpoint;
        result->emplace("init_table", nodeName(start));
    }
    auto tables = mkArrayField(result, "tables");
    auto action_profiles = mkArrayField(result, "action_profiles");
    auto conditionals = mkArrayField(result, "conditionals");

    for (auto node : cfg->allNodes) {
        if (node->is<CFG::TableNode>()) {
            auto j = convertTable(node->to<CFG::TableNode>(), counters, action_profiles);
            tables->append(j);
        } else if (node->is<CFG::IfNode>()) {
            auto j = convertIf(node->to<CFG::IfNode>(), cont->name);
            conditionals->append(j);
        }
    }

    for (auto c : *cont->controlLocals) {
        if (c->is<IR::Declaration_Constant>() ||
            c->is<IR::Declaration_Variable>() ||
            c->is<IR::P4Action>() ||
            c->is<IR::P4Table>())
            continue;
        if (c->is<IR::Declaration_Instance>()) {
            auto bl = block->getValue(c);
            CHECK_NULL(bl);
            cstring name = c->externalName();
            if (bl->is<IR::ExternBlock>()) {
                auto eb = bl->to<IR::ExternBlock>();
                if (eb->type->name == v1model.counter.name) {
                    auto jctr = new Util::JsonObject();
                    jctr->emplace("name", name);
                    jctr->emplace("id", nextId("counter_arrays"));
                    auto sz = eb->getParameterValue(v1model.counter.sizeParam.name);
                    CHECK_NULL(sz);
                    BUG_CHECK(sz->is<IR::Constant>(), "%1%: expected a constant", sz);
                    jctr->emplace("size", sz->to<IR::Constant>()->value);
                    jctr->emplace("is_direct", false);
                    counters->append(jctr);
                    continue;
                } else if (eb->type->name == v1model.meter.name) {
                    auto jmtr = new Util::JsonObject();
                    jmtr->emplace("name", name);
                    jmtr->emplace("id", nextId("meter_arrays"));
                    jmtr->emplace("is_direct", false);
                    auto sz = eb->getParameterValue(v1model.meter.sizeParam.name);
                    CHECK_NULL(sz);
                    BUG_CHECK(sz->is<IR::Constant>(), "%1%: expected a constant", sz);
                    jmtr->emplace("size", sz->to<IR::Constant>()->value);
                    jmtr->emplace("rate_count", 2);
                    auto mkind = eb->getParameterValue(v1model.meter.typeParam.name);
                    CHECK_NULL(mkind);
                    BUG_CHECK(mkind->is<IR::Declaration_ID>(), "%1%: expected a member", mkind);
                    cstring name = mkind->to<IR::Declaration_ID>()->name;
                    cstring type;
                    if (name == v1model.meter.counterType.packets.name)
                        type = "packets";
                    else if (name == v1model.meter.counterType.bytes.name)
                        type = "bytes";
                    else
                        type = "both";
                    jmtr->emplace("type", type);
                    meters->append(jmtr);
                    continue;
                } else if (eb->type->name == v1model.registers.name) {
                    auto jreg = new Util::JsonObject();
                    jreg->emplace("name", name);
                    jreg->emplace("id", nextId("register_arrays"));
                    auto sz = eb->getParameterValue(v1model.registers.sizeParam.name);
                    CHECK_NULL(sz);
                    BUG_CHECK(sz->is<IR::Constant>(), "%1%: expected a constant", sz);
                    jreg->emplace("size", sz->to<IR::Constant>()->value);
                    BUG_CHECK(eb->instanceType->is<IR::Type_SpecializedCanonical>(),
                              "%1%: Expected a generic specialized type", eb->instanceType);
                    auto st = eb->instanceType->to<IR::Type_SpecializedCanonical>();
                    BUG_CHECK(st->arguments->size() == 1, "%1%: expected 1 type argument");
                    unsigned width = st->arguments->at(0)->width_bits();
                    if (width == 0)
                        ::error("%1%: unknown width", st->arguments->at(0));
                    jreg->emplace("bitwidth", width);
                    registers->append(jreg);
                    continue;
                } else if (eb->type->name == v1model.directMeter.name) {
                    auto info = meterMap.getInfo(c);
                    CHECK_NULL(info);
                    CHECK_NULL(info->table);
                    CHECK_NULL(info->destinationField);

                    auto jmtr = new Util::JsonObject();
                    jmtr->emplace("name", name);
                    jmtr->emplace("id", nextId("meter_arrays"));
                    jmtr->emplace("is_direct", true);
                    jmtr->emplace("rate_count", 2);
                    auto mkind = eb->getParameterValue(v1model.directMeter.typeParam.name);
                    CHECK_NULL(mkind);
                    BUG_CHECK(mkind->is<IR::Declaration_ID>(), "%1%: expected a member", mkind);
                    cstring name = mkind->to<IR::Declaration_ID>()->name;
                    cstring type;
                    if (name == v1model.meter.counterType.packets.name)
                        type = "packets";
                    else if (name == v1model.meter.counterType.bytes.name)
                        type = "bytes";
                    else
                        type = "both";
                    jmtr->emplace("type", type);
                    jmtr->emplace("size", info->tableSize);
                    cstring tblname = info->table->externalName();
                    jmtr->emplace("binding", tblname);
                    auto result = conv->convert(info->destinationField);
                    jmtr->emplace("result_target", result->to<Util::JsonObject>()->get("value"));
                    meters->append(jmtr);
                    continue;
                }
            }
        }
        BUG("%1%: not yet handled", c);
    }

    return result;
}

unsigned JsonConverter::nextId(cstring group) {
    static std::map<cstring, unsigned> counters;
    return counters[group]++;
}

void JsonConverter::addHeaderStacks(const IR::Type_Struct* headersStruct) {
    for (auto f : *headersStruct->fields) {
        auto ft = typeMap->getType(f, true);
        auto stack = ft->to<IR::Type_Stack>();
        if (stack == nullptr)
            continue;

        LOG1("Creating " << stack);
        auto json = new Util::JsonObject();
        json->emplace("name", f->externalName());
        json->emplace("id", nextId("stack"));
        json->emplace("size", stack->getSize());
        auto type = typeMap->getTypeType(stack->elementType, true);
        BUG_CHECK(type->is<IR::Type_Header>(), "%1% not a header type", stack->elementType);
        auto ht = type->to<IR::Type_Header>();
        createJsonType(ht);

        cstring header_type = stack->elementType->to<IR::Type_Header>()->name;
        json->emplace("header_type", header_type);
        auto stackMembers = mkArrayField(json, "header_ids");
        for (unsigned i=0; i < stack->getSize(); i++) {
            unsigned id = nextId("headers");
            stackMembers->append(id);
            auto header = new Util::JsonObject();
            cstring name = f->externalName() + "[" + Util::toString(i) + "]";
            header->emplace("name", name);
            header->emplace("id", id);
            header->emplace("header_type", header_type);
            header->emplace("metadata", false);
            headerInstances->append(header);
        }
        headerStacks->append(json);
    }
}

void JsonConverter::addLocals() {
    // We synthesize a "header_type" for each local which has a struct type
    // and we pack all the scalar-typed locals into a scalarsStruct
    scalarsStruct = new Util::JsonObject();
    scalarsName = refMap->newName("scalars");
    scalarsStruct->emplace("name", scalarsName);
    scalarsStruct->emplace("id", nextId("header_types"));
    scalars_width = 0;
    auto scalarFields = mkArrayField(scalarsStruct, "fields");

    for (auto v : structure.variables) {
        LOG1("Creating local " << v);
        auto type = typeMap->getType(v, true);
        if (auto st = type->to<IR::Type_StructLike>()) {
            auto name = createJsonType(st);
            auto json = new Util::JsonObject();
            json->emplace("name", v->name);
            json->emplace("id", nextId("headers"));
            json->emplace("header_type", name);
            json->emplace("metadata", true);
            json->emplace("pi_omit", true);  // Don't expose in PI.
            headerInstances->append(json);
        } else if (auto stack = type->to<IR::Type_Stack>()) {
            auto json = new Util::JsonObject();
            json->emplace("name", v->name);
            json->emplace("id", nextId("stack"));
            json->emplace("size", stack->getSize());
            auto type = typeMap->getTypeType(stack->elementType, true);
            BUG_CHECK(type->is<IR::Type_Header>(), "%1% not a header type", stack->elementType);
            auto ht = type->to<IR::Type_Header>();
            createJsonType(ht);

            cstring header_type = stack->elementType->to<IR::Type_Header>()->name;
            json->emplace("header_type", header_type);
            auto stackMembers = mkArrayField(json, "header_ids");
            for (unsigned i=0; i < stack->getSize(); i++) {
                unsigned id = nextId("headers");
                stackMembers->append(id);
                auto header = new Util::JsonObject();
                cstring name = v->name + "[" + Util::toString(i) + "]";
                header->emplace("name", name);
                header->emplace("id", id);
                header->emplace("header_type", header_type);
                header->emplace("metadata", false);
                header->emplace("pi_omit", true);  // Don't expose in PI.
                headerInstances->append(header);
            }
            headerStacks->append(json);
        } else if (type->is<IR::Type_Bits>()) {
            auto tb = type->to<IR::Type_Bits>();
            auto field = pushNewArray(scalarFields);
            field->append(v->name.name);
            field->append(tb->size);
            field->append(tb->isSigned);
            scalars_width += tb->size;
        } else if (type->is<IR::Type_Boolean>()) {
            auto field = pushNewArray(scalarFields);
            field->append(v->name.name);
            field->append(boolWidth);
            field->append(0);
            scalars_width += boolWidth;
        } else if (type->is<IR::Type_Error>()) {
            auto field = pushNewArray(scalarFields);
            field->append(v->name.name);
            field->append(32);  // using 32-bit fields for errors
            field->append(0);
            scalars_width += 32;
        } else {
            BUG("%1%: type not yet handled on this target", type);
        }
    }

    // insert the scalars type
    headerTypesCreated[scalarsName] = scalarsName;
    headerTypes->append(scalarsStruct);

    // insert the scalars instance
    auto json = new Util::JsonObject();
    json->emplace("name", scalarsName);
    json->emplace("id", nextId("headers"));
    json->emplace("header_type", scalarsName);
    json->emplace("metadata", true);
    json->emplace("pi_omit", true);  // Don't expose in PI.
    headerInstances->append(json);
}

void JsonConverter::padScalars() {
    unsigned padding = scalars_width % 8;
    auto scalarFields = (*scalarsStruct)["fields"]->to<Util::JsonArray>();
    if (padding != 0) {
        cstring name = refMap->newName("_padding");
        auto field = pushNewArray(scalarFields);
        field->append(name);
        field->append(8 - padding);
        field->append(false);
    }
}

void JsonConverter::addMetaInformation() {
  auto meta = new Util::JsonObject();

  static constexpr int version_major = 2;
  static constexpr int version_minor = 4;
  auto version = mkArrayField(meta, "version");
  version->append(version_major);
  version->append(version_minor);

  toplevel.emplace("__meta__", meta);
}

void JsonConverter::convert(P4::ReferenceMap* refMap, P4::TypeMap* typeMap,
                            const IR::ToplevelBlock* toplevelBlock,
                            P4::ConvertEnums::EnumMapping* enumMap) {
    this->toplevelBlock = toplevelBlock;
    this->refMap = refMap;
    this->typeMap = typeMap;
    this->enumMap = enumMap;
    CHECK_NULL(typeMap);
    CHECK_NULL(refMap);
    CHECK_NULL(enumMap);

    auto package = toplevelBlock->getMain();
    if (package == nullptr) {
        ::error("No output to generate");
        return;
    }

    if (package->type->name != v1model.sw.name) {
        ::error("This back-end requires the program to be compiled for the %1% model",
                v1model.sw.name);
        return;
    }

    structure.analyze(toplevelBlock);
    if (::errorCount() > 0)
        return;

    auto parserBlock = package->getParameterValue(v1model.sw.parser.name);
    CHECK_NULL(parserBlock);
    auto parser = parserBlock->to<IR::ParserBlock>()->container;
    auto hdr = parser->type->applyParams->getParameter(v1model.parser.headersParam.index);
    auto headersType = typeMap->getType(hdr->getNode(), true);
    auto ht = headersType->to<IR::Type_Struct>();
    if (ht == nullptr) {
        ::error("Expected headers %1% to be a struct", headersType);
        return;
    }
    toplevel.emplace("program", options.file);
    addMetaInformation();

    headerTypes = mkArrayField(&toplevel, "header_types");
    headerInstances = mkArrayField(&toplevel, "headers");
    headerStacks = mkArrayField(&toplevel, "header_stacks");
    auto fieldLists = mkArrayField(&toplevel, "field_lists");
    (void)nextId("field_lists");  // field list IDs must start at 1; 0 is reserved
    (void)nextId("learn_lists");  // idem

    headerTypesCreated.clear();
    addTypesAndInstances(ht, false);
    addHeaderStacks(ht);
    if (::errorCount() > 0)
        return;

    userMetadataParameter = parser->type->applyParams->getParameter(
        v1model.parser.metadataParam.index);
    stdMetadataParameter = parser->type->applyParams->getParameter(
        v1model.parser.standardMetadataParam.index);
    auto mdType = typeMap->getType(userMetadataParameter, true);
    auto mt = mdType->to<IR::Type_Struct>();
    if (mt == nullptr) {
        ::error("Expected metadata %1% to be a struct", mdType);
        return;
    }
    addLocals();
    addTypesAndInstances(mt, true);
    padScalars();

    ErrorCodesVisitor errorCodesVisitor(this);
    toplevelBlock->getProgram()->apply(errorCodesVisitor);
    addErrors();

    addEnums();

    auto prsrs = mkArrayField(&toplevel, "parsers");
    auto parserJson = toJson(parser);
    prsrs->append(parserJson);

    auto deparserBlock = package->getParameterValue(v1model.sw.deparser.name);
    CHECK_NULL(deparserBlock);
    auto deparser = deparserBlock->to<IR::ControlBlock>()->container;

    auto dprs = mkArrayField(&toplevel, "deparsers");
    auto deparserJson = convertDeparser(deparser);
    if (::errorCount() > 0)
        return;
    dprs->append(deparserJson);

    auto meters = mkArrayField(&toplevel, "meter_arrays");
    auto counters = mkArrayField(&toplevel, "counter_arrays");
    auto registers = mkArrayField(&toplevel, "register_arrays");
    auto calculations = mkArrayField(&toplevel, "calculations");
    auto learn_lists = mkArrayField(&toplevel, "learn_lists");

    auto acts = createActions(fieldLists, calculations, learn_lists);
    if (::errorCount() > 0)
        return;
    toplevel.emplace("actions", acts);

    auto pipelines = mkArrayField(&toplevel, "pipelines");
    auto ingressBlock = package->getParameterValue(v1model.sw.ingress.name);
    auto ingressControl = ingressBlock->to<IR::ControlBlock>();
    auto ingress = convertControl(ingressControl, v1model.ingress.name,
                                  counters, meters, registers);
    if (::errorCount() > 0)
        return;
    pipelines->append(ingress);
    auto egressBlock = package->getParameterValue(v1model.sw.egress.name);
    auto egress = convertControl(egressBlock->to<IR::ControlBlock>(),
                                 v1model.egress.name, counters, meters, registers);
    if (::errorCount() > 0)
        return;
    pipelines->append(egress);

    // standard metadata type and instance
    stdMetadataParameter = ingressControl->container->type->applyParams->getParameter(
        v1model.ingress.standardMetadataParam.index);
    auto stdMetaType = typeMap->getType(stdMetadataParameter, true);
    auto stdMetaName = createJsonType(stdMetaType->to<IR::Type_StructLike>());

    {
        auto json = new Util::JsonObject();
        json->emplace("name", v1model.ingress.standardMetadataParam.name);
        json->emplace("id", nextId("headers"));
        json->emplace("header_type", stdMetaName);
        json->emplace("metadata", true);
        headerInstances->append(json);
    }

    auto checksums = mkArrayField(&toplevel, "checksums");
    auto updateBlock = package->getParameterValue(v1model.sw.update.name);
    CHECK_NULL(updateBlock);
    generateUpdate(updateBlock->to<IR::ControlBlock>()->container, checksums, calculations);
    if (::errorCount() > 0)
        return;

    // The whole P4 v1.0 spec about metadata is very confusing.
    // So this is rather heuristic...  Maybe these should be in v1model.p4.
    auto fa = mkArrayField(&toplevel, "force_arith");
    createForceArith(stdMetaType, v1model.standardMetadata.name, fa);
    std::vector<cstring> toForce = { "intrinsic_metadata", "queueing_metadata" };
    for (auto metaname : toForce) {
        auto im = mt->getField(metaname);
        if (im != nullptr) {
            auto type = typeMap->getType(im->type, true);
            createForceArith(type, metaname, fa);
        }
    }
}

void JsonConverter::createForceArith(const IR::Type* meta, cstring name,
                                     Util::JsonArray* force) const {
    if (!meta->is<IR::Type_Struct>())
        return;
    auto st = meta->to<IR::Type_StructLike>();
    for (auto f : *st->fields) {
        auto field = pushNewArray(force);
        field->append(name);
        field->append(f->name.name);
    }
}

void JsonConverter::generateUpdate(const IR::BlockStatement *block,
                                   Util::JsonArray* checksums, Util::JsonArray* calculations) {
    // Currently this is very hacky to target the very limited support for checksums in BMv2
    // This will work much better when BMv2 offers a checksum extern.
    for (auto stat : *block->components) {
        if (stat->is<IR::IfStatement>()) {
            // The way checksums work in Json, they always ignore the condition!
            stat = stat->to<IR::IfStatement>()->ifTrue;
        }
        if (auto blk = stat->to<IR::BlockStatement>()) {
            generateUpdate(blk, checksums, calculations);
            continue;
        } else if (auto assign = stat->to<IR::AssignmentStatement>()) {
            if (auto mc = assign->right->to<IR::MethodCallExpression>()) {
                auto mi = P4::MethodInstance::resolve(mc, refMap, typeMap);
                if (auto em = mi->to<P4::ExternMethod>()) {
                    if (em->method->name.name == v1model.ck16.get.name &&
                        em->originalExternType->name.name == v1model.ck16.name) {
                        BUG_CHECK(mi->expr->arguments->size() == 1,
                                  "%1%: Expected 1 argument", assign->right);
                        auto cksum = new Util::JsonObject();
                        cstring calcName = createCalculation("csum16", mi->expr->arguments->at(0),
                                                             calculations);
                        cksum->emplace("name", refMap->newName("cksum_"));
                        cksum->emplace("id", nextId("checksums"));
                        auto jleft = conv->convert(assign->left);
                        cksum->emplace("target", jleft->to<Util::JsonObject>()->get("value"));
                        cksum->emplace("type", "generic");
                        cksum->emplace("calculation", calcName);
                        checksums->append(cksum);
                        continue;
                    }
                }
            }
        } else if (auto mc = stat->to<IR::MethodCallStatement>()) {
            auto mi = P4::MethodInstance::resolve(mc->methodCall, refMap, typeMap, true);
            BUG_CHECK(mi && mi->isApply(), "Call of something other than an apply method");
            // FIXME -- ignore for now
            continue;
        }
        BUG("%1%: not handled yet", stat);
    }
}

void JsonConverter::generateUpdate(const IR::P4Control* updateControl,
                                   Util::JsonArray* checksums, Util::JsonArray* calculations) {
    generateUpdate(updateControl->body, checksums, calculations);
}

void JsonConverter::addTypesAndInstances(const IR::Type_StructLike* type, bool meta) {
    for (auto f : *type->fields) {
        auto ft = typeMap->getType(f, true);
        if (ft->is<IR::Type_StructLike>()) {
            // The headers struct can not contain nested structures.
            if (!meta && !ft->is<IR::Type_Header>()) {
                ::error("Type %1% should only contain headers or header stacks", type);
                return;
            }
            auto st = ft->to<IR::Type_StructLike>();
            createJsonType(st);
        }
    }

    for (auto f : *type->fields) {
        auto ft = typeMap->getType(f, true);
        if (ft->is<IR::Type_StructLike>()) {
            auto json = new Util::JsonObject();
            json->emplace("name", f->externalName());
            json->emplace("id", nextId("headers"));
            json->emplace("header_type", ft->to<IR::Type_StructLike>()->name.name);
            json->emplace("metadata", meta);
            headerInstances->append(json);
        } else if (ft->is<IR::Type_Stack>()) {
            // Done elsewhere
            continue;
        } else {
            // Treat this field like a scalar local variable
            auto scalarFields = scalarsStruct->get("fields")->to<Util::JsonArray>();
            CHECK_NULL(scalarFields);
            cstring newName = refMap->newName(type->getName() + "." + f->name);
            if (ft->is<IR::Type_Bits>()) {
                auto tb = ft->to<IR::Type_Bits>();
                auto field = pushNewArray(scalarFields);
                field->append(newName);
                field->append(tb->size);
                field->append(tb->isSigned);
                scalars_width += tb->size;
                scalarMetadataFields.emplace(f, newName);
            } else if (type->is<IR::Type_Boolean>()) {
                auto field = pushNewArray(scalarFields);
                field->append(newName);
                field->append(boolWidth);
                field->append(0);
                scalars_width += boolWidth;
                scalarMetadataFields.emplace(f, newName);
            } else {
                BUG("%1%: Unhandled type for %2%", ft, f);
            }
        }
    }
}

void JsonConverter::pushFields(cstring prefix, const IR::Type_StructLike *st,
                               Util::JsonArray *fields) {
    for (auto f : *st->fields) {
        auto ftype = typeMap->getType(f, true);
        if (ftype->to<IR::Type_StructLike>()) {
            BUG("%1%: nested structure", st);
        } else if (auto type = ftype->to<IR::Type_Bits>()) {
            auto field = pushNewArray(fields);
            field->append(prefix + f->name.name);
            field->append(type->size);
            field->append(type->isSigned);
        } else if (auto type = ftype->to<IR::Type_Varbits>()) {
            auto field = pushNewArray(fields);
            field->append(prefix + f->name.name);
            field->append(type->size);  // FIXME -- where does length go?
        } else if (ftype->to<IR::Type_Stack>()) {
            BUG("%1%: nested stack", st);
        } else {
            BUG("%1%: unexpected type for %2%.%3%", ftype, st, f->name);
        }
    }
    // must add padding
    unsigned width = st->width_bits();
    unsigned padding = width % 8;
    if (padding != 0) {
        cstring name = refMap->newName("_padding");
        auto field = pushNewArray(fields);
        field->append(prefix + name);
        field->append(8 - padding);
        field->append(false);
    }
}

cstring JsonConverter::createJsonType(const IR::Type_StructLike *st) {
    if (headerTypesCreated.count(st->name)) return headerTypesCreated[st->name];
    auto typeJson = new Util::JsonObject();
    cstring name = st->externalName();
    headerTypesCreated[st->name] = name;
    typeJson->emplace("name", name);
    typeJson->emplace("id", nextId("header_types"));
    headerTypes->append(typeJson);
    auto fields = mkArrayField(typeJson, "fields");
    pushFields("", st, fields);
    return name;
}

void JsonConverter::convertDeparserBody(const IR::Vector<IR::StatOrDecl>* body,
                                        Util::JsonArray* result) {
    conv->simpleExpressionsOnly = true;
    for (auto s : *body) {
        if (s->is<IR::BlockStatement>()) {
            convertDeparserBody(s->to<IR::BlockStatement>()->components, result);
            continue;
        } else if (s->is<IR::ReturnStatement>() || s->is<IR::ExitStatement>()) {
            break;
        } else if (s->is<IR::EmptyStatement>()) {
            continue;
        } else if (s->is<IR::MethodCallStatement>()) {
            auto mc = s->to<IR::MethodCallStatement>()->methodCall;
            auto mi = P4::MethodInstance::resolve(mc, refMap, typeMap);
            if (mi->is<P4::ExternMethod>()) {
                auto em = mi->to<P4::ExternMethod>();
                if (em->originalExternType->name.name == corelib.packetOut.name) {
                    if (em->method->name.name == corelib.packetOut.emit.name) {
                        BUG_CHECK(mc->arguments->size() == 1,
                                  "Expected exactly 1 argument for %1%", mc);
                        auto arg = mc->arguments->at(0);
                        auto type = typeMap->getType(arg, true);
                        if (type->is<IR::Type_Stack>()) {
                            int size = type->to<IR::Type_Stack>()->getSize();
                            for (int i=0; i < size; i++) {
                                auto j = conv->convert(arg);
                                auto e = j->to<Util::JsonObject>()->get("value");
                                BUG_CHECK(e->is<Util::JsonValue>(),
                                          "%1%: Expected a Json value", e->toString());
                                cstring ref = e->to<Util::JsonValue>()->getString();
                                ref += "[" + Util::toString(i) + "]";
                                result->append(ref);
                            }
                        } else if (type->is<IR::Type_Header>()) {
                            auto j = conv->convert(arg);
                            result->append(j->to<Util::JsonObject>()->get("value"));
                        } else {
                            ::error("%1%: emit only supports header and stack arguments, not %2%",
                                    arg, type);
                        }
                    }
                    continue;
                }
            }
        }
        ::error("%1%: not supported with a deparser on this target", s);
    }
    conv->simpleExpressionsOnly = false;
}

Util::IJson* JsonConverter::convertDeparser(const IR::P4Control* ctrl) {
    auto result = new Util::JsonObject();
    result->emplace("name", "deparser");  // at least in simple_router this name is hardwired
    result->emplace("id", nextId("deparser"));
    auto order = mkArrayField(result, "order");
    convertDeparserBody(ctrl->body->components, order);
    return result;
}

Util::IJson* JsonConverter::toJson(const IR::P4Parser* parser) {
    auto result = new Util::JsonObject();
    result->emplace("name", "parser");  // at least in simple_router this name is hardwired
    result->emplace("id", nextId("parser"));
    result->emplace("init_state", IR::ParserState::start);
    auto states = mkArrayField(result, "parse_states");

    for (auto state : *parser->states) {
        auto json = toJson(state);
        if (json != nullptr)
            states->append(json);
    }
    return result;
}

Util::IJson* JsonConverter::convertParserStatement(const IR::StatOrDecl* stat) {
    auto result = new Util::JsonObject();
    auto params = mkArrayField(result, "parameters");
    if (stat->is<IR::AssignmentStatement>()) {
        auto assign = stat->to<IR::AssignmentStatement>();
        result->emplace("op", "set");
        auto l = conv->convertLeftValue(assign->left);
        auto type = typeMap->getType(assign->left, true);
        bool convertBool = type->is<IR::Type_Boolean>();
        auto r = conv->convert(assign->right, true, true, convertBool);
        params->append(l);
        params->append(r);
        return result;
    } else if (stat->is<IR::MethodCallStatement>()) {
        auto mce = stat->to<IR::MethodCallStatement>()->methodCall;
        auto minst = P4::MethodInstance::resolve(mce, refMap, typeMap);
        if (minst->is<P4::ExternMethod>()) {
            auto extmeth = minst->to<P4::ExternMethod>();
            if (extmeth->method->name.name == corelib.packetIn.extract.name) {
                result->emplace("op", "extract");
                if (mce->arguments->size() == 1) {
                    auto arg = mce->arguments->at(0);
                    auto argtype = typeMap->getType(arg, true);
                    if (!argtype->is<IR::Type_Header>()) {
                        ::error("%1%: extract only accepts arguments with header types, not %2%",
                                arg, argtype);
                        return result;
                    }
                    auto param = new Util::JsonObject();
                    params->append(param);
                    cstring type;
                    Util::IJson* j = nullptr;

                    if (arg->is<IR::Member>()) {
                        auto mem = arg->to<IR::Member>();
                        auto baseType = typeMap->getType(mem->expr, true);
                        if (baseType->is<IR::Type_Stack>()) {
                            if (mem->member == IR::Type_Stack::next) {
                                type = "stack";
                                j = conv->convert(mem->expr);
                            } else {
                                BUG("%1%: unsupported", mem);
                            }
                        }
                    }
                    if (j == nullptr) {
                        type = "regular";
                        j = conv->convert(arg);
                    }
                    auto value = j->to<Util::JsonObject>()->get("value");
                    param->emplace("type", type);
                    param->emplace("value", value);
                    return result;
                }
            }
        } else if (minst->is<P4::ExternFunction>()) {
            auto extfn = minst->to<P4::ExternFunction>();
            if (extfn->method->name.name == IR::ParserState::verify) {
                result->emplace("op", "verify");
                BUG_CHECK(mce->arguments->size() == 2, "%1%: Expected 2 arguments", mce);
                {
                    auto cond = mce->arguments->at(0);
                    // false means don't wrap in an outer expression object, which is not needed
                    // here
                    auto jexpr = conv->convert(cond, true, false);
                    params->append(jexpr);
                }
                {
                    auto error = mce->arguments->at(1);
                    // false means don't wrap in an outer expression object, which is not needed
                    // here
                    auto jexpr = conv->convert(error, true, false);
                    params->append(jexpr);
                }
                return result;
            }
        }
    }
    ::error("%1%: not supported in parser on this target", stat);
    return result;
}

// Operates on a select keyset
void JsonConverter::convertSimpleKey(const IR::Expression* keySet,
                                     mpz_class& value, mpz_class& mask) const {
    if (keySet->is<IR::Mask>()) {
        auto mk = keySet->to<IR::Mask>();
        if (!mk->left->is<IR::Constant>()) {
            ::error("%1% must evaluate to a compile-time constant", mk->left);
            return;
        }
        if (!mk->right->is<IR::Constant>()) {
            ::error("%1% must evaluate to a compile-time constant", mk->right);
            return;
        }
        value = mk->left->to<IR::Constant>()->value;
        mask = mk->right->to<IR::Constant>()->value;
    } else if (keySet->is<IR::Constant>()) {
        value = keySet->to<IR::Constant>()->value;
        mask = -1;
    } else {
        ::error("%1% must evaluate to a compile-time constant", keySet);
        value = 0;
        mask = 0;
    }
}

unsigned JsonConverter::combine(const IR::Expression* keySet,
                                const IR::ListExpression* select,
                                mpz_class& value, mpz_class& mask) const {
    // From the BMv2 spec: For values and masks, make sure that you
    // use the correct format. They need to be the concatenation (in
    // the right order) of all byte padded fields (padded with 0
    // bits). For example, if the transition key consists of a 12-bit
    // field and a 2-bit field, each value will need to have 3 bytes
    // (2 for the first field, 1 for the second one). If the
    // transition value is 0xaba, 0x3, the value attribute will be set
    // to 0x0aba03.
    // Return width in bytes
    value = 0;
    mask = 0;
    unsigned totalWidth = 0;
    if (keySet->is<IR::DefaultExpression>()) {
        return totalWidth;
    } else if (keySet->is<IR::ListExpression>()) {
        auto le = keySet->to<IR::ListExpression>();
        BUG_CHECK(le->components->size() == select->components->size(),
                  "%1%: mismatched select", select);
        unsigned index = 0;

        bool noMask = true;
        for (auto it = select->components->begin();
             it != select->components->end(); ++it) {
            auto e = *it;
            auto keyElement = le->components->at(index);

            auto type = typeMap->getType(e, true);
            int width = type->width_bits();
            BUG_CHECK(width > 0, "%1%: unknown width", e);

            mpz_class key_value, mask_value;
            convertSimpleKey(keyElement, key_value, mask_value);
            unsigned w = 8 * ROUNDUP(width, 8);
            totalWidth += ROUNDUP(width, 8);
            value = Util::shift_left(value, w) + key_value;
            if (mask_value != -1) {
                mask = Util::shift_left(mask, w) + mask_value;
                noMask = false;
            }
            LOG1("Shifting " << " into key " << key_value << " &&& " << mask_value <<
                 " result is " << value << " &&& " << mask);
            index++;
        }

        if (noMask)
            mask = -1;
        return totalWidth;
    } else {
        BUG_CHECK(select->components->size() == 1, "%1%: mismatched select/label", select);
        convertSimpleKey(keySet, value, mask);
        auto type = typeMap->getType(select->components->at(0), true);
        return type->width_bits() / 8;
    }
}

static Util::IJson* stateName(IR::ID state) {
    if (state.name == IR::ParserState::accept) {
        return Util::JsonValue::null;
    } else if (state.name == IR::ParserState::reject) {
        ::warning("Explicit transition to %1% not supported on this target", state);
        return Util::JsonValue::null;
    } else {
        return new Util::JsonValue(state.name);
    }
}

Util::IJson* JsonConverter::toJson(const IR::ParserState* state) {
    if (state->name == IR::ParserState::reject || state->name == IR::ParserState::accept)
        return nullptr;

    auto result = new Util::JsonObject();
    result->emplace("name", state->externalName());
    result->emplace("id", nextId("parse_states"));
    auto operations = mkArrayField(result, "parser_ops");
    for (auto s : *state->components) {
        auto j = convertParserStatement(s);
        operations->append(j);
    }

    Util::IJson* key;
    auto transitions = mkArrayField(result, "transitions");
    if (state->selectExpression != nullptr) {
        if (state->selectExpression->is<IR::SelectExpression>()) {
            auto se = state->selectExpression->to<IR::SelectExpression>();
            key = conv->convert(se->select, false);
            for (auto sc : se->selectCases) {
                auto trans = new Util::JsonObject();
                mpz_class value, mask;
                unsigned bytes = combine(sc->keyset, se->select, value, mask);
                if (mask == 0) {
                    trans->emplace("value", "default");
                    trans->emplace("mask", Util::JsonValue::null);
                    trans->emplace("next_state", stateName(sc->state->path->name));
                } else {
                    trans->emplace("value", stringRepr(value, bytes));
                    if (mask == -1)
                        trans->emplace("mask", Util::JsonValue::null);
                    else
                        trans->emplace("mask", stringRepr(mask, bytes));
                    trans->emplace("next_state", stateName(sc->state->path->name));
                }
                transitions->append(trans);
            }
        } else if (state->selectExpression->is<IR::PathExpression>()) {
            auto pe = state->selectExpression->to<IR::PathExpression>();
            key = new Util::JsonArray();
            auto trans = new Util::JsonObject();
            trans->emplace("value", "default");
            trans->emplace("mask", Util::JsonValue::null);
            trans->emplace("next_state", stateName(pe->path->name));
            transitions->append(trans);
        } else {
            BUG("%1%: unexpected selectExpression", state->selectExpression);
        }
    } else {
        key = new Util::JsonArray();
        auto trans = new Util::JsonObject();
        trans->emplace("value", "default");
        trans->emplace("mask", Util::JsonValue::null);
        trans->emplace("next_state", Util::JsonValue::null);
        transitions->append(trans);
    }
    result->emplace("transition_key", key);
    return result;
}

void JsonConverter::addErrors() {
    auto errors = mkArrayField(&toplevel, "errors");
    for (const auto &p : errorCodesMap) {
        auto name = p.first->getName().name.c_str();
        auto entry = pushNewArray(errors);
        entry->append(name);
        entry->append(p.second);
    }
}

JsonConverter::ErrorValue JsonConverter::retrieveErrorValue(const IR::Member* mem) const {
    auto type = typeMap->getType(mem, true);
    BUG_CHECK(type->is<IR::Type_Error>(), "Not an error constant");
    auto decl = type->to<IR::Type_Error>()->getDeclByName(mem->member.name);
    return errorCodesMap.at(decl);
}

void JsonConverter::addEnums() {
    CHECK_NULL(enumMap);
    auto enums = mkArrayField(&toplevel, "enums");
    for (const auto &pEnum : *enumMap) {
        auto enumName = pEnum.first->getName().name.c_str();
        auto enumObj = new Util::JsonObject();
        enumObj->emplace("name", enumName);
        auto entries = mkArrayField(enumObj, "entries");
        for (const auto &pEntry : *pEnum.second) {
            auto entry = pushNewArray(entries);
            entry->append(pEntry.first);
            entry->append(pEntry.second);
        }
        enums->append(enumObj);
    }
}

}  // namespace BMV2<|MERGE_RESOLUTION|>--- conflicted
+++ resolved
@@ -1308,14 +1308,9 @@
                     if (mi->is<P4::BuiltInMethod>()) {
                         auto bim = mi->to<P4::BuiltInMethod>();
                         if (bim->name == IR::Type_Header::isValid) {
-<<<<<<< HEAD
-                            expr = new IR::Member(bim->appliedTo, "$valid$");
-                            typeMap->setType(expr, IR::Type_Boolean::get());
-=======
                             expr = new IR::Member(IR::Type::Boolean::get(), bim->appliedTo,
                                                   "$valid$");
                             typeMap->setType(expr, expr->type);
->>>>>>> b3f26cd1
                         }
                     }
                 }
