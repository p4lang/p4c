--- conflicted
+++ resolved
@@ -68,15 +68,9 @@
 
 SimpleSwitchMidEnd::SimpleSwitchMidEnd(CompilerOptions &options, std::ostream *outStream)
     : MidEnd(options) {
-<<<<<<< HEAD
-    auto* evaluator = new P4::EvaluatorPass(&refMap, &typeMap);
-    if (!BMV2::SimpleSwitchContext::get().options().loadIRFromJson) {
-        auto* convertEnums =
-=======
     auto *evaluator = new P4::EvaluatorPass(&refMap, &typeMap);
     if (BMV2::SimpleSwitchContext::get().options().loadIRFromJson == false) {
         auto *convertEnums =
->>>>>>> 1f34073a
             new P4::ConvertEnums(&refMap, &typeMap, new EnumOn32Bits("v1model.p4"));
         addPasses({options.ndebug ? new P4::RemoveAssertAssume(&refMap, &typeMap) : nullptr,
                    new P4::CheckTableSize(),
