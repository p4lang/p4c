# Copyright 2013-present Barefoot Networks, Inc.
#
# Licensed under the Apache License, Version 2.0 (the "License");
# you may not use this file except in compliance with the License.
# You may obtain a copy of the License at
#
#    http://www.apache.org/licenses/LICENSE-2.0
#
# Unless required by applicable law or agreed to in writing, software
# distributed under the License is distributed on an "AS IS" BASIS,
# WITHOUT WARRANTIES OR CONDITIONS OF ANY KIND, either express or implied.
# See the License for the specific language governing permissions and
# limitations under the License.

# Makefile for a backend that generates code for the Behavioral Model version 2 (BMv2)
# compiling for the simple_switch target.

# sources for backend executable
set (BMV2_SRCS bmv2.cpp)
add_cpplint_files (${CMAKE_CURRENT_SOURCE_DIR} "${BMV2_SRCS}")

set (BMV2_BACKEND_SRCS
  analyzer.cpp
  action.cpp
  backend.cpp
  control.cpp
  deparser.cpp
  errorcode.cpp
  expression.cpp
  extern.cpp
  header.cpp
  helpers.cpp
  extractArchInfo.cpp
  JsonObjects.cpp
  lower.cpp
  midend.cpp
  metermap.cpp
  parser.cpp
  portableSwitch.cpp
  sharedActionSelectorCheck.cpp
  simpleSwitch.cpp
  )

set (BMV2_BACKEND_HDRS
  analyzer.h
  action.h
  backend.h
  control.h
  deparser.h
  errorcode.h
  expression.h
  extern.h
  header.h
  helpers.h
  extractArchInfo.h
  JsonObjects.h
  lower.h
  midend.h
  metermap.h
  options.h
  parser.h
  portableSwitch.h
  sharedActionSelectorCheck.h
  simpleSwitch.h
  )

set (IR_DEF_FILES ${IR_DEF_FILES} ${CMAKE_CURRENT_SOURCE_DIR}/bmv2.def PARENT_SCOPE)
add_cpplint_files (${CMAKE_CURRENT_SOURCE_DIR} "${BMV2_BACKEND_SRCS}")

build_unified(BMV2_BACKEND_SRCS)
add_library(bmv2backend ${BMV2_BACKEND_SRCS})
add_dependencies(bmv2backend genIR)

build_unified(BMV2_SRCS)
add_executable(p4c-bm2-ss ${BMV2_SRCS})
target_link_libraries (p4c-bm2-ss bmv2backend ${P4C_LIBRARIES} ${P4C_LIB_DEPS})

install(TARGETS p4c-bm2-ss RUNTIME DESTINATION ${P4C_RUNTIME_OUTPUT_DIRECTORY})

# hack to get around the fact that the test scripts expect the backend
# binary to be in the top level directory. This should go away when we
# remove automake and fix the scripts.
add_custom_target(linkbmv2
  COMMAND ${CMAKE_COMMAND} -E create_symlink ${CMAKE_CURRENT_BINARY_DIR}/p4c-bm2-ss ${P4C_BINARY_DIR}/p4c-bm2-ss
  COMMAND ${CMAKE_COMMAND} -E create_symlink ${P4C_BINARY_DIR}/p4include ${CMAKE_CURRENT_BINARY_DIR}/p4include
  COMMAND ${CMAKE_COMMAND} -E create_symlink ${P4C_BINARY_DIR}/p4_14include ${CMAKE_CURRENT_BINARY_DIR}/p4_14include
  )
add_dependencies(p4c_driver linkbmv2)


# Tests

set(BMV2_DRIVER ${CMAKE_CURRENT_SOURCE_DIR}/run-bmv2-test.py)

set (BMV2_TEST_SUITES
  "${P4C_SOURCE_DIR}/testdata/p4_16_samples/*-bmv2.p4"
  "${P4C_SOURCE_DIR}/testdata/p4_16_bmv_errors/*-bmv2.p4"
  "${P4C_SOURCE_DIR}/testdata/p4_14_samples/*.p4"
  "${P4C_SOURCE_DIR}/testdata/p4_14_samples/switch_*/switch.p4"
  )

set (XFAIL_TESTS
  # This test defines two lpm keys for a table.
  # Even though the P4 spec allows it, it doesn't really make sense in a switch
  # so we allow it to fail on BMv2.
  testdata/p4_14_samples/issue60.p4
  # This test uses a feature currently unsupported in the BMv2 back-end.
  testdata/p4_16_samples/issue907-bmv2.p4
  # This test uses a table graph that is not implementable in BMv2
  testdata/p4_16_samples/issue986-bmv2.p4
<<<<<<< HEAD
  # These tests fail due to issue #486
  testdata/p4_16_samples/x-bmv2.p4
  testdata/p4_16_samples/issue986-1-bmv2.p4
  testdata/p4_14_samples/16-TwoReferences.p4
=======
  # These tests use a table key with type 'error'
  testdata/p4_16_samples/issue1062-bmv2.p4
  testdata/p4_16_samples/issue1062-1-bmv2.p4
>>>>>>> 9f4cc782
  )

if (HAVE_SIMPLE_SWITCH)
  p4c_add_tests("bmv2" ${BMV2_DRIVER} "${BMV2_TEST_SUITES}" "${XFAIL_TESTS}")
else()
  MESSAGE(WARNING "BMv2 simple switch is not available, not adding BMv2 tests")
endif()

set (GTEST_BMV2_SOURCES
  ${P4C_SOURCE_DIR}/test/gtest/bmv2_isvalid.cpp
  )

set (GTEST_SOURCES ${GTEST_SOURCES} ${GTEST_BMV2_SOURCES} PARENT_SCOPE)
set (GTEST_LDADD ${GTEST_LDADD} bmv2backend PARENT_SCOPE)<|MERGE_RESOLUTION|>--- conflicted
+++ resolved
@@ -108,16 +108,13 @@
   testdata/p4_16_samples/issue907-bmv2.p4
   # This test uses a table graph that is not implementable in BMv2
   testdata/p4_16_samples/issue986-bmv2.p4
-<<<<<<< HEAD
   # These tests fail due to issue #486
   testdata/p4_16_samples/x-bmv2.p4
   testdata/p4_16_samples/issue986-1-bmv2.p4
   testdata/p4_14_samples/16-TwoReferences.p4
-=======
   # These tests use a table key with type 'error'
   testdata/p4_16_samples/issue1062-bmv2.p4
   testdata/p4_16_samples/issue1062-1-bmv2.p4
->>>>>>> 9f4cc782
   )
 
 if (HAVE_SIMPLE_SWITCH)
