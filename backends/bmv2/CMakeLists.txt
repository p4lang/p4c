--- conflicted
+++ resolved
@@ -144,13 +144,11 @@
   testdata/p4_14_samples/issue60.p4
   # compiler claims (incorrectly?) that c2 has mulitple successors, so is not supported
   testdata/p4_14_samples/issue-1426.p4
-<<<<<<< HEAD
   # As of 2019-Feb-04 latest p4c, this program fails due to the root
   # cause of both issues #1694, but is not affected by #1669.  I have
   # tested it with the proposed fix for issue #1694 that is on PR
   # #1704, and it passes.
   testdata/p4_14_samples/p414-special-ops-3-bmv2.p4
-=======
   # As of 2019-Feb-04 latest p4c code, this program fails due to the
   # root cause of both issues #1694 and #1669.  I have tested it with
   # the proposed fix for issue #1694 that is on PR #1704, and while
@@ -162,7 +160,6 @@
   # successful execution on the preservation of metadata across
   # resubmit, recirculate, and/or clone operations.
   testdata/p4_14_samples/p414-special-ops-2-bmv2.p4
->>>>>>> e42ec221
   # This test uses a feature currently unsupported in the BMv2 back-end.
   testdata/p4_16_samples/issue907-bmv2.p4
   # This test uses a table graph that is not implementable in BMv2
