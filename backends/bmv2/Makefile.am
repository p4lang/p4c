--- conflicted
+++ resolved
@@ -55,10 +55,6 @@
     bmv2/testdata/p4_14_samples/09-IPv4OptionsUnparsed.p4.test \
     bmv2/testdata/p4_14_samples/TLV_parsing.p4.test \
     bmv2/testdata/p4_14_samples/truncate.p4.test \
-<<<<<<< HEAD
-    bmv2/testdata/p4_16_samples/drop-bmv2.p4.test
-=======
     bmv2/testdata/p4_16_samples/drop-bmv2.p4.test
 IFAIL_TESTS += \
-    bmv2/testdata/p4_16_samples/clone-bmv2.p4.test
->>>>>>> dba5f73a
+    bmv2/testdata/p4_16_samples/clone-bmv2.p4.test