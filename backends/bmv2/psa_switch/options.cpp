#include "options.h"

<<<<<<< HEAD
#include "frontends/common/parser_options.h"
#include "lib/exename.h"

namespace P4::BMV2 {

using namespace ::P4::literals;

std::vector<const char *> *PsaSwitchOptions::process(int argc, char *const argv[]) {
    searchForIncludePath(p4includePath,
                         {"p4include/bmv2"_cs, "../p4include/bmv2"_cs, "../../p4include/bmv2"_cs},
                         exename(argv[0]));

    auto remainingOptions = CompilerOptions::process(argc, argv);

    return remainingOptions;
}

}  // namespace P4::BMV2
=======
namespace BMV2 {}  // namespace BMV2
>>>>>>> 9d4e3c1d
<|MERGE_RESOLUTION|>--- conflicted
+++ resolved
@@ -1,24 +1,3 @@
 #include "options.h"
 
-<<<<<<< HEAD
-#include "frontends/common/parser_options.h"
-#include "lib/exename.h"
-
-namespace P4::BMV2 {
-
-using namespace ::P4::literals;
-
-std::vector<const char *> *PsaSwitchOptions::process(int argc, char *const argv[]) {
-    searchForIncludePath(p4includePath,
-                         {"p4include/bmv2"_cs, "../p4include/bmv2"_cs, "../../p4include/bmv2"_cs},
-                         exename(argv[0]));
-
-    auto remainingOptions = CompilerOptions::process(argc, argv);
-
-    return remainingOptions;
-}
-
-}  // namespace P4::BMV2
-=======
-namespace BMV2 {}  // namespace BMV2
->>>>>>> 9d4e3c1d
+namespace P4::BMV2 {}  // namespace P4::BMV2