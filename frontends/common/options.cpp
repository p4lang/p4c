--- conflicted
+++ resolved
@@ -71,340 +71,8 @@
                        }
                        return true; },
                    "Choose output format for the P4Runtime API description (default is binary).\n"
-                   "[Deprecated; use '--p4runtime-files' instead].");
-<<<<<<< HEAD
-    registerOption("--disable-annotations", "annotations",
-                   [this](const char *arg) {
-                      auto copy = strdup(arg);
-                      while (auto name = strsep(&copy, ","))
-                          disabledAnnotations.insert(name);
-                      return true;
-                   },
-                   "Specify a (comma separated) list of annotations that should be ignored by\n"
-                   "the compiler. A warning will be printed that the annotation is ignored",
-                   OptionFlags::OptionalArgument);
-    registerOption("--Wdisable", "diagnostic",
-        [](const char *diagnostic) {
-            if (diagnostic) {
-                P4CContext::get().setDiagnosticAction(diagnostic,
-                                                      DiagnosticAction::Ignore);
-            } else {
-                auto action = DiagnosticAction::Ignore;
-                P4CContext::get().setDefaultWarningDiagnosticAction(action);
-            }
-            return true;
-        }, "Disable a compiler diagnostic, or disable all warnings if no "
-           "diagnostic is specified.",
-        OptionFlags::OptionalArgument);
-    registerOption("--Wwarn", "diagnostic",
-        [](const char *diagnostic) {
-            if (diagnostic) {
-                P4CContext::get().setDiagnosticAction(diagnostic,
-                                                      DiagnosticAction::Warn);
-            } else {
-                auto action = DiagnosticAction::Warn;
-                P4CContext::get().setDefaultWarningDiagnosticAction(action);
-            }
-            return true;
-        }, "Report a warning for a compiler diagnostic, or treat all warnings "
-           "as warnings (the default) if no diagnostic is specified.",
-        OptionFlags::OptionalArgument);
-    registerOption("--Werror", "diagnostic",
-        [](const char *diagnostic) {
-            if (diagnostic) {
-                P4CContext::get().setDiagnosticAction(diagnostic,
-                                                      DiagnosticAction::Error);
-            } else {
-                auto action = DiagnosticAction::Error;
-                P4CContext::get().setDefaultWarningDiagnosticAction(action);
-            }
-            return true;
-        }, "Report an error for a compiler diagnostic, or treat all warnings as "
-           "errors if no diagnostic is specified.",
-        OptionFlags::OptionalArgument);
-    registerOption("--maxErrorCount", "errorCount",
-                   [](const char *arg) {
-                       auto maxError = strtoul(arg, nullptr, 10);
-                       P4CContext::get().errorReporter().setMaxErrorCount(maxError);
-                       return true; },
-                   "Set the maximum number of errors to display before failing.");
-    registerOption("--testJson", nullptr,
-                    [this](const char*) { debugJson = true; return true; },
-                    "[Compiler debugging] Dump and undump the IR");
-    registerOption("-T", "loglevel",
-                   [](const char* arg) { Log::addDebugSpec(arg); return true; },
-                   "[Compiler debugging] Adjust logging level per file (see below)");
-    registerOption("-v", nullptr,
-                   [](const char*) { Log::increaseVerbosity(); return true; },
-                   "[Compiler debugging] Increase verbosity level (can be repeated)");
-    registerOption("--top4", "pass1[,pass2]",
-                   [this](const char* arg) {
-                       auto copy = strdup(arg);
-                       while (auto pass = strsep(&copy, ","))
-                           top4.push_back(pass);
-                       return true;
-                   },
-                   "[Compiler debugging] Dump the P4 representation after\n"
-                   "passes whose name contains one of `passX' substrings.\n"
-                   "When '-v' is used this will include the compiler IR.\n");
-    registerOption("--dump", "folder",
-                   [this](const char* arg) { dumpFolder = arg; return true; },
-                   "[Compiler debugging] Folder where P4 programs are dumped\n");
-    registerUsage("loglevel format is:\n"
-                  "  sourceFile:level,...,sourceFile:level\n"
-                  "where 'sourceFile' is a compiler source file and\n"
-                  "'level' is the verbosity level for LOG messages in that file");
-    registerOption("--ndebug", nullptr,
-                   [this](const char*) { ndebug = true; return true; },
-                  "Compile program in non-debug mode.\n");
-    registerOption("--excludeFrontendPasses", "pass1[,pass2]",
-                   [this](const char* arg) {
-                      excludeFrontendPasses = true;
-                      auto copy = strdup(arg);
-                      while (auto pass = strsep(&copy, ","))
-                          passesToExcludeFrontend.push_back(pass);
-                      return true;
-                   },
-                   "Exclude passes from frontend passes whose name is equal\n"
-                   "to one of `passX' strings.\n");
-    registerOption("--excludeMidendPasses", "pass1[,pass2]",
-                   [this](const char* arg) {
-                      excludeMidendPasses = true;
-                      auto copy = strdup(arg);
-                      while (auto pass = strsep(&copy, ","))
-                          passesToExcludeMidend.push_back(pass);
-                      return true;
-                   },
-                   "Exclude passes from midend passes whose name is equal\n"
-                   "to one of `passX' strings.\n");
-    registerOption("--listFrontendPasses", nullptr,
-                   [this](const char*) {
-                      listFrontendPasses = true;
-                      P4::FrontEnd frontend;
-                      frontend.run(*this, nullptr, false, outStream);
-                      exit(0);
-                      return false;
-                   },
-                   "List exact names of all frontend passes\n");
+                   "[Deprecated; use '--p4runtime-files' instead].")
     registerOption("-loopsUnroll", nullptr,
                    [this](const char*) { loopsUnrolling = true; return true; },
                    "Unrolling all parser's loops");
-}
-
-void CompilerOptions::setInputFile() {
-    if (remainingOptions.size() > 1) {
-        ::error(ErrorType::ERR_OVERLIMIT, "Only one input file must be specified: %s",
-                cstring::join(remainingOptions.begin(), remainingOptions.end(), ","));
-        usage();
-        exit(1);
-    } else if (remainingOptions.size() == 0) {
-        ::error(ErrorType::ERR_EXPECTED, "No input files specified");
-        usage();
-        exit(1);
-    } else {
-        file = remainingOptions.at(0);
-    }
-}
-
-namespace {
-
-bool setIncludePathIfExists(const char*& includePathOut,
-                            const char* possiblePath) {
-    struct stat st;
-    if (!(stat(possiblePath, &st) >= 0 && S_ISDIR(st.st_mode))) return false;
-    if (auto path = realpath(possiblePath, NULL))
-        includePathOut = path;
-    else
-        includePathOut = strdup(possiblePath);
-    return true;
-}
-
-}  // namespace
-
-std::vector<const char*>* CompilerOptions::process(int argc, char* const argv[]) {
-    char buffer[PATH_MAX];
-
-    snprintf(buffer, sizeof(buffer), "%s", exename(argv[0]));
-    if (char *p = strrchr(buffer, '/')) {
-        ++p;
-        exe_name = p;
-        snprintf(p, buffer + sizeof(buffer) - p, "p4include");
-        if (!setIncludePathIfExists(p4includePath, buffer)) {
-            snprintf(p, buffer + sizeof(buffer) - p, "../p4include");
-            setIncludePathIfExists(p4includePath, buffer); }
-        snprintf(p, buffer + sizeof(buffer) - p, "p4_14include");
-        if (!setIncludePathIfExists(p4_14includePath, buffer)) {
-            snprintf(p, buffer + sizeof(buffer) - p, "../p4_14include");
-            setIncludePathIfExists(p4_14includePath, buffer); }
-    }
-
-    auto remainingOptions = Util::Options::process(argc, argv);
-    validateOptions();
-    return remainingOptions;
-}
-
-void CompilerOptions::validateOptions() const {
-    if (!p4RuntimeFile.isNullOrEmpty()) {
-        ::warning(ErrorType::WARN_DEPRECATED,
-                  "'--p4runtime-file' and '--p4runtime-format' are deprecated, "
-                  "consider using '--p4runtime-files' instead");
-    }
-    if (!p4RuntimeEntriesFile.isNullOrEmpty()) {
-        ::warning(ErrorType::WARN_DEPRECATED,
-                  "'--p4runtime-entries-file' is deprecated, "
-                  "consider using '--p4runtime-entries-files' instead");
-    }
-}
-
-FILE* CompilerOptions::preprocess() {
-    FILE* in = nullptr;
-
-    if (file == "-") {
-        file = "<stdin>";
-        in = stdin;
-    } else {
-#ifdef __clang__
-        std::string cmd("cc -E -x c -Wno-comment");
-#else
-        std::string cmd("cpp");
-#endif
-        // the p4c driver sets environment variables for include
-        // paths.  check the environment and add these to the command
-        // line for the preprocessor
-        char * driverP4IncludePath =
-          isv1() ? getenv("P4C_14_INCLUDE_PATH") : getenv("P4C_16_INCLUDE_PATH");
-        cmd += cstring(" -C -undef -nostdinc -x assembler-with-cpp") + " " + preprocessor_options
-            + (driverP4IncludePath ? " -I" + cstring(driverP4IncludePath) : "")
-            + " -I" + (isv1() ? p4_14includePath : p4includePath) + " " + file;
-
-        if (Log::verbose())
-            std::cerr << "Invoking preprocessor " << std::endl << cmd << std::endl;
-        in = popen(cmd.c_str(), "r");
-        if (in == nullptr) {
-            ::error(ErrorType::ERR_IO, "Error invoking preprocessor");
-            perror("");
-            return nullptr;
-        }
-        close_input = true;
-    }
-
-    if (doNotCompile) {
-        char *line = NULL;
-        size_t len = 0;
-        ssize_t read;
-
-        while ((read = getline(&line, &len, in)) != -1)
-            printf("%s", line);
-        closeInput(in);
-        return nullptr;
-    }
-    return in;
-}
-
-void CompilerOptions::closeInput(FILE* inputStream) const {
-    if (close_input) {
-        int exitCode = pclose(inputStream);
-        if (WIFEXITED(exitCode) && WEXITSTATUS(exitCode) == 4)
-            ::error(ErrorType::ERR_IO, "input file %s does not exist", file);
-        else if (exitCode != 0)
-            ::error(ErrorType::ERR_IO,
-                    "Preprocessor returned exit code %d; aborting compilation", exitCode);
-    }
-}
-
-// From (folder, file.ext, suffix)  returns
-// folder/file-suffix.ext
-static cstring makeFileName(cstring folder, cstring name, cstring baseSuffix) {
-    Util::PathName filename(name);
-    Util::PathName newName(filename.getBasename() + baseSuffix + "." + filename.getExtension());
-    auto result = Util::PathName(folder).join(newName.toString());
-    return result.toString();
-}
-
-bool CompilerOptions::isv1() const {
-    return langVersion == CompilerOptions::FrontendVersion::P4_14;
-}
-
-bool CompilerOptions::enable_intrinsic_metadata_fix() {
-    return true;
-}
-
-void CompilerOptions::dumpPass(const char* manager, unsigned seq, const char* pass,
-                               const IR::Node* node) const {
-    if (strncmp(pass, "P4::", 4) == 0) pass += 4;
-    cstring name = cstring(manager) + "_" + Util::toString(seq) + "_" + pass;
-    if (Log::verbose())
-        std::cerr << name << std::endl;
-
-    for (auto s : top4) {
-        bool match = false;
-        try {
-           auto s_regex = std::regex(s, std::regex_constants::ECMAScript);
-            // we use regex_search instead of regex_match
-            // regex_match compares the regex against the entire string
-            // regex_search checks if the regex is contained as substring
-            match = std::regex_search(name.begin(), name.end(), s_regex);
-        } catch (const std::regex_error &e) {
-            ::error(ErrorType::ERR_INVALID, "Malformed toP4 regex string \"%s\".\n"
-                    "The regex matcher follows ECMAScript syntax.", s);
-            exit(1);
-        }
-        if (match) {
-            cstring suffix = cstring("-") + name;
-            cstring filename = file;
-            if (filename == "-")
-                filename = "tmp.p4";
-
-            cstring fileName = makeFileName(dumpFolder, filename, suffix);
-            auto stream = openFile(fileName, true);
-            if (stream != nullptr) {
-                if (Log::verbose())
-                    std::cerr << "Writing program to " << fileName << std::endl;
-                P4::ToP4 toP4(stream, Log::verbose(), file);
-                node->apply(toP4);
-                delete stream;  // close the file
-            }
-            break;
-        }
-    }
-}
-
-bool CompilerOptions::isAnnotationDisabled(const IR::Annotation *a) const {
-    if (disabledAnnotations.count(a->name.name) > 0) {
-        ::warning(ErrorType::WARN_IGNORE,
-                  "%1% is ignored because it was explicitly disabled", a);
-        return true;
-    }
-    return false;
-}
-
-DebugHook CompilerOptions::getDebugHook() const {
-    using namespace std::placeholders;
-    auto dp = std::bind(&CompilerOptions::dumpPass, this, _1, _2, _3, _4);
-    return dp;
-}
-
-/* static */ P4CContext& P4CContext::get() {
-    return CompileContextStack::top<P4CContext>();
-}
-
-const P4CConfiguration& P4CContext::getConfig() {
-    if (CompileContextStack::isEmpty()) return DefaultP4CConfiguration::get();
-    return get().getConfigImpl();
-}
-
-bool P4CContext::isRecognizedDiagnostic(cstring diagnostic) {
-    static const std::unordered_set<cstring> recognizedDiagnostics = {
-        "uninitialized_out_param",
-        "uninitialized_use",
-        "unknown_diagnostic"
-    };
-
-    return recognizedDiagnostics.count(diagnostic);
-}
-
-const P4CConfiguration& P4CContext::getConfigImpl() {
-    return DefaultP4CConfiguration::get();
-=======
->>>>>>> 4747f359
 }