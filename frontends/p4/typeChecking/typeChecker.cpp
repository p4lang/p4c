--- conflicted
+++ resolved
@@ -360,7 +360,6 @@
 
 ///////////////////////////////////// Visitor methods
 
-<<<<<<< HEAD
 const IR::Node* TypeInference::preorder(IR::P4Program* program) {
     if (typeMap->program == program && readOnly)
         // we are done
@@ -368,9 +367,6 @@
     return program;
 }
 
-
-=======
->>>>>>> 7a0f832c
 const IR::Node* TypeInference::postorder(IR::Declaration_Errors* decl) {
     if (done())
         return decl;
