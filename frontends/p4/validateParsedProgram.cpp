--- conflicted
+++ resolved
@@ -192,18 +192,12 @@
     for (auto c : statement->cases) {
         if (defaultFound != nullptr) {
             if (c->label->is<IR::DefaultExpression>())
-<<<<<<< HEAD
+                ::P4::error(ErrorType::ERR_INVALID, "%1%switch has multiple 'default' labels:%2%%3%",
+                            statement->srcInfo, defaultFound->label->srcInfo, c->label->srcInfo);
+            else
                 ::P4::error(ErrorType::ERR_INVALID,
-                            "%1% has multiple 'default' labels: %2% and %3%.", statement,
-                            defaultFound->label, c->label);
-=======
-                ::error(ErrorType::ERR_INVALID, "%1%switch has multiple 'default' labels:%2%%3%",
-                        statement->srcInfo, defaultFound->label->srcInfo, c->label->srcInfo);
->>>>>>> 9d4e3c1d
-            else
-                ::error(ErrorType::ERR_INVALID,
-                        "%1%switch label %2% follows 'default' label, which is not allowed.%3%",
-                        statement->srcInfo, c->label, defaultFound->label->srcInfo);
+                            "%1%switch label %2% follows 'default' label, which is not allowed.%3%",
+                            statement->srcInfo, c->label, defaultFound->label->srcInfo);
             break;
         }
         if (c->label->is<IR::DefaultExpression>()) defaultFound = c;
