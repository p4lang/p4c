--- conflicted
+++ resolved
@@ -42,7 +42,6 @@
 
 const IR::Node *TagGlobalActions::preorder(IR::P4Action *action) {
     if (findContext<IR::P4Control>() == nullptr) {
-<<<<<<< HEAD
         auto annos = action->annotations;
         if (annos == nullptr) annos = IR::Annotations::empty;
         auto nameAnno = annos->getSingle(IR::Annotation::nameAnnotation);
@@ -57,18 +56,12 @@
                 auto newLit = new IR::StringLiteral(e0->srcInfo, nameString);
                 annos = annos->addOrReplace(IR::Annotation::nameAnnotation, newLit);
             }
+            action->annotations = annos;
         } else {
-            // Add new name annotation beginning with "."
-            cstring name = "."_cs + action->name;
-            annos = annos->addAnnotationIfNew(IR::Annotation::nameAnnotation,
-                                              new IR::StringLiteral(name), false);
+            cstring name = absl::StrCat(".", action->name);
+            action->addAnnotationIfNew(IR::Annotation::nameAnnotation, new IR::StringLiteral(name),
+                                       false);
         }
-        action->annotations = annos;
-=======
-        cstring name = absl::StrCat(".", action->name);
-        action->addAnnotationIfNew(IR::Annotation::nameAnnotation, new IR::StringLiteral(name),
-                                   false);
->>>>>>> 6f7353f0
     }
     prune();
     return action;
