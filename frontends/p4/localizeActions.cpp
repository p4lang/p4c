--- conflicted
+++ resolved
@@ -41,8 +41,7 @@
 }  // namespace
 
 const IR::Node *TagGlobalActions::preorder(IR::P4Action *action) {
-<<<<<<< HEAD
-    if (findContext<IR::P4Control>() == nullptr) {
+    if (!isInContext<IR::P4Control>()) {
         if (const auto *nameAnno = action->getAnnotation(IR::Annotation::nameAnnotation)) {
             // If the value of the existing name annotation does not
             // begin with ".", prepend "." so that the name remains
@@ -58,12 +57,6 @@
             cstring name = absl::StrCat(".", action->name);
             action->addAnnotationIfNew(IR::Annotation::nameAnnotation, new IR::StringLiteral(name));
         }
-=======
-    if (!isInContext<IR::P4Control>()) {
-        cstring name = absl::StrCat(".", action->name);
-        action->addAnnotationIfNew(IR::Annotation::nameAnnotation, new IR::StringLiteral(name),
-                                   false);
->>>>>>> cc635973
     }
     prune();
     return action;
