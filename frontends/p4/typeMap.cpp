--- conflicted
+++ resolved
@@ -334,12 +334,7 @@
         return 0;
     }
 
-<<<<<<< HEAD
-    CHECK_NULL(errorPosition);
-    ::error("%1%: width not well-defined", errorPosition);
-=======
     ::error(ErrorType::ERR_UNSUPPORTED, "%1%: width not well-defined", errorPosition);
->>>>>>> 694b6683
     return -1;
 }
 
