--- conflicted
+++ resolved
@@ -147,11 +147,8 @@
         new Deprecated(&refMap),
         new CheckNamedArgs(),
         new TypeInference(&refMap, &typeMap, false),  // insert casts
-<<<<<<< HEAD
         new ValidateP4runtimeTranslationAnnotations(&typeMap),
-=======
         new ValidateMatchAnnotations(&typeMap),
->>>>>>> 98923a14
         new DefaultArguments(&refMap, &typeMap),  // add default argument values to parameters
         new BindTypeVariables(&refMap, &typeMap),
         new StructInitializers(&refMap, &typeMap),
