/*
Copyright 2013-present Barefoot Networks, Inc.

Licensed under the Apache License, Version 2.0 (the "License");
you may not use this file except in compliance with the License.
You may obtain a copy of the License at

    http://www.apache.org/licenses/LICENSE-2.0

Unless required by applicable law or agreed to in writing, software
distributed under the License is distributed on an "AS IS" BASIS,
WITHOUT WARRANTIES OR CONDITIONS OF ANY KIND, either express or implied.
See the License for the specific language governing permissions and
limitations under the License.
*/

#include "frontend.h"

#include <iostream>

#include "../common/options.h"
#include "frontends/common/resolveReferences/resolveReferences.h"
#include "frontends/p4/typeChecking/bindVariables.h"
#include "frontends/p4/typeMap.h"
#include "ir/ir.h"
#include "lib/nullstream.h"
// Passes
#include "actionsInlining.h"
#include "checkConstants.h"
#include "checkCoreMethods.h"
#include "checkNamedArgs.h"
#include "createBuiltins.h"
#include "defaultArguments.h"
#include "defaultValues.h"
#include "deprecated.h"
#include "directCalls.h"
#include "dontcareArgs.h"
#include "duplicateHierarchicalNameCheck.h"
#include "entryPriorities.h"
#include "evaluator/evaluator.h"
#include "frontends/common/constantFolding.h"
#include "functionsInlining.h"
#include "getV1ModelVersion.h"
#include "hierarchicalNames.h"
#include "inlining.h"
#include "localizeActions.h"
#include "moveConstructors.h"
#include "moveDeclarations.h"
#include "parseAnnotations.h"
#include "parserControlFlow.h"
#include "reassociation.h"
#include "redundantParsers.h"
#include "removeParameters.h"
#include "removeReturns.h"
#include "resetHeaders.h"
#include "setHeaders.h"
#include "sideEffects.h"
#include "simplify.h"
#include "simplifyDefUse.h"
#include "simplifyParsers.h"
#include "simplifySwitch.h"
#include "specialize.h"
#include "specializeGenericFunctions.h"
#include "specializeGenericTypes.h"
#include "staticAssert.h"
#include "strengthReduction.h"
#include "structInitializers.h"
#include "switchAddDefault.h"
#include "tableKeyNames.h"
#include "toP4/toP4.h"
#include "typeChecking/typeChecker.h"
#include "uniqueNames.h"
#include "unusedDeclarations.h"
#include "uselessCasts.h"
#include "validateMatchAnnotations.h"
#include "validateParsedProgram.h"
#include "validateStringAnnotations.h"
#include "validateValueSets.h"

namespace P4 {

namespace {

/* Base class for inspectors that do not really visit the program. */
class NoVisit : public Inspector {
    // prune visit
    bool preorder(const IR::P4Program *) override { return false; }
};

/**
This pass outputs the program as a P4 source file.
*/
class PrettyPrint : public Inspector {
    /// output file
    std::filesystem::path ppfile;
    /// The file that is being compiled.
    std::filesystem::path inputfile;

 public:
    explicit PrettyPrint(const CompilerOptions &options) {
        setName("PrettyPrint");
        ppfile = options.prettyPrintFile;
        inputfile = options.file;
    }
    bool preorder(const IR::P4Program *program) override {
        if (!ppfile.empty()) {
            std::ostream *ppStream = openFile(ppfile, true);
            P4::ToP4 top4(ppStream, false, inputfile);
            (void)program->apply(top4);
        }
        return false;  // prune
    }
};

/**
 * This pass is a no-op whose purpose is to mark the end of the
 * front-end, which is useful for debugging. It is implemented as an
 * empty @ref PassManager (instead of a @ref Visitor) for efficiency.
 */
class FrontEndLast : public NoVisit {
 public:
    FrontEndLast() { setName("FrontEndLast"); }
};

/**
 * This pass is a no-op whose purpose is to mark a point in the
 * front-end, used for testing.
 */
class FrontEndDump : public NoVisit {
 public:
    FrontEndDump() { setName("FrontEndDump"); }
};

/** Changes the value of strictStruct in the typeMap */
class SetStrictStruct : public NoVisit {
    TypeMap *typeMap;
    bool strictStruct;

 public:
    SetStrictStruct(TypeMap *typeMap, bool strict) : typeMap(typeMap), strictStruct(strict) {}
    Visitor::profile_t init_apply(const IR::Node *node) override {
        typeMap->setStrictStruct(strictStruct);
        return Inspector::init_apply(node);
    }
};

}  // namespace

const IR::P4Program *FrontEnd::run(const CompilerOptions &options, const IR::P4Program *program,
                                   std::ostream *outStream) {
    if (program == nullptr && options.listFrontendPasses == 0) return nullptr;

    TypeMap typeMap;

    ParseAnnotations *parseAnnotations = policy->getParseAnnotations();
    if (!parseAnnotations) parseAnnotations = new ParseAnnotations();

    ConstantFoldingPolicy *constantFoldingPolicy = policy->getConstantFoldingPolicy();

    PassManager passes({
        new P4V1::GetV1ModelVersion,
        // Parse annotations
        new ParseAnnotationBodies(parseAnnotations, &typeMap),
        new PrettyPrint(options),
        // Simple checks on parsed program
        new ValidateParsedProgram(),
        // Synthesize some built-in constructs
        new CreateBuiltins(),
        new CheckShadowing(),
        // First pass of constant folding, before types are known --
        // may be needed to compute types.
        new ConstantFolding(constantFoldingPolicy),
        // Validate @name/@deprecated/@noWarn. Should run after constant folding.
        new ValidateStringAnnotations(),
        // Desugars direct parser and control applications
        // into instantiations followed by application
        new InstantiateDirectCalls(),
        new Deprecated(),
        new CheckNamedArgs(),
        // Type checking and type inference.  Also inserts
        // explicit casts where implicit casts exist.
        new SetStrictStruct(&typeMap, true),        // Next pass uses strict struct checking
        new TypeInference(&typeMap, false, false),  // insert casts, don't check arrays
        new SetStrictStruct(&typeMap, false),
        new ValidateMatchAnnotations(&typeMap),
        new ValidateValueSets(),
        new DefaultValues(&typeMap),
        new BindTypeVariables(&typeMap),
        new EntryPriorities(),
        new PassRepeated({
            new SpecializeGenericTypes(&typeMap),
            new DefaultArguments(&typeMap),       // add default argument values to parameters
            new SetStrictStruct(&typeMap, true),  // Next pass uses strict struct checking
            new TypeInference(&typeMap, false),   // more casts may be needed
            new SetStrictStruct(&typeMap, false),
            new SpecializeGenericFunctions(&typeMap),
        }),
        new CheckCoreMethods(&typeMap),
        new StaticAssert(&typeMap),
        new RemoveParserIfs(&typeMap),
        new StructInitializers(&typeMap),
        new TableKeyNames(&typeMap),
        new PassRepeated({
            new ConstantFolding(&typeMap, constantFoldingPolicy),
            new StrengthReduction(&typeMap, policy->enableSubConstToAddTransform()),
            new Reassociation(),
            new UselessCasts(&typeMap),
        }),
        new SimplifyControlFlow(&typeMap),
        new SwitchAddDefault,
        new FrontEndDump(),  // used for testing the program at this point
        new RemoveAllUnusedDeclarations(*policy, true),
        new SimplifyParsers(),
        new ResetHeaders(&typeMap),
        new UniqueNames(),       // Give each local declaration a unique internal name
        new MoveDeclarations(),  // Move all local declarations to the beginning
        new MoveInitializers(),
        new SideEffectOrdering(&typeMap, policy->skipSideEffectOrdering()),
        new SimplifyControlFlow(&typeMap),
        new SimplifySwitch(&typeMap),
        new MoveDeclarations(),  // Move all local declarations to the beginning
        new SimplifyDefUse(&typeMap),
        new UniqueParameters(&typeMap),
        new SimplifyControlFlow(&typeMap),
        new SpecializeAll(&typeMap, policy),
        new RemoveParserControlFlow(&typeMap),
        new RemoveReturns(),
        new RemoveDontcareArgs(&typeMap),
        new MoveConstructors(),
        new RemoveAllUnusedDeclarations(*policy),
        new RemoveRedundantParsers(&typeMap, *policy),
        new ClearTypeMap(&typeMap),
        new EvaluatorPass(&typeMap),
    });
    if (policy->optimize(options)) {
        passes.addPasses({
<<<<<<< HEAD
            new Inline(&refMap, &typeMap, evaluator, *policy, options.optimizeParserInlining),
        });
    }
    if (policy->controlPlaneAPIGenEnabled(options)) {
        passes.addPasses({
            new DuplicateHierarchicalNameCheck(),
        });
    }
    if (policy->optimize(options)) {
        passes.addPasses({
            new InlineActions(&refMap, &typeMap, *policy),
            new LocalizeAllActions(&refMap, *policy),
=======
            new Inline(&typeMap, *policy, options.optimizeParserInlining),
            new DuplicateHierarchicalNameCheck(),
            new InlineActions(&typeMap, *policy),
            new LocalizeAllActions(*policy),
>>>>>>> 083db34f
            new UniqueNames(),
            new UniqueParameters(&typeMap),
            // Must be done before inlining functions, to allow
            // function calls used as action arguments to be inlined
            // in the proper place.
            new RemoveActionParameters(&typeMap),
            new InlineFunctions(&typeMap, *policy),
            new SetHeaders(&typeMap),
            // Check for constants only after inlining
            new CheckConstants(&typeMap),
            new ConstantFolding(&typeMap, constantFoldingPolicy),
            new SimplifyControlFlow(&typeMap),
            // more ifs may have been added to parsers
            new RemoveParserControlFlow(&typeMap),
            new UniqueNames(),       // needed again after inlining
            new MoveDeclarations(),  // needed again after inlining
            new SimplifyDefUse(&typeMap),
            new RemoveAllUnusedDeclarations(*policy),
            new SimplifyControlFlow(&typeMap),
        });
    }
    passes.addPasses({
        // Check for shadowing after all inlining passes. We disable this
        // check during inlining since it significantly slows compilation.
        new CheckShadowing(),
        new HierarchicalNames(),
        new FrontEndLast(),
    });
    if (options.listFrontendPasses) {
        passes.listPasses(*outStream, cstring::newline);
        *outStream << std::endl;
        return nullptr;
    }

    if (options.excludeFrontendPasses) {
        passes.removePasses(options.passesToExcludeFrontend);
    }

    passes.setName("FrontEnd");
    passes.setStopOnError(true);
    passes.addDebugHooks(hooks, true);
    const IR::P4Program *result = program->apply(passes);
    return result;
}

}  // namespace P4<|MERGE_RESOLUTION|>--- conflicted
+++ resolved
@@ -234,8 +234,7 @@
     });
     if (policy->optimize(options)) {
         passes.addPasses({
-<<<<<<< HEAD
-            new Inline(&refMap, &typeMap, evaluator, *policy, options.optimizeParserInlining),
+            new Inline(&typeMap, *policy, options.optimizeParserInlining),
         });
     }
     if (policy->controlPlaneAPIGenEnabled(options)) {
@@ -245,14 +244,8 @@
     }
     if (policy->optimize(options)) {
         passes.addPasses({
-            new InlineActions(&refMap, &typeMap, *policy),
-            new LocalizeAllActions(&refMap, *policy),
-=======
-            new Inline(&typeMap, *policy, options.optimizeParserInlining),
-            new DuplicateHierarchicalNameCheck(),
             new InlineActions(&typeMap, *policy),
             new LocalizeAllActions(*policy),
->>>>>>> 083db34f
             new UniqueNames(),
             new UniqueParameters(&typeMap),
             // Must be done before inlining functions, to allow
