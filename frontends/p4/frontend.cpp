--- conflicted
+++ resolved
@@ -234,16 +234,10 @@
     });
     if (policy->optimize(options)) {
         passes.addPasses({
-<<<<<<< HEAD
-            new Inline(&refMap, &typeMap, evaluator, *policy, options.optimizeParserInlining),
+            new Inline(&typeMap, *policy, options.optimizeParserInlining),
             new DuplicateHierarchicalNameCheck(),
-            new InlineActions(&refMap, &typeMap, *policy),
-            new LocalizeAllActions(&refMap, *policy),
-=======
-            new Inline(&typeMap, *policy, options.optimizeParserInlining),
             new InlineActions(&typeMap, *policy),
             new LocalizeAllActions(*policy),
->>>>>>> 88a4ae86
             new UniqueNames(),
             new UniqueParameters(&typeMap),
             // Must be done before inlining functions, to allow
