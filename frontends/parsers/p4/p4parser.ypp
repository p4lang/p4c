/*
Copyright 2013-present Barefoot Networks, Inc.

Licensed under the Apache License, Version 2.0 (the "License");
you may not use this file except in compliance with the License.
You may obtain a copy of the License at

    http://www.apache.org/licenses/LICENSE-2.0

Unless required by applicable law or agreed to in writing, software
distributed under the License is distributed on an "AS IS" BASIS,
WITHOUT WARRANTIES OR CONDITIONS OF ANY KIND, either express or implied.
See the License for the specific language governing permissions and
limitations under the License.
*/

// Use Bison's C++ mode.
%skeleton "lalr1.cc" /* -*-C++-*- */
%require "3.0.0"

// Set up names.
%defines
%define api.namespace {P4}
%define parser_class_name {P4Parser}

// Use the C++-native variant representation of tokens.
%define api.token.constructor
%define api.value.type variant

// Add asserts to ensure that we use the API correctly.
%define parse.assert true

// Enable verbose error reporting.
%error-verbose

// Declare dependencies.
%code requires {
#include <cassert>   // NOLINT(build/include_order)
#include <iostream>  // NOLINT(build/include_order)

#include "frontends/common/constantParsing.h"
#include "frontends/common/options.h"
#include "ir/ir.h"
#include "lib/cstring.h"
#include "lib/source_file.h"

namespace P4 {
class AbstractP4Lexer;
class P4ParserDriver;

// This is a workaround for an UndefinedBehaviorSanitizer issue triggered by
// Bison's variant implementation. When variant::move() is used to move a value
// from an initialized instance of variant to an uninitialized instance, it uses
// placement new to initialize the uninitialized instance, then calls
// variant::swap(), then destroys the moved-from instance. The problem is that
// placement new does not perform any initialization for primitive types, and
// for bool or enum types that can result in a value that isn't a valid element
// of those types, which UndefinedBehaviorSanitizer doesn't like.
struct OptionalConst {
    OptionalConst() = default;
    explicit OptionalConst(bool isConst) : isConst(isConst) { }
    bool isConst = false;
};
}  // namespace P4

inline std::ostream& operator<<(std::ostream& out, const P4::OptionalConst& oc) {
    out << "OptionalConst(" << oc.isConst << ')';
    return out;
}

// Bison uses the types you provide to %type to make constructors for the
// variant type it uses under the hood, but its code generation is a little
// naive and it always prepends 'const' to the type. This is problematic when
// the symbol type we want is itself const, since duplicate const qualifiers are
// forbidden in C++. We avoid the problem using a typedef.
typedef const IR::Type ConstType;

#ifndef YYDEBUG
#define YYDEBUG 1
#endif

#define YY_NULLPTR nullptr

namespace P4 {
class Token {
 public:
    int type;
    cstring text;
    UnparsedConstant* unparsedConstant;

    explicit Token() { }
    explicit Token(int type, cstring text) : Token(type, text, nullptr) { }
    explicit Token(int type, UnparsedConstant unparsedConstant)
            : Token(type, unparsedConstant.text,
                    new UnparsedConstant(unparsedConstant)) { }

 private:
    explicit Token(int type, cstring text, UnparsedConstant* unparsedConstant)
            : type(type), text(text), unparsedConstant(unparsedConstant) { }
};

} // namespace P4

inline std::ostream& operator<<(std::ostream& out, const P4::Token& t) {
    out << t.text;
    return out;
}
}

%param { P4::P4ParserDriver& driver }
%parse-param { P4::AbstractP4Lexer& lexer }

// Use location tracking with our custom location type.
%locations
%define api.location.type {Util::SourceInfo}

%{ /* -*-C++-*- */
#include "frontends/parsers/parserDriver.h"
#include "frontends/parsers/p4/p4lexer.hpp"
#include "frontends/parsers/p4/p4parser.hpp"

#define YYLLOC_DEFAULT(Cur, Rhs, N)                                             \
    ((Cur) = (N) ? YYRHSLOC(Rhs, 1) + YYRHSLOC(Rhs, N)                          \
                 : Util::SourceInfo(driver.sources, YYRHSLOC(Rhs, 0).getEnd()))

#undef yylex
#define yylex lexer.yylex

%}

// Use iostreams to print all values.
%printer { yyoutput << $$; } <*>;

%define api.token.prefix {TOK_}
%token             START_PROGRAM

                   // Lists
                   START_EXPRESSION_LIST
                   START_KV_LIST
                   START_INTEGER_LIST
                   START_INTEGER_OR_STRING_LITERAL_LIST
                   START_STRING_LITERAL_LIST

                   // Singletons
                   START_EXPRESSION
                   START_INTEGER
                   START_INTEGER_OR_STRING_LITERAL
                   START_STRING_LITERAL

                   // Pairs
                   START_EXPRESSION_PAIR
                   START_INTEGER_PAIR
                   START_STRING_LITERAL_PAIR

                   // Triples
                   START_EXPRESSION_TRIPLE
                   START_INTEGER_TRIPLE
                   START_STRING_LITERAL_TRIPLE

%token             END END_ANNOTATION


///////////////////////////////////////////////////////////////////////////////
//
// Language token definitions.
//
// NB: Tokens defined here should be added to the annotationToken production.
//
///////////////////////////////////////////////////////////////////////////////

%token<Token>      UNEXPECTED_TOKEN END_PRAGMA
%token<Token>      LE "<="
%token<Token>      GE ">="
%token<Token>      SHL "<<"
%token<Token>      AND "&&"
%token<Token>      OR "||"
%token<Token>      NE "!="
%token<Token>      EQ "=="
%token<Token>      PLUS "+"
%token<Token>      MINUS "-"
%token<Token>      PLUS_SAT "|+|"
%token<Token>      MINUS_SAT "|-|"
%token<Token>      MUL "*"
%token<Token>      DIV "/"
%token<Token>      MOD "%"
%token<Token>      BIT_OR "|"
%token<Token>      BIT_AND "&"
%token<Token>      BIT_XOR "^"
%token<Token>      COMPLEMENT "~"
%token<Token>      L_BRACKET "["
%token<Token>      R_BRACKET "]"
%token<Token>      L_BRACE "{"
%token<Token>      R_BRACE "}"
%token<Token>      L_ANGLE "<"
%token<Token>      L_ANGLE_ARGS    // < where template args are expected
%token<Token>      R_ANGLE ">"
%token<Token>      R_ANGLE_SHIFT   // > immediately followed by another >
%token<Token>      L_PAREN "("
%token<Token>      R_PAREN ")"
%token<Token>      NOT "!"
%token<Token>      COLON ":"
%token<Token>      COMMA ","
%token<Token>      QUESTION "?"
%token<Token>      DOT "."
%token<Token>      ASSIGN "="
%token<Token>      SEMICOLON ";"
%token<Token>      AT "@"
%token<Token>      PP "++"
%token<Token>      DONTCARE "_"
%token<Token>      MASK "&&&"
%token<Token>      RANGE ".."
%token<Token>      TRUE FALSE THIS
%token<Token>      ABSTRACT ACTION ACTIONS APPLY BOOL BIT CONST CONTROL DEFAULT
                   ELSE ENTRIES ENUM ERROR EXIT EXTERN HEADER HEADER_UNION IF IN INOUT
                   INT KEY SELECT MATCH_KIND TYPE OUT PACKAGE PARSER PRAGMA RETURN STATE
                   STRING STRUCT SWITCH TABLE TRANSITION TUPLE TYPEDEF VARBIT VALUESET VOID

%token<cstring> IDENTIFIER TYPE_IDENTIFIER STRING_LITERAL
%token<UnparsedConstant>  INTEGER

// End of token definitions ///////////////////////////////////////////////////


%type<IR::ID*>              name dot_name nonTypeName nonTableKwName
%type<IR::Direction>        direction
%type<IR::Path*>            prefixedNonTypeName prefixedType
%type<IR::IndexedVector<IR::Type_Var>*>  typeParameterList
%type<IR::TypeParameters*>  optTypeParameters
%type<IR::Expression*>      expression lvalue keysetExpression selectExpression
                            stateExpression optInitializer initializer
                            simpleKeysetExpression transitionStatement switchLabel
%type<ConstType*>           baseType typeOrVoid specializedType headerStackType
                            typeRef tupleType typeArg realTypeArg namedType
%type<IR::Type_Name*>       typeName
%type<IR::Argument*>        argument
%type<IR::Vector<IR::Argument>*>  argumentList nonEmptyArgList
%type<IR::Parameter*>       parameter
%type<OptionalConst>        optCONST
%type<IR::Annotations*>     optAnnotations
%type<IR::Vector<IR::Annotation>*>  annotations
%type<IR::Annotation*>      annotation
%type<IR::Vector<IR::AnnotationToken>*> annotationBody
%type<Token>                annotationToken
%type<IR::IndexedVector<IR::Parameter>*>  parameterList nonEmptyParameterList
                                          optConstructorParameters
%type<IR::Vector<IR::Expression>*>        expressionList
                                          simpleExpressionList tupleKeysetExpression
%type<IR::IndexedVector<IR::Declaration_ID>*>  identifierList
%type<IR::SelectCase*>      selectCase
%type<IR::Vector<IR::SelectCase>*>  selectCaseList
%type<IR::Statement*>       statement emptyStatement returnStatement
                            switchStatement exitStatement
                            assignmentOrMethodCallStatement conditionalStatement
                            directApplication
%type<IR::BlockStatement*>  blockStatement parserBlockStatement controlBody
                            objInitializer
%type<IR::StatOrDecl*>      statementOrDeclaration parserStatement
%type<IR::IndexedVector<IR::StatOrDecl>*>  objDeclarations statOrDeclList
                                           parserStatements
%type<IR::SwitchCase*>      switchCase
%type<IR::Vector<IR::SwitchCase>*>  switchCases
%type<IR::Vector<IR::Type>*>  typeArgumentList realTypeArgumentList
%type<IR::ParserState*>     parserState
%type<IR::IndexedVector<IR::ParserState>*>  parserStates
%type<IR::Declaration*>     constantDeclaration actionDeclaration
                            variableDeclaration instantiation functionDeclaration
                            objDeclaration tableDeclaration controlLocalDeclaration
                            parserLocalElement valueSetDeclaration
%type<IR::Type_Declaration*>  headerTypeDeclaration structTypeDeclaration
                              headerUnionDeclaration derivedTypeDeclaration
                              parserDeclaration controlDeclaration enumDeclaration
                              typedefDeclaration packageTypeDeclaration typeDeclaration
%type<IR::Type_Error*>      errorDeclaration
%type<IR::Node*>            fragment
%type<IR::Node*>            declaration externDeclaration matchKindDeclaration
%type<IR::Type_Parser*>     parserTypeDeclaration
%type<IR::Type_Control*>    controlTypeDeclaration
%type<IR::IndexedVector<IR::Declaration>*>  parserLocalElements controlLocalDeclarations
%type<IR::StructField*>     structField
%type<IR::IndexedVector<IR::StructField>*>  structFieldList
%type<IR::IndexedVector<IR::SerEnumMember>*> specifiedIdentifierList
%type<IR::SerEnumMember*>   specifiedIdentifier
%type<IR::Method*>          methodPrototype functionPrototype
%type<IR::Vector<IR::Method>*>  methodPrototypes
%type<IR::Property*>        tableProperty
%type<IR::IndexedVector<IR::Property>*>  tablePropertyList
%type<IR::KeyElement*>      keyElement
%type<IR::Vector<IR::KeyElement>*>  keyElementList
%type<IR::Expression*>  actionRef
%type<IR::IndexedVector<IR::ActionListElement>*>  actionList
%type<IR::Entry*>           entry
%type<IR::Vector<IR::Entry>*>  entriesList
%type<IR::IndexedVector<IR::NamedExpression>*> kvList
%type<IR::NamedExpression*> kvPair
%type<IR::Vector<IR::Expression>*> intList
%type<IR::Vector<IR::Expression>*> intOrStrList
%type<IR::Vector<IR::Expression>*> strList
%type<IR::Expression*> intOrStr

%left COMMA
%nonassoc QUESTION
%nonassoc COLON
%left OR
%left AND
%left EQ NE
%left L_ANGLE R_ANGLE LE GE
%left BIT_OR
%left BIT_XOR
%left BIT_AND
%left SHL R_ANGLE_SHIFT
%left PP PLUS MINUS PLUS_SAT MINUS_SAT
%left MUL DIV MOD
%right PREFIX
%nonassoc R_BRACKET L_PAREN L_BRACKET L_ANGLE_ARGS
%left DOT

%right THEN ELSE /* THEN is a fake token */

/*
FIXME -- we need this %destructor for correct error recovery, but because of the
broken bison C++ skeleton, it gets declarations in the wrong order and it won't
compile.  Not having it (just) means that the symbol table may get confused after
a syntax error causing a spurious error cascade, which isn't too bad.

%destructor { driver.structure->pop(); } functionPrototype parserTypeDeclaration
                                         controlTypeDeclaration
*/

%%

/*
   This grammar may look weird in some places, but a lot of effort was put into
   eliminating conflicts.  This sometimes required having the grammar be more
   lenient than necessary.  Moreover, the grammar is context-sensitive, and it
   needs some rudiments of type information to properly perform parsing.  This
   is done with the help of P4ParserDriver's "structure" object, which keeps
   track of which identifiers represent types, and which represent namespaces.
*/

// Simulate multiple start symbols to allow the parser to be reused for
// annotation bodies.
start
    : fragment END_ANNOTATION { driver.nodes->push_back($1->getNode()); YYACCEPT; }
    | START_PROGRAM program
    ;

fragment
      // Lists
    : START_EXPRESSION_LIST expressionList              { $$ = $2; }
    | START_KV_LIST kvList                              { $$ = $2; }
    | START_INTEGER_LIST intList                        { $$ = $2; }
    | START_INTEGER_OR_STRING_LITERAL_LIST intOrStrList { $$ = $2; }
    | START_STRING_LITERAL_LIST strList                 { $$ = $2; }

      // Singletons
    | START_EXPRESSION expression                       { $$ = $2; }
    | START_INTEGER INTEGER                             { $$ = parseConstant(@2, $2, 0); }
    | START_INTEGER_OR_STRING_LITERAL intOrStr          { $$ = $2; }
    | START_STRING_LITERAL STRING_LITERAL               { $$ = new IR::StringLiteral(@2, $2); }

      // Pairs
    | START_EXPRESSION_PAIR expression "," expression
        { auto* result = new IR::Vector<IR::Expression>();
          result->push_back($2);
          result->push_back($4);
          $$ = result; }
    | START_INTEGER_PAIR INTEGER "," INTEGER
        { auto* result = new IR::Vector<IR::Expression>();
          result->push_back(parseConstant(@2, $2, 0));
          result->push_back(parseConstant(@4, $4, 0));
          $$ = result; }
    | START_STRING_LITERAL_PAIR STRING_LITERAL "," STRING_LITERAL
        { auto* result = new IR::Vector<IR::Expression>();
          result->push_back(new IR::StringLiteral(@2, $2));
          result->push_back(new IR::StringLiteral(@4, $4));
          $$ = result; }

      // Triples
    | START_EXPRESSION_TRIPLE expression "," expression "," expression
        { auto* result = new IR::Vector<IR::Expression>();
          result->push_back($2);
          result->push_back($4);
          result->push_back($6);
          $$ = result; }
    | START_INTEGER_TRIPLE INTEGER "," INTEGER "," INTEGER
        { auto* result = new IR::Vector<IR::Expression>();
          result->push_back(parseConstant(@2, $2, 0));
          result->push_back(parseConstant(@4, $4, 0));
          result->push_back(parseConstant(@6, $6, 0));
          $$ = result; }
    | START_STRING_LITERAL_TRIPLE STRING_LITERAL "," STRING_LITERAL ","
      STRING_LITERAL
        { auto* result = new IR::Vector<IR::Expression>();
          result->push_back(new IR::StringLiteral(@2, $2));
          result->push_back(new IR::StringLiteral(@4, $4));
          result->push_back(new IR::StringLiteral(@6, $6));
          $$ = result; }
    ;

program : input END { YYACCEPT; };

input
    : /* epsilon */
    | input declaration  { if ($2) driver.nodes->push_back($2->getNode()); }
    | input ";"          {}   // empty declaration
    ;

declaration
    : constantDeclaration     { $$ = $1; }
    | externDeclaration       { $$ = $1; }
    | actionDeclaration       { $$ = $1; }
    | parserDeclaration       { $$ = $1; }
    | typeDeclaration         { $$ = $1; }
    | controlDeclaration      { $$ = $1; }
    | instantiation           { $$ = $1; }
    | errorDeclaration        { driver.onReadErrorDeclaration($1); $$ = nullptr; }
    | matchKindDeclaration    { $$ = $1; }
    | functionDeclaration     { $$ = $1; }
    ;

nonTypeName
    : IDENTIFIER  { $$ = new IR::ID(@1, $1); }
    | APPLY       { $$ = new IR::ID(@1, "apply"); }
    | KEY         { $$ = new IR::ID(@1, "key"); }
    | ACTIONS     { $$ = new IR::ID(@1, "actions"); }
    | STATE       { $$ = new IR::ID(@1, "state"); }
    | ENTRIES     { $$ = new IR::ID(@1, "entries"); }
    | TYPE        { $$ = new IR::ID(@1, "type"); }
    ;

name
    : nonTypeName { $$ = $1; }
    | TYPE_IDENTIFIER  { $$ = new IR::ID(@1, $1); }
    ;

nonTableKwName
    : IDENTIFIER       { $$ = new IR::ID(@1, $1); }
    | TYPE_IDENTIFIER  { $$ = new IR::ID(@1, $1); }
    | APPLY            { $$ = new IR::ID(@1, "apply"); }
    | STATE            { $$ = new IR::ID(@1, "state"); }
    | TYPE             { $$ = new IR::ID(@1, "type"); }
    ;

optCONST
    : /* empty */ { $$ = OptionalConst{false}; }
    | CONST       { $$ = OptionalConst{true}; }
    ;

optAnnotations
    : /* empty */ { $$ = IR::Annotations::empty; }
    | annotations { $$ = new IR::Annotations(@1, *$1); }
    ;

annotations
    : annotation  {
       $$ = new IR::Vector<IR::Annotation>();
       if (! P4CContext::get().options().isAnnotationDisabled($1))
         $$->push_back($1); }
    | annotations annotation {
       $$ = $1;
       if (! P4CContext::get().options().isAnnotationDisabled($2))
          $$->push_back($2); }
    ;

annotation
    : "@" name
        { // Initialize with an empty sequence of annotation tokens so that the
          // annotation node is marked as unparsed.
          IR::Vector<IR::AnnotationToken> body;
          $$ = new IR::Annotation(@1, *$2, body); }
    | "@" name "(" annotationBody ")"
        { $$ = new IR::Annotation(@1, *$2, *$4); }
    | "@" name "[" expressionList "]"
        { $$ = new IR::Annotation(@1, *$2, *$4, true); }
    | "@" name "[" kvList "]"
        { $$ = new IR::Annotation(@1, *$2, *$4, true); }
    // Experimental: backwards compatibility with P4-14 pragmas (which
    // themselves are experimental!)
    | PRAGMA name annotationBody END_PRAGMA
        { $$ = new IR::Annotation(@1, *$2, *$3, false); }
    ;

annotationBody
    : /* empty */
        { $$ = new IR::Vector<IR::AnnotationToken>; }
    | annotationBody "(" annotationBody ")"
        { $$ = $1;
          $$->push_back(new IR::AnnotationToken(@2, $2.type, $2.text));
          $$->append(*$3);
          $$->push_back(new IR::AnnotationToken(@4, $4.type, $4.text)); }
    | annotationBody annotationToken
        { $$ = $1;
          $$->push_back(new IR::AnnotationToken(@2, $2.type, $2.text, $2.unparsedConstant)); }
    ;

annotationToken
    : UNEXPECTED_TOKEN { $$ = $1; }
    | ABSTRACT         { $$ = $1; }
    | ACTION           { $$ = $1; }
    | ACTIONS          { $$ = $1; }
    | APPLY            { $$ = $1; }
    | BOOL             { $$ = $1; }
    | BIT              { $$ = $1; }
    | CONST            { $$ = $1; }
    | CONTROL          { $$ = $1; }
    | DEFAULT          { $$ = $1; }
    | ELSE             { $$ = $1; }
    | ENTRIES          { $$ = $1; }
    | ENUM             { $$ = $1; }
    | ERROR            { $$ = $1; }
    | EXIT             { $$ = $1; }
    | EXTERN           { $$ = $1; }
    | FALSE            { $$ = $1; }
    | HEADER           { $$ = $1; }
    | HEADER_UNION     { $$ = $1; }
    | IF               { $$ = $1; }
    | IN               { $$ = $1; }
    | INOUT            { $$ = $1; }
    | INT              { $$ = $1; }
    | KEY              { $$ = $1; }
    | MATCH_KIND       { $$ = $1; }
    | TYPE             { $$ = $1; }
    | OUT              { $$ = $1; }
    | PARSER           { $$ = $1; }
    | PACKAGE          { $$ = $1; }
    | PRAGMA           { $$ = $1; }
    | RETURN           { $$ = $1; }
    | SELECT           { $$ = $1; }
    | STATE            { $$ = $1; }
    | STRING           { $$ = $1; }
    | STRUCT           { $$ = $1; }
    | SWITCH           { $$ = $1; }
    | TABLE            { $$ = $1; }
    | THIS             { $$ = $1; }
    | TRANSITION       { $$ = $1; }
    | TRUE             { $$ = $1; }
    | TUPLE            { $$ = $1; }
    | TYPEDEF          { $$ = $1; }
    | VARBIT           { $$ = $1; }
    | VALUESET         { $$ = $1; }
    | VOID             { $$ = $1; }
    | "_"              { $$ = $1; }

    | IDENTIFIER       { $$ = Token(token::TOK_IDENTIFIER, $1); }
    | TYPE_IDENTIFIER  { $$ = Token(token::TOK_TYPE_IDENTIFIER, $1); }
    | STRING_LITERAL   { $$ = Token(token::TOK_STRING_LITERAL, $1); }
    | INTEGER          { $$ = Token(token::TOK_INTEGER, $1); }

    | "&&&"            { $$ = $1; }
    | ".."             { $$ = $1; }
    | "<<"             { $$ = $1; }
    | "&&"             { $$ = $1; }
    | "||"             { $$ = $1; }
    | "=="             { $$ = $1; }
    | "!="             { $$ = $1; }
    | ">="             { $$ = $1; }
    | "<="             { $$ = $1; }
    | "++"             { $$ = $1; }

    | "+"              { $$ = $1; }
    | "|+|"            { $$ = $1; }
    | "-"              { $$ = $1; }
    | "|-|"            { $$ = $1; }
    | "*"              { $$ = $1; }
    | "/"              { $$ = $1; }
    | "%"              { $$ = $1; }

    | "|"              { $$ = $1; }
    | "&"              { $$ = $1; }
    | "^"              { $$ = $1; }
    | "~"              { $$ = $1; }

    // Omit parens. These are handled in annotationBody, since they must be
    // balanced.
    // | "("              { $$ = $1; }
    // | ")"              { $$ = $1; }

    | "["              { $$ = $1; }
    | "]"              { $$ = $1; }
    | "{"              { $$ = $1; }
    | "}"              { $$ = $1; }
    | "<"              { $$ = $1; }
    | L_ANGLE_ARGS     { $$ = $1; }
    | ">"              { $$ = $1; }
    | R_ANGLE_SHIFT    { $$ = $1; }

    | "!"              { $$ = $1; }
    | ":"              { $$ = $1; }
    | ","              { $$ = $1; }
    | "?"              { $$ = $1; }
    | "."              { $$ = $1; }
    | "="              { $$ = $1; }
    | ";"              { $$ = $1; }
    | "@"              { $$ = $1; }
    ;

kvList
    : kvPair                          { $$ = new IR::IndexedVector<IR::NamedExpression>; $$->push_back($1); }
    | kvList "," kvPair               { $$ = $1; $$->push_back($3); }
    ;

kvPair
    : name "=" expression             { $$ = new IR::NamedExpression(@1, *$1, $3); }
    ;

parameterList
    : /* empty */                        { $$ = new IR::IndexedVector<IR::Parameter>(); }
    | nonEmptyParameterList              { $$ = $1; }
    ;

nonEmptyParameterList
    : parameter                           { $$ = new IR::IndexedVector<IR::Parameter>();
                                            $$->push_back($1); }
    | nonEmptyParameterList "," parameter { $$ = $1; $$->push_back($3); }
    ;

parameter
    : optAnnotations direction typeRef name { $$ = new IR::Parameter(@4, *$4, $1, $2, $3, nullptr); }
    | optAnnotations direction typeRef name "=" expression { $$ = new IR::Parameter(@4, *$4, $1, $2, $3, $6); }
    ;

direction
    : IN           { $$ = IR::Direction::In; }
    | OUT          { $$ = IR::Direction::Out; }
    | INOUT        { $$ = IR::Direction::InOut; }
    | /* empty */  { $$ = IR::Direction::None; }
    ;

packageTypeDeclaration
    : optAnnotations PACKAGE name { driver.structure->pushContainerType(*$3, false); }
      optTypeParameters {
          if (!$5->empty()) driver.structure->markAsTemplate(*$3);
          driver.structure->declareTypes(&$5->parameters); }
      "(" parameterList ")"        {
          driver.structure->declareParameters($8);
          auto pl = new IR::ParameterList(@8, *$8);
          $$ = new IR::Type_Package(@3, *$3, $1, $5, pl); }
    ;

instantiation
      : annotations typeRef "(" argumentList ")" name ";"
                     { $$ = new IR::Declaration_Instance(@6, *$6, new IR::Annotations(*$1),
                                                         $2, $4);
                       driver.structure->declareObject(*$6, $2->toString()); }
      | typeRef "(" argumentList ")" name ";"
                     { $$ = new IR::Declaration_Instance(@5, *$5, $1, $3);
                       driver.structure->declareObject(*$5, $1->toString()); }
      /* experimental */
      | annotations typeRef "(" argumentList ")" name "=" objInitializer ";"
                     { $$ = new IR::Declaration_Instance(@6, *$6, new IR::Annotations(*$1),
                                                         $2, $4, $8);
                       driver.structure->declareObject(*$6, $2->toString()); }
      /* experimental */
      | typeRef "(" argumentList ")" name "=" objInitializer ";"
                     { $$ = new IR::Declaration_Instance(@5, *$5, $1, $3, $7);
                       driver.structure->declareObject(*$5, $1->toString()); }
    ;

/* experimental; includes the following 3 productions */
objInitializer
    : "{" { driver.structure->pushNamespace(@1, false); } objDeclarations "}"
                               { driver.structure->pop();
                                 $$ = new IR::BlockStatement(@1+@4, *$3); }
    ;

objDeclarations
    : /* empty */                    { $$ = new IR::IndexedVector<IR::StatOrDecl>(); }
    | objDeclarations objDeclaration { $$ = $1; $1->push_back($2); }
    ;

objDeclaration
    : functionDeclaration      { $$ = $1; }
    | instantiation            { $$ = $1; }
    ;

optConstructorParameters
    : /* empty */            { $$ = new IR::IndexedVector<IR::Parameter>(); }
    | "(" parameterList ")"  { $$ = $2; }
    ;

dotPrefix
    : "."                      { driver.structure->startAbsolutePath(); }
    ;

/**************************** PARSER ******************************/

parserDeclaration
    : parserTypeDeclaration optConstructorParameters
      "{" parserLocalElements parserStates "}"
                             { driver.structure->pop();
                               auto pl = new IR::ParameterList(@2, *$2);
                               $$ = new IR::P4Parser($1->name.srcInfo, $1->name,
                                                     $1, pl, *$4, *$5);}
    ;

parserLocalElements
    : /* empty */                     { $$ = new IR::IndexedVector<IR::Declaration>(); }
    | parserLocalElements parserLocalElement { $$ = $1; $$->push_back($2); }
    ;

parserLocalElement
    : constantDeclaration             { $$ = $1; }
    | instantiation                   { $$ = $1; }
    | variableDeclaration             { $$ = $1; }
    | valueSetDeclaration             { $$ = $1; }
    ;

parserTypeDeclaration
    : optAnnotations
        PARSER name       { driver.structure->pushContainerType(*$3, true); }
        optTypeParameters { if (!$5->empty()) driver.structure->markAsTemplate(*$3);
                            driver.structure->declareTypes(&$5->parameters); }
        "(" parameterList ")" { driver.structure->declareParameters($8);
                                auto pl = new IR::ParameterList(@8, *$8);
                                $$ = new IR::Type_Parser(@3, *$3, $1, $5, pl); }
    ;

parserStates
    : parserState                     { $$ = new IR::IndexedVector<IR::ParserState>();
                                        $$->push_back($1); }
    | parserStates parserState        { $$ = $1; $$->push_back($2); }
    ;

parserState
    : optAnnotations STATE name { driver.structure->pushContainerType(*$3, false); }
      "{" parserStatements transitionStatement "}"
                                      { driver.structure->pop();
                                        $$ = new IR::ParserState(@3, *$3, $1, *$6, $7); }
    ;

parserStatements
    : /* empty */                      { $$ = new IR::IndexedVector<IR::StatOrDecl>(); }
    | parserStatements parserStatement { $$ = $1; $1->push_back($2); }
    ;

parserStatement
    : assignmentOrMethodCallStatement { $$ = $1; }
    | directApplication               { $$ = $1; }
    | emptyStatement                  { $$ = $1; }
    | variableDeclaration             { $$ = $1; }
    | constantDeclaration             { $$ = $1; }
    | parserBlockStatement            { $$ = $1; }
    ;

parserBlockStatement
    : optAnnotations "{" { driver.structure->pushNamespace(@2, false); }
      parserStatements "}" { driver.structure->pop(); $$ = new IR::BlockStatement(@1+@5, $1, *$4); }
    ;

transitionStatement
    : /* empty */                 { $$ = nullptr; }
    | TRANSITION stateExpression  { $$ = $2; }
    ;

stateExpression
    : name ";"         { $$ = new IR::PathExpression(*$1); }
    | selectExpression { $$ = $1; }
    ;

selectExpression
    : SELECT "(" expressionList ")" "{" selectCaseList "}"
                              { $$ = new IR::SelectExpression(@1 + @7,
                                     new IR::ListExpression(@3, *$3), std::move(*$6)); }
    ;

selectCaseList
    : /* empty */                { $$ = new IR::Vector<IR::SelectCase>(); }
    | selectCaseList selectCase  { $$ = $1; $$->push_back($2); }
    ;

selectCase
    : keysetExpression ":" name ";"
      { auto expr = new IR::PathExpression(*$3);
        $$ = new IR::SelectCase(@1 + @3, $1, expr); }
    ;

keysetExpression
    : tupleKeysetExpression     { $$ = new IR::ListExpression(@1, *$1); }
    | simpleKeysetExpression    { $$ = $1; }
    ;

tupleKeysetExpression
    /* at least two elements in the tuple */
    : "(" simpleKeysetExpression "," simpleExpressionList ")"
                                { $$ = $4; $4->insert($4->begin(), $2); }
    ;

simpleExpressionList
    : simpleKeysetExpression { $$ = new IR::Vector<IR::Expression>(); $$->push_back($1); }
    | simpleExpressionList "," simpleKeysetExpression { $$ = $1; $$->push_back($3); }
    ;

simpleKeysetExpression
    : expression                  { $$ = $1; }
    | expression "&&&" expression { $$ = new IR::Mask(@1 + @3, $1, $3); }
    | expression ".." expression  { $$ = new IR::Range(@1 + @3, $1, $3); }
    | DEFAULT                     { $$ = new IR::DefaultExpression(@1); }
    | "_"                         { $$ = new IR::DefaultExpression(@1); }
    ;

valueSetDeclaration
    : optAnnotations
        VALUESET l_angle baseType r_angle "(" expression ")" name ";"
        { $$ = new IR::P4ValueSet(@9, *$9, $1, $4, $7); }
    | optAnnotations
        VALUESET l_angle tupleType r_angle "(" expression ")" name ";"
        { $$ = new IR::P4ValueSet(@9, *$9, $1, $4, $7); }
    | optAnnotations
        VALUESET l_angle typeName r_angle "(" expression ")" name ";"
        { $$ = new IR::P4ValueSet(@9, *$9, $1, $4, $7); }
    ;

/*************************** CONTROL ************************/

controlDeclaration
    : controlTypeDeclaration optConstructorParameters
      "{" controlLocalDeclarations APPLY controlBody "}"
        { driver.structure->pop();
          auto pl = new IR::ParameterList(@2, *$2);
          $$ = new IR::P4Control($1->name.srcInfo, $1->name, $1, pl, *$4, $6); }
    ;

controlTypeDeclaration
    : optAnnotations
        CONTROL name { driver.structure->pushContainerType(*$3, true); }
        optTypeParameters { if (!$5->empty()) driver.structure->markAsTemplate(*$3);
                            driver.structure->declareTypes(&$5->parameters); }
        "(" parameterList ")" { driver.structure->declareParameters($8);
                                auto pl = new IR::ParameterList(@8, *$8);
                                $$ = new IR::Type_Control(@3, *$3, $1, $5, pl); }
    ;

controlLocalDeclarations
    : /* empty */               { $$ = new IR::IndexedVector<IR::Declaration>(); }
    | controlLocalDeclarations controlLocalDeclaration { $$ = $1; $$->push_back($2); }
    ;

controlLocalDeclaration
    : constantDeclaration      { $$ = $1; }
    | actionDeclaration        { $$ = $1; }
    | tableDeclaration         { $$ = $1; }
    | instantiation            { $$ = $1; }
    | variableDeclaration      { $$ = $1; }
    ;

controlBody
    : blockStatement { $$ = $1; }
    ;

/*************************** EXTERN *************************/

externDeclaration
    : optAnnotations
        EXTERN nonTypeName { driver.structure->pushContainerType(*$3, true); }
        optTypeParameters { if (!$5->empty()) driver.structure->markAsTemplate(*$3);
                            driver.structure->declareTypes(&$5->parameters); }
        "{" methodPrototypes "}" { driver.structure->pop();
                                   $$ = new IR::Type_Extern(@3, *$3, $5, *$8, $1); }
    | optAnnotations EXTERN functionPrototype ";" {
            driver.structure->pop();
            $$ = $3;
            $3->annotations = $1; }
    | optAnnotations EXTERN name ";" {
            // forward declaration;
            driver.structure->pushContainerType(*$3, true);
            driver.structure->pop();
            $$ = nullptr; }
    ;

methodPrototypes
    : /* empty */                      { $$ = new IR::Vector<IR::Method>(); }
    | methodPrototypes methodPrototype { $$ = $1; $1->push_back($2); }
    ;

functionPrototype
    : typeOrVoid
        name optTypeParameters {
            driver.structure->declareObject(*$2, $1->toString());
            if (!$3->empty()) driver.structure->markAsTemplate(*$2);
            driver.structure->pushNamespace(@2, false);
            driver.structure->declareTypes(&$3->parameters); }
        "(" parameterList ")" { driver.structure->declareParameters($6);
                                auto params = new IR::ParameterList(@6, *$6);
                                auto mt = new IR::Type_Method(@2, $3, $1, params);
                                $$ = new IR::Method(@2, *$2, mt); }
    ;

methodPrototype
    : optAnnotations functionPrototype ";" {
            driver.structure->pop();
            $$ = $2; $2->annotations = $1; }
    | optAnnotations ABSTRACT functionPrototype ";" {
            driver.structure->pop();
            $$ = $3; $$->setAbstract();
            $3->annotations = $1; }  // experimental
    | optAnnotations TYPE_IDENTIFIER "(" parameterList ")" ";"  // constructor
                                        { auto par = new IR::ParameterList(@4, *$4);
                                          auto mt = new IR::Type_Method(@2, par);
                                          $$ = new IR::Method(@2, IR::ID(@2, $2), mt, $1); }
    ;

/************************** TYPES ****************************/

typeRef
    : baseType                         { $$ = $1; }
    | typeName                         { $$ = $1; }
    | specializedType                  { $$ = $1; }
    | headerStackType                  { $$ = $1; }
    | tupleType                        { $$ = $1; }
    ;

namedType
    : typeName                         { $$ = $1; }
    | specializedType                  { $$ = $1; }
    ;

prefixedType
    : TYPE_IDENTIFIER                  { $$ = new IR::Path(IR::ID(@1, $1)); }
    | dotPrefix TYPE_IDENTIFIER        { $$ = new IR::Path(IR::ID(@2, $2), true);
                                         driver.structure->clearPath(); }
    ;

typeName
    : prefixedType                     { $$ = new IR::Type_Name(@1, $1); }
    ;

tupleType
    : TUPLE l_angle typeArgumentList r_angle    { $$ = new IR::Type_Tuple(@1+@4, *$3); }
    ;

headerStackType
    : typeName "[" expression "]"       { $$ = new IR::Type_Stack(@1+@4, $1, $3); }
    ;

specializedType
    : typeName l_angle typeArgumentList r_angle { $$ = new IR::Type_Specialized(@1 + @4, $1, $3); }
    ;

baseType
    : BOOL   { $$ = IR::Type_Boolean::get(); }
    | ERROR  { $$ = new IR::Type_Name(@1, new IR::Path(IR::ID(@1, "error"))); }
    | BIT    { $$ = IR::Type::Bits::get(@1, 1); }
    | STRING { $$ = IR::Type::String::get(); }
    | INT    { $$ = new IR::Type_InfInt(); }
    | BIT l_angle INTEGER r_angle
      { $$ = IR::Type::Bits::get(@1+@4, parseConstantChecked(@3, $3), false); }
    | INT l_angle INTEGER r_angle
      { $$ = IR::Type::Bits::get(@1+@4, parseConstantChecked(@3, $3), true); }
    | VARBIT l_angle INTEGER r_angle
      { $$ = IR::Type::Varbits::get(@1+@4, parseConstantChecked(@3, $3)); }

    | BIT l_angle "(" expression ")" r_angle
      { $$ = new IR::Type_Bits(@1+@6, $4, false); }
    | INT l_angle "(" expression ")" r_angle
      { $$ = new IR::Type_Bits(@1+@6, $4, true); }
    | VARBIT l_angle "(" expression ")" r_angle
      { $$ = new IR::Type_Varbits(@1+@6, $4); }
    ;

typeOrVoid
    : typeRef     { $$ = $1; }
    | VOID        { $$ = IR::Type_Void::get(); }
    | IDENTIFIER  { $$ = new IR::Type_Name(@1, new IR::Path(*(new IR::ID(@1, $1)))); }
        // This is necessary because template arguments may introduce the return type
    ;

optTypeParameters
    : /* empty */               { $$ = new IR::TypeParameters(); }
    | l_angle typeParameterList r_angle { $$ = new IR::TypeParameters(@1+@3, *$2); }
    ;

typeParameterList
    : name                           { $$ = new IR::IndexedVector<IR::Type_Var>();
                                       $$->push_back(new IR::Type_Var(@1, *$1)); }
    | typeParameterList "," name     { ($$=$1)->push_back(new IR::Type_Var(@3, *$3)); }
    ;

typeArg
    : typeRef                     { $$ = $1; }
    | nonTypeName                 { $$ = new IR::Type_Name(@1, new IR::Path(*$1)); }
        // This is necessary because template arguments may introduce the return type
    | VOID                        { $$ = IR::Type_Void::get(); }
    | "_"                         { $$ = new IR::Type_Dontcare(@1); }
    ;

typeArgumentList
    : /* empty */                    { $$ = new IR::Vector<IR::Type>(); }
    | typeArg                        { $$ = new IR::Vector<IR::Type>(); $$->push_back($1); }
    | typeArgumentList "," typeArg   { $$ = $1; $$->push_back($3); }
    ;

realTypeArg
    : typeRef                     { $$ = $1; }
    | VOID                        { $$ = IR::Type_Void::get(); }
    | "_"                         { $$ = new IR::Type_Dontcare(@1); }
    ;

// For use in contexts where the `<` might be a less-than rather than introducing a type
// argument list -- we only allow the token after `<` to be a TYPE_IDENTIFIER, not an ID
realTypeArgumentList
    : realTypeArg                        { $$ = new IR::Vector<IR::Type>(); $$->push_back($1); }
    | realTypeArgumentList "," typeArg   { $$ = $1; $$->push_back($3); }
    ;

typeDeclaration
    : derivedTypeDeclaration     { $$ = $1; }
    | typedefDeclaration ";"     { $$ = $1; }
    | parserTypeDeclaration ";"  { driver.structure->pop(); $$ = $1; }
    | controlTypeDeclaration ";" { driver.structure->pop(); $$ = $1; }
    | packageTypeDeclaration ";" { driver.structure->pop(); $$ = $1; }
    ;

derivedTypeDeclaration
    : headerTypeDeclaration            { $$ = $1; }
    | headerUnionDeclaration           { $$ = $1; }
    | structTypeDeclaration            { $$ = $1; }
    | enumDeclaration                  { $$ = $1; }
    ;

headerTypeDeclaration
    : optAnnotations
        HEADER name { driver.structure->declareType(*$3); }
        "{" structFieldList "}" { $$ = new IR::Type_Header(@3, *$3, $1, *$6); }
    ;

structTypeDeclaration
    : optAnnotations
        STRUCT name { driver.structure->declareType(*$3); }
        "{" structFieldList "}" { $$ = new IR::Type_Struct(@3, *$3, $1, *$6); }
    ;

headerUnionDeclaration
    : optAnnotations
        HEADER_UNION name { driver.structure->declareType(*$3); }
        "{" structFieldList "}" { $$ = new IR::Type_HeaderUnion(@3, *$3, $1, *$6); }
    ;

structFieldList
    : /* empty */                      { $$ = new IR::IndexedVector<IR::StructField>(); }
    | structFieldList structField      { $$ = $1; $1->push_back($2); }
    ;

structField
    : optAnnotations typeRef name ";"  { $$ = new IR::StructField(@3, *$3, $1, $2); }
    ;

enumDeclaration
    : optAnnotations
        ENUM name { driver.structure->declareType(*$3); }
        "{" identifierList "}" { $$ = new IR::Type_Enum(@3, *$3, *$6); }
    | optAnnotations ENUM BIT l_angle INTEGER r_angle name { driver.structure->declareType(*$7); }
        "{" specifiedIdentifierList "}" {
            auto type = IR::Type::Bits::get(@3+@6, parseConstantChecked(@5, $5));
            $$ = new IR::Type_SerEnum(@7, *$7, type, *$10); }
    ;

specifiedIdentifierList
    : specifiedIdentifier     { $$ = new IR::IndexedVector<IR::SerEnumMember>(); $$->push_back($1); }
    | specifiedIdentifierList "," specifiedIdentifier { $$ = $1; $1->push_back($3); }
    ;

specifiedIdentifier
    : name "=" initializer    { $$ = new IR::SerEnumMember(@1+@3, *$1, $3); }
    ;

errorDeclaration
    : ERROR "{" identifierList "}"
        { $$ = new IR::Type_Error(@1 + @4, IR::ID(@1, "error"), *$3); }
    ;

matchKindDeclaration
    : MATCH_KIND "{" identifierList "}"
        { $$ = new IR::Declaration_MatchKind(@1 + @4, *$3); }
    ;

identifierList
    : name                    { $$ = new IR::IndexedVector<IR::Declaration_ID>();
                                $$->push_back(new IR::Declaration_ID(@1, *$1));}
    | identifierList "," name { $$ = $1; $$->push_back(new IR::Declaration_ID(@3, *$3)); }
    ;

typedefDeclaration
    : optAnnotations TYPEDEF typeRef name   { driver.structure->declareType(*$4);
          $$ = new IR::Type_Typedef(@4, *$4, new IR::Annotations(*$1), $3); }
    | optAnnotations TYPEDEF derivedTypeDeclaration name   { driver.structure->declareType(*$4);
                        $$ = new IR::Type_Typedef(@4, *$4, new IR::Annotations(*$1), $3); }
    | optAnnotations TYPE typeRef name   { driver.structure->declareType(*$4);
          $$ = new IR::Type_Newtype(@4, *$4, new IR::Annotations(*$1), $3); }
    | optAnnotations TYPE derivedTypeDeclaration name   { driver.structure->declareType(*$4);
                        $$ = new IR::Type_Newtype(@4, *$4, new IR::Annotations(*$1), $3); }
    ;

/*************************** STATEMENTS *************************/

assignmentOrMethodCallStatement
    // These rules are overly permissive, but they avoid some conflicts
    : lvalue "(" argumentList ")" ";"
        { auto mc = new IR::MethodCallExpression(@1 + @4, $1,
                                                 new IR::Vector<IR::Type>(), $3);
          $$ = new IR::MethodCallStatement(@1 + @4, mc); }

    | lvalue l_angle typeArgumentList r_angle "(" argumentList ")" ";"
        { auto mc = new IR::MethodCallExpression(@1 + @7,
                                                 $1, $3, $6);
          $$ = new IR::MethodCallStatement(@1 + @7, mc); }

    | lvalue "=" expression ";"
        { $$ = new IR::AssignmentStatement(@2, $1, $3); }

    ;

emptyStatement
    : ";"      { $$ = new IR::EmptyStatement(@1); }
    ;

exitStatement
    : EXIT ";" { $$ = new IR::ExitStatement(@1); }
    ;

returnStatement
    : RETURN ";"            { $$ = new IR::ReturnStatement(@1, nullptr); }
    | RETURN expression ";" { $$ = new IR::ReturnStatement(@1, $2); }
    ;

conditionalStatement
    : IF "(" expression ")" statement                 %prec THEN
        { $$ = new IR::IfStatement(@1, $3, $5, nullptr); }
    | IF "(" expression ")" statement ELSE statement  %prec THEN
        { $$ = new IR::IfStatement(@1, $3, $5, $7); }
    ;

// To support direct invocation of a control or parser without instantiation
directApplication
    : typeName "." APPLY "(" argumentList ")" ";" {
                                  auto method = new IR::Member(
                                      @1 + @3, new IR::TypeNameExpression($1), IR::ID(@3, "apply"));
                                  auto mce = new IR::MethodCallExpression(@1 + @6, method, $5);
                                  $$ = new IR::MethodCallStatement(@1 + @6, mce); }
    ;

statement
    : assignmentOrMethodCallStatement  { $$ = $1; }
    | directApplication                { $$ = $1; }
    | conditionalStatement             { $$ = $1; }
    | emptyStatement                   { $$ = $1; }
    | blockStatement                   { $$ = $1; }
    | returnStatement                  { $$ = $1; }
    | exitStatement                    { $$ = $1; }
    | switchStatement                  { $$ = $1; }
    ;

blockStatement
    : optAnnotations "{" { driver.structure->pushNamespace(@2, false); }
      statOrDeclList "}" { driver.structure->pop();
                           $$ = new IR::BlockStatement(@1 + @5, $1, *$4); }
    ;

statOrDeclList
    : /* empty */                           { $$ = new IR::IndexedVector<IR::StatOrDecl>(); }
    | statOrDeclList statementOrDeclaration { $$ = $1; $$->push_back($2); }
    ;

switchStatement
    : SWITCH "(" expression ")" "{" switchCases "}" {
            $$ = new IR::SwitchStatement(@1, $3, std::move(*$6)); }
    ;

switchCases
    : /* empty */              { $$ = new IR::Vector<IR::SwitchCase>(); }
    | switchCases switchCase   { $$ = $1; $$->push_back($2); }
    ;

switchCase
    : switchLabel ":" blockStatement { $$ = new IR::SwitchCase(@1 + @3, $1, $3); }
    | switchLabel ":" { $$ = new IR::SwitchCase(@1, $1, nullptr); }
    ;

switchLabel
    : name                     { $$ = new IR::PathExpression(*$1); }
    | DEFAULT                  { $$ = new IR::DefaultExpression(@1); }
    ;

statementOrDeclaration
    : variableDeclaration      { $$ = $1; }
    | constantDeclaration      { $$ = $1; }
    | statement                { $$ = $1; }
    | instantiation            { $$ = $1; }
    ;

/************************* TABLE *********************************/

tableDeclaration
    : optAnnotations
        TABLE name "{" tablePropertyList "}"
          { $$ = new IR::P4Table(@3, *$3, $1, new IR::TableProperties(@5, *$5)); }
    ;

tablePropertyList
    : tableProperty                      { $$ = new IR::IndexedVector<IR::Property>();
                                           $$->push_back($1); }
    | tablePropertyList tableProperty    { $$ = $1; $$->push_back($2); }
    ;

tableProperty
    : KEY "=" "{" keyElementList "}"
        { auto v = new IR::Key(@4, *$4);
          auto id = IR::ID(@1, "key");
          $$ = new IR::Property( @1 + @5, id, v, false); }
    | ACTIONS "=" "{" actionList "}"
        { auto v = new IR::ActionList(@4, *$4);
          auto id = IR::ID(@1, "actions");
          $$ = new IR::Property(@1 + @5, id, v, false); }
    | optAnnotations optCONST ENTRIES "=" "{" entriesList "}"
        { auto l = new IR::EntriesList(@3, *$6);
          auto id = IR::ID(@3+@7, "entries");
          $$ = new IR::Property(@3, id, $1, l, $2.isConst); }
    | optAnnotations optCONST nonTableKwName "=" initializer ";"
        { auto v = new IR::ExpressionValue(@5, $5);
          auto id = *$3;
          $$ = new IR::Property($3->srcInfo, id, $1, v, $2.isConst); }
    ;

keyElementList
    : /* empty */                        { $$ = new IR::Vector<IR::KeyElement>(); }
    | keyElementList keyElement          { $$ = $1; $$->push_back($2); }
    ;

keyElement
    : expression ":" name optAnnotations ";"
                                         { auto expr = new IR::PathExpression(*$3);
                                           $$ = new IR::KeyElement(@1, $4, $1, expr); }
    ;

actionList
    : /* empty */                        { $$ = new IR::IndexedVector<IR::ActionListElement>(); }
    | actionList optAnnotations actionRef ";"
        { $$ = $1; $$->push_back(new IR::ActionListElement(@3, $2, $3)); }
    ;

actionRef
    : prefixedNonTypeName
        { $$ = new IR::PathExpression($1); }
    | prefixedNonTypeName "(" argumentList ")"
        { $$ = new IR::MethodCallExpression(@1+@3, new IR::PathExpression($1), $3); }
    ;

entry
    : keysetExpression ":" actionRef optAnnotations ";"
        { if (auto l = $1->to<IR::ListExpression>())
            $$ = new IR::Entry(@1+@4, $4, l, $3);
          else {  // if not a tuple, make it a list of 1
            IR::Vector<IR::Expression> le($1);
            $$ = new IR::Entry(@1+@4, $4,
                   new IR::ListExpression(@1, le),
                   $3);
          }
        }
    ;

entriesList
    : entry                          { $$ = new IR::Vector<IR::Entry>(); $$->push_back($1); }
    | entriesList entry              { $$ = $1; $$->push_back($2); }
    ;

/************************* ACTION ********************************/

actionDeclaration
    : optAnnotations ACTION name "(" parameterList ")" blockStatement
        { auto pl = new IR::ParameterList(@5, *$5);
          $$ = new IR::P4Action(@3, *$3, $1, pl, $7); }
    ;

/************************* VARIABLES *****************************/

variableDeclaration
    : annotations typeRef name optInitializer ";"
                                     { auto ann = new IR::Annotations(@1, *$1);
                                       $$ = new IR::Declaration_Variable(@1+@4, *$3, ann, $2, $4);
                                       driver.structure->declareObject(*$3, $2->toString()); }
    | typeRef name optInitializer ";"
                                     { $$ = new IR::Declaration_Variable(@1+@4, *$2, $1, $3);
                                       driver.structure->declareObject(*$2, $1->toString()); }
    ;

constantDeclaration
    : optAnnotations CONST typeRef name "=" initializer ";"
<<<<<<< HEAD
                                     { $$ = new IR::Declaration_Constant(@4, *$4, $1, $3, $6);
                                       driver.structure->declareObject(*$4); }
=======
                                     { $$ = new IR::Declaration_Constant(@1+@6, *$4, $1, $3, $6);
                                       driver.structure->declareObject(*$4, $3->toString()); }
>>>>>>> b1374a14
    ;

optInitializer
    : /* empty */                      { $$ = nullptr; }
    | "=" initializer                  { $$ = $2; }
    ;

initializer
    : expression                          { $$ = $1; }
    ;

/**************** Expressions ****************/

functionDeclaration
    : functionPrototype blockStatement   {
            driver.structure->pop();
            $$ = new IR::Function($1->srcInfo, $1->name, $1->type, $2); }
    ;

argumentList
    : /* empty */                        { $$ = new IR::Vector<IR::Argument>(); }
    | nonEmptyArgList                    { $$ = $1; }
    ;

nonEmptyArgList
    : argument                           { $$ = new IR::Vector<IR::Argument>();
                                           $$->push_back($1); }
    | nonEmptyArgList "," argument       { $$ = $1; $$->push_back($3); }
    ;

argument
    : expression                         { $$ = new IR::Argument(@1, $1); }
    | name "=" expression                { $$ = new IR::Argument(@1, *$1, $3); }
    | "_"                                { $$ = new IR::Argument(@1, new IR::DefaultExpression(@1)); }
    ;

expressionList
    : /* empty */                        { $$ = new IR::Vector<IR::Expression>(); }
    | expression                         { $$ = new IR::Vector<IR::Expression>();
                                           $$->push_back($1); }
    | expressionList "," expression      { $$ = $1; $$->push_back($3); }
    ;

prefixedNonTypeName
    : nonTypeName                        { $$ = new IR::Path(*$1); }
    | dotPrefix nonTypeName              { $$ = new IR::Path(*$2, true);
                                           driver.structure->clearPath(); }
    ;

dot_name:
    "." { driver.structure->relativePathFromLastSymbol(); } name {
          driver.structure->clearPath(); $$ = $3; }

lvalue
    : prefixedNonTypeName                { $$ = new IR::PathExpression($1); }
    | THIS                               { $$ = new IR::This(@1); }  // experimental
    | lvalue dot_name %prec DOT          { $$ = new IR::Member(@1 + @2, $1, *$2); }
    | lvalue "[" expression "]"          { $$ = new IR::ArrayIndex(@1 + @4, $1, $3); }
    | lvalue "[" expression ":" expression "]" { $$ = new IR::Slice(@1 + @6, $1, $3, $5); }
    ;

expression
    : INTEGER                            { $$ = parseConstant(@1, $1, 0); }
    | STRING_LITERAL                     { $$ = new IR::StringLiteral(@1, $1); }
    | TRUE                               { $$ = new IR::BoolLiteral(@1, true); }
    | FALSE                              { $$ = new IR::BoolLiteral(@1, false); }
    | THIS                               { $$ = new IR::This(@1); }  // experimental
    | nonTypeName                        { $$ = new IR::PathExpression(*$1); }
    | dotPrefix nonTypeName              { $$ = new IR::PathExpression(new IR::Path(*$2, true)); driver.structure->clearPath(); }
    | expression "[" expression "]"      { $$ = new IR::ArrayIndex(@1 + @4, $1, $3); }
    | expression "[" expression ":" expression "]" { $$ = new IR::Slice(@1 + @6, $1, $3, $5); }
    | "{" expressionList "}"             { $$ = new IR::ListExpression(@1 + @3, *$2); }
    | "{" kvList "}"                     { $$ = new IR::StructExpression(
                                                  @1 + @3, IR::Type::Unknown::get(), (IR::Type_Name*)nullptr, *$2); }  // experimental
    | "(" expression ")"                 { $$ = $2; }
    | "!" expression %prec PREFIX        { $$ = new IR::LNot(@1 + @2, $2); }
    | "~" expression %prec PREFIX        { $$ = new IR::Cmpl(@1 + @2, $2); }
    | "-" expression %prec PREFIX        { $$ = new IR::Neg(@1 + @2, $2); }
    | "+" expression %prec PREFIX        { $$ = $2; }
    | typeName dot_name %prec DOT
        { $$ = new IR::Member(@1 + @2, new IR::TypeNameExpression(@1, $1), *$2); }
    | ERROR "." name
        { auto typeName = new IR::Type_Name(@1, new IR::Path(IR::ID(@1, "error")));
          $$ = new IR::Member(@1+@3, new IR::TypeNameExpression(@1+@3, typeName), *$3); }
    | expression dot_name %prec DOT      { $$ = new IR::Member(@1 + @2, $1, *$2); }
    | expression "*" expression          { $$ = new IR::Mul(@1 + @3, $1, $3); }
    | expression "/" expression          { $$ = new IR::Div(@1 + @3, $1, $3); }
    | expression "%" expression          { $$ = new IR::Mod(@1 + @3, $1, $3); }
    | expression "+" expression          { $$ = new IR::Add(@1 + @3, $1, $3); }
    | expression "-" expression          { $$ = new IR::Sub(@1 + @3, $1, $3); }
    | expression "|+|" expression        { $$ = new IR::AddSat(@1 + @3, $1, $3); }
    | expression "|-|" expression        { $$ = new IR::SubSat(@1 + @3, $1, $3); }
    | expression "<<" expression         { $$ = new IR::Shl(@1 + @3, $1, $3); }
    | expression R_ANGLE_SHIFT ">" expression %prec R_ANGLE_SHIFT
        { $$ = new IR::Shr(@1 + @4, $1, $4); }
    | expression "<=" expression         { $$ = new IR::Leq(@1 + @3, $1, $3); }
    | expression ">=" expression         { $$ = new IR::Geq(@1 + @3, $1, $3); }
    | expression l_angle expression %prec "<"
                                         { $$ = new IR::Lss(@1 + @3, $1, $3); }
    | expression ">" expression          { $$ = new IR::Grt(@1 + @3, $1, $3); }
    | expression "!=" expression         { $$ = new IR::Neq(@1 + @3, $1, $3); }
    | expression "==" expression         { $$ = new IR::Equ(@1 + @3, $1, $3); }
    | expression "&" expression          { $$ = new IR::BAnd(@1 + @3, $1, $3); }
    | expression "^" expression          { $$ = new IR::BXor(@1 + @3, $1, $3); }
    | expression "|" expression          { $$ = new IR::BOr(@1 + @3, $1, $3); }
    | expression "++" expression         { $$ = new IR::Concat(@1 + @3, $1, $3); }
    | expression "&&" expression         { $$ = new IR::LAnd(@1 + @2 + @3, $1, $3); }
    | expression "||" expression         { $$ = new IR::LOr(@1 + @2 + @3, $1, $3); }
    | expression "?" expression ":" expression { $$ = new IR::Mux(@1 + @5, $1, $3, $5); }
    | expression l_angle realTypeArgumentList r_angle "(" argumentList ")"
        { $$ = new IR::MethodCallExpression(@1 + @4, $1, $3, $6); }
    | expression "(" argumentList ")"
        { $$ = new IR::MethodCallExpression(@1 + @4, $1, $3); }
    | namedType "(" argumentList ")"
        { $$ = new IR::ConstructorCallExpression(@1 + @4, $1, $3); }
    | "(" typeRef ")" expression %prec PREFIX { $$ = new IR::Cast(@1 + @4, $2, $4); }
    ;

intOrStr
    : INTEGER                    { $$ = parseConstant(@1, $1, 0); }
    | STRING_LITERAL             { $$ = new IR::StringLiteral(@1, $1); }
    ;

intList
    : INTEGER                    { $$ = new IR::Vector<IR::Expression>();
                                   $$->push_back(parseConstant(@1, $1, 0)); }
    | intList "," INTEGER        { $$ = $1;
                                   $$->push_back(parseConstant(@3, $3, 0)); }
    ;

intOrStrList
    : intOrStr                   { $$ = new IR::Vector<IR::Expression>();
                                   $$->push_back($1); }
    | intOrStrList "," intOrStr  { $$ = $1;
                                   $$->push_back($3); }
    ;

strList
    : STRING_LITERAL             { $$ = new IR::Vector<IR::Expression>();
                                   $$->push_back(new IR::StringLiteral(@1, $1)); }
    | strList "," STRING_LITERAL { $$ = $1;
                                   $$->push_back(new IR::StringLiteral(@3, $3)); }
    ;

l_angle : "<" | L_ANGLE_ARGS ;
r_angle : ">" | R_ANGLE_SHIFT ;

/*****************************************************************************/

%%

void P4::P4Parser::error(const Util::SourceInfo& location,
                         const std::string& message) {
    driver.onParseError(location, message);
}<|MERGE_RESOLUTION|>--- conflicted
+++ resolved
@@ -1284,13 +1284,8 @@
 
 constantDeclaration
     : optAnnotations CONST typeRef name "=" initializer ";"
-<<<<<<< HEAD
                                      { $$ = new IR::Declaration_Constant(@4, *$4, $1, $3, $6);
-                                       driver.structure->declareObject(*$4); }
-=======
-                                     { $$ = new IR::Declaration_Constant(@1+@6, *$4, $1, $3, $6);
                                        driver.structure->declareObject(*$4, $3->toString()); }
->>>>>>> b1374a14
     ;
 
 optInitializer
