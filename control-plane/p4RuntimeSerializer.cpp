--- conflicted
+++ resolved
@@ -706,29 +706,6 @@
 class ParseAnnotations : public P4::ParseAnnotations {
  public:
     ParseAnnotations() : P4::ParseAnnotations("P4Runtime", false, {
-<<<<<<< HEAD
-                PARSE("controller_header", StringLiteral),
-                PARSE_EMPTY("hidden"),
-                PARSE("id", Constant),
-                PARSE("brief", StringLiteral),
-                PARSE("description", StringLiteral),
-                // @p4runtime_translation has two args
-                PARSE_PAIR("p4runtime_translation",
-                           Expression),
-                // This annotation is architecture-specific in theory, but given that it
-                // is "reserved" by the P4Runtime specification, I don't really have any
-                // qualms about adding it here. I don't think it is possible to just run
-                // a different ParseAnnotations pass in the constructor of the
-                // architecture-specific P4RuntimeArchHandlerIface implementation, since
-                // ParseAnnotations modifies the program. I don't really like the
-                // possible alternatives either: 1) modify the P4RuntimeArchHandlerIface
-                // interface so that each implementation can provide a custom
-                // ParseAnnotations instance, or 2) run a ParseAnnotations pass
-                // "locally" (in this case on action profile instances since this
-                // annotation is for them).
-                PARSE("max_group_size", Constant)
-            }) { }
-=======
         PARSE("controller_header", StringLiteral),
         PARSE_EMPTY("hidden"),
         PARSE("id", Constant),
@@ -751,7 +728,6 @@
                    Expression),
     }) { }
 
->>>>>>> 936235d2
 };
 
 /// An analyzer which translates the information available in the P4 IR into a
