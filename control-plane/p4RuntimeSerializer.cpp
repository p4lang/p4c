--- conflicted
+++ resolved
@@ -695,17 +695,6 @@
 class ParseAnnotations : public P4::ParseAnnotations {
  public:
     ParseAnnotations() : P4::ParseAnnotations("P4Runtime", false, {
-<<<<<<< HEAD
-                PARSE("controller_header", StringLiteral),
-                PARSE_EMPTY("hidden"),
-                PARSE("id", Constant),
-                PARSE("brief", StringLiteral),
-                PARSE("description", StringLiteral),
-                // @p4runtime_translation has two args
-                PARSE_PAIR("p4runtime_translation",
-                           Expression),
-            }) { }
-=======
         PARSE("controller_header", StringLiteral),
         PARSE_EMPTY("hidden"),
         PARSE("id", Constant),
@@ -722,9 +711,12 @@
         // ParseAnnotations instance, or 2) run a ParseAnnotations pass
         // "locally" (in this case on action profile instances since this
         // annotation is for them).
-        PARSE("max_group_size", Constant)
+        PARSE("max_group_size", Constant),
+        // @p4runtime_translation has two args
+        PARSE_PAIR("p4runtime_translation",
+                   Expression),
     }) { }
->>>>>>> 1a24cd04
+
 };
 
 /// An analyzer which translates the information available in the P4 IR into a
