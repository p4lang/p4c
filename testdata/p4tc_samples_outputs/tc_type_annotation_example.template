--- conflicted
+++ resolved
@@ -24,10 +24,6 @@
 $TC p4template create table/tc_type_annotation_example/MainControlImpl/ipv4_tbl_2 \
 	tblid 2 \
 	type exact \
-<<<<<<< HEAD
-	keysz 3 nummasks 8 tentries 1024 \
+	keysz 3 nummasks 8 permissions 0x3da4 tentries 1024 \
 	table_acts act name NoAction
-=======
-	keysz 3 nummasks 8 permissions 0x3da4 tentries 1024
->>>>>>> 5848a282
 $TC p4template update pipeline/tc_type_annotation_example state ready