#!/bin/bash -x

set -e

TC="tc"
$TC p4template create pipeline/multiple_tables_example_02 numtables 7

$TC p4template create action/multiple_tables_example_02/MainControlImpl/next_hop actid 1 \
	param vport type bit32
$TC p4template update action/multiple_tables_example_02/MainControlImpl/next_hop state active

$TC p4template create action/multiple_tables_example_02/MainControlImpl/default_route_drop actid 2
$TC p4template update action/multiple_tables_example_02/MainControlImpl/default_route_drop state active

$TC p4template create action/multiple_tables_example_02/MainControlImpl/sendtoport actid 3
$TC p4template update action/multiple_tables_example_02/MainControlImpl/sendtoport state active

$TC p4template create action/multiple_tables_example_02/MainControlImpl/drop actid 4
$TC p4template update action/multiple_tables_example_02/MainControlImpl/drop state active

$TC p4template create action/multiple_tables_example_02/MainControlImpl/tcp_syn_packet actid 5
$TC p4template update action/multiple_tables_example_02/MainControlImpl/tcp_syn_packet state active

$TC p4template create action/multiple_tables_example_02/MainControlImpl/tcp_fin_or_rst_packet actid 6
$TC p4template update action/multiple_tables_example_02/MainControlImpl/tcp_fin_or_rst_packet state active

$TC p4template create action/multiple_tables_example_02/MainControlImpl/tcp_other_packets actid 7
$TC p4template update action/multiple_tables_example_02/MainControlImpl/tcp_other_packets state active

$TC p4template create table/multiple_tables_example_02/MainControlImpl/ipv4_tbl_1 \
	tblid 1 \
	type exact \
	keysz 32 nummasks 8 permissions 0x3da4 tentries 2048 \
	table_acts act name multiple_tables_example_02/MainControlImpl/next_hop flags tableonly \
	act name multiple_tables_example_02/MainControlImpl/default_route_drop
$TC p4template update table/multiple_tables_example_02/MainControlImpl/ipv4_tbl_1 default_miss_action action multiple_tables_example_02/MainControlImpl/default_route_drop

$TC p4template create table/multiple_tables_example_02/MainControlImpl/ipv4_tbl_2 \
	tblid 2 \
	type exact \
	keysz 72 nummasks 8 permissions 0x3da4 tentries 2048 \
	table_acts act name multiple_tables_example_02/MainControlImpl/next_hop \
	act name multiple_tables_example_02/MainControlImpl/drop flags defaultonly
$TC p4template update table/multiple_tables_example_02/MainControlImpl/ipv4_tbl_2 default_miss_action action multiple_tables_example_02/MainControlImpl/drop

$TC p4template create table/multiple_tables_example_02/MainControlImpl/ipv4_tbl_3 \
	tblid 3 \
	type exact \
	keysz 67 nummasks 8 permissions 0x3da4 tentries 1024 \
	table_acts act name multiple_tables_example_02/MainControlImpl/sendtoport \
	act name multiple_tables_example_02/MainControlImpl/drop \
	act name NoAction flags defaultonly

$TC p4template create table/multiple_tables_example_02/MainControlImpl/ipv4_tbl_4 \
	tblid 4 \
	type exact \
	keysz 77 nummasks 8 permissions 0x3da4 tentries 1024 \
	table_acts act name multiple_tables_example_02/MainControlImpl/sendtoport \
	act name multiple_tables_example_02/MainControlImpl/drop \
	act name NoAction

$TC p4template create table/multiple_tables_example_02/MainControlImpl/ipv4_tbl_5 \
	tblid 5 \
	type exact \
<<<<<<< HEAD
	keysz 13 nummasks 8 tentries 1024 \
	table_acts act name NoAction
=======
	keysz 13 nummasks 8 permissions 0x3da4 tentries 1024
>>>>>>> 5848a282

$TC p4template create table/multiple_tables_example_02/MainControlImpl/set_ct_options \
	tblid 6 \
	type ternary \
	keysz 8 nummasks 8 permissions 0x3da4 tentries 2048 \
	table_acts act name multiple_tables_example_02/MainControlImpl/tcp_syn_packet \
	act name multiple_tables_example_02/MainControlImpl/tcp_fin_or_rst_packet \
	act name multiple_tables_example_02/MainControlImpl/tcp_other_packets
$TC p4template update table/multiple_tables_example_02/MainControlImpl/set_ct_options default_miss_action permissions 0x1024 action multiple_tables_example_02/MainControlImpl/tcp_other_packets

$TC p4template create table/multiple_tables_example_02/MainControlImpl/set_all_options \
	tblid 7 \
	type exact \
	keysz 64 nummasks 8 permissions 0x3da4 tentries 2048 \
	table_acts act name multiple_tables_example_02/MainControlImpl/next_hop \
	act name multiple_tables_example_02/MainControlImpl/default_route_drop \
	act name multiple_tables_example_02/MainControlImpl/tcp_syn_packet \
	act name multiple_tables_example_02/MainControlImpl/tcp_fin_or_rst_packet \
	act name multiple_tables_example_02/MainControlImpl/tcp_other_packets \
	act name multiple_tables_example_02/MainControlImpl/sendtoport \
	act name multiple_tables_example_02/MainControlImpl/drop \
	act name NoAction
$TC p4template update table/multiple_tables_example_02/MainControlImpl/set_all_options default_miss_action permissions 0x1024 action multiple_tables_example_02/MainControlImpl/drop
$TC p4template create table/multiple_tables_example_02/MainControlImpl/set_all_options entry hdr.ipv4.srcAddr 0x1000 hdr.tcp.srcPort 0x10 hdr.ipv4.fragOffset 10 hdr.ipv4.flags 1 permissions 0x1024 action multiple_tables_example_02/MainControlImpl/tcp_syn_packet
$TC p4template create table/multiple_tables_example_02/MainControlImpl/set_all_options entry hdr.ipv4.srcAddr 0x2000 hdr.tcp.srcPort 0x20 hdr.ipv4.fragOffset 20 hdr.ipv4.flags 2 permissions 0x1024 action multiple_tables_example_02/MainControlImpl/tcp_fin_or_rst_packet
$TC p4template create table/multiple_tables_example_02/MainControlImpl/set_all_options entry hdr.ipv4.srcAddr 0x3000 hdr.tcp.srcPort 0x30 hdr.ipv4.fragOffset 30 hdr.ipv4.flags 3 permissions 0x1024 action multiple_tables_example_02/MainControlImpl/tcp_fin_or_rst_packet
$TC p4template create table/multiple_tables_example_02/MainControlImpl/set_all_options entry hdr.ipv4.srcAddr 0x4000 hdr.tcp.srcPort 0x40 hdr.ipv4.fragOffset 40 hdr.ipv4.flags 4 permissions 0x1024 action multiple_tables_example_02/MainControlImpl/default_route_drop
$TC p4template create table/multiple_tables_example_02/MainControlImpl/set_all_options entry hdr.ipv4.srcAddr 0x5000 hdr.tcp.srcPort 0x50 hdr.ipv4.fragOffset 50 hdr.ipv4.flags 5 permissions 0x1024 action multiple_tables_example_02/MainControlImpl/next_hop
$TC p4template create table/multiple_tables_example_02/MainControlImpl/set_all_options entry hdr.ipv4.srcAddr 0x6000 hdr.tcp.srcPort 0x60 hdr.ipv4.fragOffset 60 hdr.ipv4.flags 6 permissions 0x1024 action multiple_tables_example_02/MainControlImpl/sendtoport
$TC p4template update pipeline/multiple_tables_example_02 state ready<|MERGE_RESOLUTION|>--- conflicted
+++ resolved
@@ -62,12 +62,8 @@
 $TC p4template create table/multiple_tables_example_02/MainControlImpl/ipv4_tbl_5 \
 	tblid 5 \
 	type exact \
-<<<<<<< HEAD
-	keysz 13 nummasks 8 tentries 1024 \
+	keysz 13 nummasks 8 permissions 0x3da4 tentries 1024 \
 	table_acts act name NoAction
-=======
-	keysz 13 nummasks 8 permissions 0x3da4 tentries 1024
->>>>>>> 5848a282
 
 $TC p4template create table/multiple_tables_example_02/MainControlImpl/set_ct_options \
 	tblid 6 \
