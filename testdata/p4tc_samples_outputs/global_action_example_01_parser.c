--- conflicted
+++ resolved
@@ -8,11 +8,8 @@
 static __always_inline int run_parser(struct __sk_buff *skb, struct my_ingress_headers_t *hdr, struct pna_global_metadata *compiler_meta__)
 {
     struct hdr_md *hdrMd;
-<<<<<<< HEAD
-=======
-    unsigned ebpf_packetOffsetInBits = 0;
+
     unsigned ebpf_packetOffsetInBits_save = 0;
->>>>>>> 9bad3cb4
     ParserError_t ebpf_errorCode = NoError;
     void* pkt = ((void*)(long)skb->data);
     void* ebpf_packetEnd = ((void*)(long)skb->data_end);
