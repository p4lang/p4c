../testdata/p4_16_errors/header2_e.p4(20): error: Field field of header h cannot have type struct s
    s field; // no struct fields allowed in headers
      ^^^^^
../testdata/p4_16_errors/header2_e.p4(16)
struct s {}
       ^
<<<<<<< HEAD
=======
../testdata/p4_16_errors/header2_e.p4(20): error: Field field of header h cannot have type struct s
    s field; // no struct fields allowed in headers
      ^^^^^
../testdata/p4_16_errors/header2_e.p4(16)
struct s {}
       ^
../testdata/p4_16_errors/header2_e.p4(27): error: Field field of struct s1 cannot have type parser p
    p field; // no functor-typed fields allowed
      ^^^^^
../testdata/p4_16_errors/header2_e.p4(23)
parser p();
       ^
>>>>>>> 52813a54
../testdata/p4_16_errors/header2_e.p4(27): error: Field field of struct s1 cannot have type parser p
    p field; // no functor-typed fields allowed
      ^^^^^
../testdata/p4_16_errors/header2_e.p4(23)
parser p();
       ^
../testdata/p4_16_errors/header2_e.p4(32): error: Field field of header_union u cannot have type struct s
   s field; // no struct field allowed in header_union
     ^^^^^
../testdata/p4_16_errors/header2_e.p4(16)
struct s {}
       ^
<<<<<<< HEAD
../testdata/p4_16_errors/header2_e.p4(33): error: Field field1 of header_union u cannot have type bit<1>
   bit field1;
       ^^^^^^
=======
../testdata/p4_16_errors/header2_e.p4(32): error: Field field of header_union u cannot have type struct s
   s field; // no struct field allowed in header_union
     ^^^^^
../testdata/p4_16_errors/header2_e.p4(16)
struct s {}
       ^
>>>>>>> 52813a54
<|MERGE_RESOLUTION|>--- conflicted
+++ resolved
@@ -1,11 +1,3 @@
-../testdata/p4_16_errors/header2_e.p4(20): error: Field field of header h cannot have type struct s
-    s field; // no struct fields allowed in headers
-      ^^^^^
-../testdata/p4_16_errors/header2_e.p4(16)
-struct s {}
-       ^
-<<<<<<< HEAD
-=======
 ../testdata/p4_16_errors/header2_e.p4(20): error: Field field of header h cannot have type struct s
     s field; // no struct fields allowed in headers
       ^^^^^
@@ -18,28 +10,12 @@
 ../testdata/p4_16_errors/header2_e.p4(23)
 parser p();
        ^
->>>>>>> 52813a54
-../testdata/p4_16_errors/header2_e.p4(27): error: Field field of struct s1 cannot have type parser p
-    p field; // no functor-typed fields allowed
-      ^^^^^
-../testdata/p4_16_errors/header2_e.p4(23)
-parser p();
-       ^
 ../testdata/p4_16_errors/header2_e.p4(32): error: Field field of header_union u cannot have type struct s
    s field; // no struct field allowed in header_union
      ^^^^^
 ../testdata/p4_16_errors/header2_e.p4(16)
 struct s {}
        ^
-<<<<<<< HEAD
-../testdata/p4_16_errors/header2_e.p4(33): error: Field field1 of header_union u cannot have type bit<1>
-   bit field1;
-       ^^^^^^
-=======
 ../testdata/p4_16_errors/header2_e.p4(32): error: Field field of header_union u cannot have type struct s
    s field; // no struct field allowed in header_union
-     ^^^^^
-../testdata/p4_16_errors/header2_e.p4(16)
-struct s {}
-       ^
->>>>>>> 52813a54
+     ^^^^^