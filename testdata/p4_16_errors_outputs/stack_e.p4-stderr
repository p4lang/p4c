../testdata/p4_16_errors/stack_e.p4(23): error: Header stack struct s[] used with non-header type struct s
        s[5] stack1; // non-header illegal in header stack
        ^^^^
<<<<<<< HEAD
../testdata/p4_16_errors/stack_e.p4(23): error: Could not find type of s[]
        s[5] stack1;
=======
../testdata/p4_16_errors/stack_e.p4(23): error: Header stack s[] used with non-header type struct s
        s[5] stack1; // non-header illegal in header stack
>>>>>>> 52813a54
        ^^^^
../testdata/p4_16_errors/stack_e.p4(26): error: Index too large: 1231092310293
        h b = stack[1231092310293];
                    ^^^^^^^^^^^^^
../testdata/p4_16_errors/stack_e.p4(26): error: Could not find type of []
        h b = stack[1231092310293];
              ^^^^^^^^^^^^^^^^^^^^
../testdata/p4_16_errors/stack_e.p4(27): error: Negative array index -2
        h c = stack[-2];
                     ^
../testdata/p4_16_errors/stack_e.p4(27): error: Could not find type of []
        h c = stack[-2];
              ^^^^^^^^^
../testdata/p4_16_errors/stack_e.p4(28): error: Array index 6 larger or equal to array size 5
        h d = stack[6];
                    ^
../testdata/p4_16_errors/stack_e.p4(22)
        h[5] stack;
          ^
../testdata/p4_16_errors/stack_e.p4(28): error: Could not find type of []
        h d = stack[6];
              ^^^^^^^^<|MERGE_RESOLUTION|>--- conflicted
+++ resolved
@@ -1,13 +1,6 @@
 ../testdata/p4_16_errors/stack_e.p4(23): error: Header stack struct s[] used with non-header type struct s
         s[5] stack1; // non-header illegal in header stack
         ^^^^
-<<<<<<< HEAD
-../testdata/p4_16_errors/stack_e.p4(23): error: Could not find type of s[]
-        s[5] stack1;
-=======
-../testdata/p4_16_errors/stack_e.p4(23): error: Header stack s[] used with non-header type struct s
-        s[5] stack1; // non-header illegal in header stack
->>>>>>> 52813a54
         ^^^^
 ../testdata/p4_16_errors/stack_e.p4(26): error: Index too large: 1231092310293
         h b = stack[1231092310293];
