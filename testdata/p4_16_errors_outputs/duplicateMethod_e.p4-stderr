error: Ambiguous method append with 1 parameters
../testdata/p4_16_errors/duplicateMethod_e.p4(21): error: Candidate is append
    void append<D>(in D d);
         ^^^^^^
../testdata/p4_16_errors/duplicateMethod_e.p4(23): error: Candidate is append
<<<<<<< HEAD
    void append(in packet_in b);
=======
    void append(in packet_in b); // duplicate method
         ^^^^^^
error: Ambiguous method append with 1 parameters
../testdata/p4_16_errors/duplicateMethod_e.p4(21): error: Candidate is append
    void append<D>(in D d);
         ^^^^^^
../testdata/p4_16_errors/duplicateMethod_e.p4(23): error: Candidate is append
    void append(in packet_in b); // duplicate method
>>>>>>> 52813a54
         ^^^^^^<|MERGE_RESOLUTION|>--- conflicted
+++ resolved
@@ -1,18 +1,7 @@
-error: Ambiguous method append with 1 parameters
-../testdata/p4_16_errors/duplicateMethod_e.p4(21): error: Candidate is append
-    void append<D>(in D d);
-         ^^^^^^
-../testdata/p4_16_errors/duplicateMethod_e.p4(23): error: Candidate is append
-<<<<<<< HEAD
-    void append(in packet_in b);
-=======
-    void append(in packet_in b); // duplicate method
-         ^^^^^^
 error: Ambiguous method append with 1 parameters
 ../testdata/p4_16_errors/duplicateMethod_e.p4(21): error: Candidate is append
     void append<D>(in D d);
          ^^^^^^
 ../testdata/p4_16_errors/duplicateMethod_e.p4(23): error: Candidate is append
     void append(in packet_in b); // duplicate method
->>>>>>> 52813a54
          ^^^^^^