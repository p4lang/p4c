--- conflicted
+++ resolved
@@ -38,25 +38,9 @@
 control ingress(inout Headers h, inout Meta m, inout standard_metadata_t sm) {
     @name("ingress.tmp") bit<8> tmp;
     @name("ingress.simple_action") action simple_action() {
-<<<<<<< HEAD
-        val_2 = h.idx.idx;
-        bound = 8w1;
-        hasReturned = false;
-        tmp = (val_2 < bound ? val_2 : tmp);
-        tmp = (val_2 < bound ? val_2 : bound);
-        hasReturned = true;
-        retval = tmp;
-        val = retval;
-        if (val == 8w0) {
-            h.h[8w0].a = 8w1;
-        } else if (val == 8w1) {
-            h.h[8w1].a = 8w1;
-        }
-=======
         tmp = (h.idx.idx < 8w1 ? h.idx.idx : tmp);
         tmp = (h.idx.idx < 8w1 ? h.idx.idx : 8w1);
         h.h[(h.idx.idx < 8w1 ? h.idx.idx : 8w1)].a = 8w1;
->>>>>>> fcabeb5c
     }
     @hidden table tbl_simple_action {
         actions = {
