#include <core.p4>
#define V1MODEL_VERSION 20180101
#include <v1model.p4>

header ethernet_t {
    bit<48> dst_addr;
    bit<48> src_addr;
    bit<16> eth_type;
}

header H {
    bit<8> a;
}

struct Headers {
    ethernet_t eth_hdr;
    H[2]       h;
}

struct Meta {
}

parser p(packet_in pkt, out Headers hdr, inout Meta m, inout standard_metadata_t sm) {
    state start {
        pkt.extract<ethernet_t>(hdr.eth_hdr);
        pkt.extract<H>(hdr.h.next);
        pkt.extract<H>(hdr.h.next);
        transition accept;
    }
}

control ingress(inout Headers h, inout Meta m, inout standard_metadata_t sm) {
<<<<<<< HEAD
    @name("ingress.bool_val") bool bool_val_0;
    @name("ingress.tmp_0") bit<3> tmp;
    @name("ingress.tmp_1") bit<3> tmp_0;
    @name("ingress.val_0") bit<3> val;
    @name("ingress.bound_0") bit<3> bound;
    @name("ingress.hasReturned") bool hasReturned;
    @name("ingress.retval") bit<3> retval;
    @name("ingress.tmp") bit<3> tmp_1;
    bit<3> hsiVar;
    @name("ingress.perform_action") action perform_action() {
        val = (bool_val_0 ? 3w0 : val);
        bound = (bool_val_0 ? 3w1 : bound);
        hasReturned = (bool_val_0 ? false : hasReturned);
        tmp_1 = (bool_val_0 ? (val < bound ? val : tmp_1) : tmp_1);
        tmp_1 = (bool_val_0 ? (val < bound ? val : bound) : tmp_1);
        hasReturned = (bool_val_0 ? true : hasReturned);
        retval = (bool_val_0 ? tmp_1 : retval);
        tmp = (bool_val_0 ? retval : tmp);
        tmp_0 = (bool_val_0 ? tmp : tmp_0);
        hsiVar = (bool_val_0 ? tmp_0 : 3w0);
        if (hsiVar == 3w0) {
            h.h[3w0].a = (bool_val_0 ? 8w1 : h.h[3w0].a);
        } else if (hsiVar == 3w1) {
            h.h[3w1].a = (bool_val_0 ? 8w1 : h.h[3w1].a);
        }
    }
    @hidden action predication_issue_3l38() {
        bool_val_0 = true;
    }
    @hidden table tbl_predication_issue_3l38 {
        actions = {
            predication_issue_3l38();
        }
        const default_action = predication_issue_3l38();
=======
    @name("ingress.perform_action") action perform_action() {
        h.h[3w0].a = 8w1;
>>>>>>> cfebb42c
    }
    @hidden table tbl_perform_action {
        actions = {
            perform_action();
        }
        const default_action = perform_action();
    }
    apply {
        tbl_perform_action.apply();
    }
}

control vrfy(inout Headers h, inout Meta m) {
    apply {
    }
}

control update(inout Headers h, inout Meta m) {
    apply {
    }
}

control egress(inout Headers h, inout Meta m, inout standard_metadata_t sm) {
    apply {
    }
}

control deparser(packet_out b, in Headers h) {
    apply {
        b.emit<ethernet_t>(h.eth_hdr);
        b.emit<H>(h.h[0]);
        b.emit<H>(h.h[1]);
    }
}

V1Switch<Headers, Meta>(p(), vrfy(), ingress(), egress(), update(), deparser()) main;
<|MERGE_RESOLUTION|>--- conflicted
+++ resolved
@@ -30,7 +30,6 @@
 }
 
 control ingress(inout Headers h, inout Meta m, inout standard_metadata_t sm) {
-<<<<<<< HEAD
     @name("ingress.bool_val") bool bool_val_0;
     @name("ingress.tmp_0") bit<3> tmp;
     @name("ingress.tmp_1") bit<3> tmp_0;
@@ -65,10 +64,6 @@
             predication_issue_3l38();
         }
         const default_action = predication_issue_3l38();
-=======
-    @name("ingress.perform_action") action perform_action() {
-        h.h[3w0].a = 8w1;
->>>>>>> cfebb42c
     }
     @hidden table tbl_perform_action {
         actions = {
