--- conflicted
+++ resolved
@@ -172,21 +172,13 @@
         hdr.ipv4.ttl = hdr.ipv4.ttl + 8w255;
     }
     @name("ingress.lookup_flowlet_map") action lookup_flowlet_map() {
-<<<<<<< HEAD
         hash<bit<13>, bit<13>, tuple_1, bit<26>>(meta._ingress_metadata_flowlet_map_index1, HashAlgorithm.crc16, 13w0, { hdr.ipv4.srcAddr, hdr.ipv4.dstAddr, hdr.ipv4.protocol, hdr.tcp.srcPort, hdr.tcp.dstPort }, 26w13);
         flowlet_id_0.read(meta._ingress_metadata_flowlet_id2, (bit<32>)meta._ingress_metadata_flowlet_map_index1);
         meta._ingress_metadata_flow_ipg0 = (bit<32>)meta._intrinsic_metadata_ingress_global_timestamp6;
         flowlet_lasttime_0.read(meta._ingress_metadata_flowlet_lasttime3, (bit<32>)meta._ingress_metadata_flowlet_map_index1);
         meta._ingress_metadata_flow_ipg0 = meta._ingress_metadata_flow_ipg0 - meta._ingress_metadata_flowlet_lasttime3;
         flowlet_lasttime_0.write((bit<32>)meta._ingress_metadata_flowlet_map_index1, (bit<32>)meta._intrinsic_metadata_ingress_global_timestamp6);
-=======
-        hash<bit<13>, bit<13>, tuple_1, bit<26>>(meta.ingress_metadata.flowlet_map_index, HashAlgorithm.crc16, 13w0, { hdr.ipv4.srcAddr, hdr.ipv4.dstAddr, hdr.ipv4.protocol, hdr.tcp.srcPort, hdr.tcp.dstPort }, 26w13);
-        flowlet_id_0.read(meta.ingress_metadata.flowlet_id, (bit<32>)meta.ingress_metadata.flowlet_map_index);
-        meta.ingress_metadata.flow_ipg = (bit<32>)meta.intrinsic_metadata.ingress_global_timestamp;
-        flowlet_lasttime_0.read(meta.ingress_metadata.flowlet_lasttime, (bit<32>)meta.ingress_metadata.flowlet_map_index);
-        meta.ingress_metadata.flow_ipg = (bit<32>)meta.intrinsic_metadata.ingress_global_timestamp - meta.ingress_metadata.flowlet_lasttime;
-        flowlet_lasttime_0.write((bit<32>)meta.ingress_metadata.flowlet_map_index, (bit<32>)meta.intrinsic_metadata.ingress_global_timestamp);
->>>>>>> 2d00ef60
+
     }
     @name("ingress.set_dmac") action set_dmac(bit<48> dmac) {
         hdr.ethernet.dstAddr = dmac;
