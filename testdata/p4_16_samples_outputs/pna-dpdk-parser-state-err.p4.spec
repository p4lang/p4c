--- conflicted
+++ resolved
@@ -111,11 +111,7 @@
 action add_on_miss_action2 args none {
 	mov m.MainControlT_tmp 0x0
 	mov m.MainControlT_tmp_0 0x4D2
-<<<<<<< HEAD
 	learn next_hop2 m.MainControlT_tmp m.local_metadata_timeout
-=======
-	learn next_hop m.MainControlT_tmp m.local_metadata_timeout
->>>>>>> 98b481a6
 	return
 }
 
