

struct ethernet_t {
	bit<48> dstAddr
	bit<48> srcAddr
	bit<16> etherType
}

struct user_meta_t {
	bit<32> psa_ingress_parser_input_metadata_ingress_port
	bit<32> psa_ingress_parser_input_metadata_packet_path
	bit<32> psa_egress_parser_input_metadata_egress_port
	bit<32> psa_egress_parser_input_metadata_packet_path
	bit<32> psa_ingress_input_metadata_ingress_port
	bit<32> psa_ingress_input_metadata_packet_path
	bit<64> psa_ingress_input_metadata_ingress_timestamp
	bit<8> psa_ingress_input_metadata_parser_error
	bit<8> psa_ingress_output_metadata_class_of_service
	bit<8> psa_ingress_output_metadata_clone
	bit<16> psa_ingress_output_metadata_clone_session_id
	bit<8> psa_ingress_output_metadata_drop
	bit<8> psa_ingress_output_metadata_resubmit
	bit<32> psa_ingress_output_metadata_multicast_group
	bit<32> psa_ingress_output_metadata_egress_port
	bit<8> psa_egress_input_metadata_class_of_service
	bit<32> psa_egress_input_metadata_egress_port
	bit<32> psa_egress_input_metadata_packet_path
	bit<16> psa_egress_input_metadata_instance
	bit<64> psa_egress_input_metadata_egress_timestamp
	bit<8> psa_egress_input_metadata_parser_error
	bit<32> psa_egress_deparser_input_metadata_egress_port
	bit<8> psa_egress_output_metadata_clone
	bit<16> psa_egress_output_metadata_clone_session_id
	bit<8> psa_egress_output_metadata_drop
	bit<16> local_metadata_data
<<<<<<< HEAD
	bit<48> Ingress_tbl_ethernet_srcAddr
=======
	bit<32> Ingress_tbl_0_group_id
	bit<32> Ingress_tbl_0_member_id
>>>>>>> cdc07c28
}
metadata instanceof user_meta_t

header ethernet instanceof ethernet_t

struct a1_arg_t {
	bit<48> param
}

struct a2_arg_t {
	bit<16> param
}

struct tbl_0_set_group_id_arg_t {
	bit<32> group_id
}

struct psa_ingress_output_metadata_t {
	bit<8> class_of_service
	bit<8> clone
	bit<16> clone_session_id
	bit<8> drop
	bit<8> resubmit
	bit<32> multicast_group
	bit<32> egress_port
}

struct psa_egress_output_metadata_t {
	bit<8> clone
	bit<16> clone_session_id
	bit<8> drop
}

struct psa_egress_deparser_input_metadata_t {
	bit<32> egress_port
}

action NoAction args none {
	return
}

action a1 args instanceof a1_arg_t {
	mov h.ethernet.dstAddr t.param
	return
}

action a2 args instanceof a2_arg_t {
	mov h.ethernet.etherType t.param
	return
}

action tbl_0_set_group_id args instanceof tbl_0_set_group_id_arg_t {
	mov m.Ingress_tbl_0_group_id t.group_id
	return
}

table tbl {
	key {
<<<<<<< HEAD
		m.Ingress_tbl_ethernet_srcAddr exact
		m.local_metadata_data selector
=======
		h.ethernet.srcAddr exact
	}
	actions {
		tbl_0_set_group_id
		NoAction
	}
	default_action NoAction args none 
	size 0x10000
}


table tbl_0_member_table {
	key {
		m.Ingress_tbl_0_member_id exact
>>>>>>> cdc07c28
	}
	actions {
		NoAction
		a1
		a2
	}
	default_action NoAction args none 
	size 0x10000
}


selector tbl_0_group_table {
	group_id m.Ingress_tbl_0_group_id
	selector {
		m.local_metadata_data
	}
	member_id m.Ingress_tbl_0_member_id
	n_groups_max 1024
	n_members_per_group_max 65536
}

apply {
	rx m.psa_ingress_input_metadata_ingress_port
	mov m.psa_ingress_output_metadata_drop 0x0
	extract h.ethernet
	mov m.Ingress_tbl_ethernet_srcAddr h.ethernet.srcAddr
	table tbl
	table tbl_0_group_table
	table tbl_0_member_table
	jmpneq LABEL_DROP m.psa_ingress_output_metadata_drop 0x0
	emit h.ethernet
	tx m.psa_ingress_output_metadata_egress_port
	LABEL_DROP : drop
}

<|MERGE_RESOLUTION|>--- conflicted
+++ resolved
@@ -33,12 +33,8 @@
 	bit<16> psa_egress_output_metadata_clone_session_id
 	bit<8> psa_egress_output_metadata_drop
 	bit<16> local_metadata_data
-<<<<<<< HEAD
-	bit<48> Ingress_tbl_ethernet_srcAddr
-=======
 	bit<32> Ingress_tbl_0_group_id
 	bit<32> Ingress_tbl_0_member_id
->>>>>>> cdc07c28
 }
 metadata instanceof user_meta_t
 
@@ -97,10 +93,6 @@
 
 table tbl {
 	key {
-<<<<<<< HEAD
-		m.Ingress_tbl_ethernet_srcAddr exact
-		m.local_metadata_data selector
-=======
 		h.ethernet.srcAddr exact
 	}
 	actions {
@@ -115,7 +107,6 @@
 table tbl_0_member_table {
 	key {
 		m.Ingress_tbl_0_member_id exact
->>>>>>> cdc07c28
 	}
 	actions {
 		NoAction
@@ -141,7 +132,6 @@
 	rx m.psa_ingress_input_metadata_ingress_port
 	mov m.psa_ingress_output_metadata_drop 0x0
 	extract h.ethernet
-	mov m.Ingress_tbl_ethernet_srcAddr h.ethernet.srcAddr
 	table tbl
 	table tbl_0_group_table
 	table tbl_0_member_table
