--- conflicted
+++ resolved
@@ -36,6 +36,7 @@
 // Some compatibility for printf-style arguments is also supported.
 class ErrorReporter {
  protected:
+    unsigned int infoCount;
     unsigned int errorCount;
     unsigned int warningCount;
     unsigned int maxErrorCount;  /// the maximum number of errors that we print before fail
@@ -77,15 +78,10 @@
           warningCount(0),
           errorCount(0),
           maxErrorCount(20),
-<<<<<<< HEAD
           defaultInfoDiagnosticAction(DiagnosticAction::Info),
-          defaultWarningDiagnosticAction(DiagnosticAction::Warn)
-    { outputstream = &std::cerr; }
-=======
           defaultWarningDiagnosticAction(DiagnosticAction::Warn) {
         outputstream = &std::cerr;
     }
->>>>>>> 197b0411
 
     // error message for a bug
     template <typename... T>
@@ -267,17 +263,9 @@
     }
 
  private:
-<<<<<<< HEAD
-    unsigned infoCount;
-    unsigned warningCount;
-    unsigned errorCount;
-    unsigned maxErrorCount;  /// the maximum number of errors that we print before fail
-
     /// The default diagnostic action for calls to `::info()`.
     DiagnosticAction defaultInfoDiagnosticAction;
 
-=======
->>>>>>> 197b0411
     /// The default diagnostic action for calls to `::warning()`.
     DiagnosticAction defaultWarningDiagnosticAction;
 
