--- conflicted
+++ resolved
@@ -169,13 +169,9 @@
     }
 
     template<typename T>
-<<<<<<< HEAD
-    static typename std::enable_if<has_toJSON<T>::value, cstring>::type
-=======
     static typename std::enable_if<
                             has_toJSON<T>::value &&
                             !std::is_base_of<IR::Node, T>::value, cstring>::type
->>>>>>> a015ab25
     generate(const T
             & v, cstring indent, std::unordered_set<int> &node_refs)
     {
@@ -208,14 +204,7 @@
     {
         if (v == nullptr)
             return "null";
-<<<<<<< HEAD
-        ss << "{" << std::endl
-           << v->toJSON(indent + "    ", node_refs) << std::endl
-           << indent << "}";
-        return ss.str();
-=======
         return generate(*v, indent, node_refs);
->>>>>>> a015ab25
     }
 
     template<typename T, size_t N>
