/* -*-C++-*- */

/*
  This file contains IR classes needed just for the P4 v1.0/v1.1 front-end.
*/

#emit
namespace IR {
enum class CounterType { NONE, PACKETS, BYTES, BOTH };
}

inline std::ostream& operator<<(std::ostream &out, IR::CounterType d) {
    switch (d) {
        case IR::CounterType::NONE:
            out << "NONE";
            break;
        case IR::CounterType::PACKETS:
            out << "PACKETS";
            break;
        case IR::CounterType::BYTES:
            out << "BYTES";
            break;
        case IR::CounterType::BOTH:
            out << "BOTH";
            break;
        default:
            BUG("Unhandled case");
    }
    return out;
}
#end

abstract HeaderOrMetadata {
    IR::ID                      type_name;
    IR::ID                      name;
    NullOK Type_StructLike      type = nullptr;

    HeaderOrMetadata(IR::ID n, Type_StructLike t) : type_name(t->name), name(n), type(t) {}
    dbprint { out << type_name << ' ' << name; }
}

class Header : HeaderOrMetadata {
    Header(IR::ID n, Type_Header t) : HeaderOrMetadata(n, t) {}
#nodbprint
}

class HeaderStack : HeaderOrMetadata {
    int size;
    HeaderStack(IR::ID n, Type_Header t, int sz) : HeaderOrMetadata(n, t), size(sz) {}
#nodbprint
}

class Metadata : HeaderOrMetadata {
    Metadata(IR::ID n, Type_StructLike t) : HeaderOrMetadata(n, t) {}
#nodbprint
}

abstract HeaderRef : Expression {
    virtual HeaderOrMetadata baseRef() const = 0;
}

class ConcreteHeaderRef : HeaderRef {
    HeaderOrMetadata    ref;
    ConcreteHeaderRef { if (type->is<Type::Unknown>() && ref) type = ref->type; }
    HeaderOrMetadata baseRef() const override { return ref; }
    toString{ return ref->name; }
    dbprint{ out << ref->name; }
}

class HeaderStackItemRef : HeaderRef {
    Expression      base_;
    Expression      index_;
    Expression base() const { return base_; }
    HeaderOrMetadata baseRef() const override { return base_->to<HeaderRef>()->baseRef(); }
    Expression index() const { return index_; }
    void set_base(Expression b) { base_ = b; }
    toString{ return base_->toString() + "[" + index_->toString() + "]"; }
}

class NamedRef : Expression {
    ID     name;
    toString{ return name; }
}

class If :  Expression {
    Expression            pred;
    NullOK Vector<Expression>    ifTrue;
    NullOK Vector<Expression>    ifFalse;
    visit_children {
        v.visit(pred, "pred");
        auto &clone(v.flow_clone());
        v.visit(ifTrue, "ifTrue");
        clone.visit(ifFalse, "ifFalse");
        v.flow_merge(clone);
        Expression::visit_children(v);
    }
}

// an if condition tagged with a name so we can refer to it
class NamedCond : If {
    cstring  name = unique_name();

    static cstring unique_name();
    NamedCond(const If &i) : If(i), name(unique_name()) {}
    operator== { return If::operator==(static_cast<const If &>(a)); }
#noconstructor
#nodbprint
}

class Apply : Expression {
    optional ID                         name;
    inline NameMap<Vector<Expression>>  actions = {};
    visit_children {
        auto &clone(v.flow_clone());
        // HACK -- temp sort actions into program (source) order, so that condition names are
        // generated in the same order as p4-hlir
        typedef std::remove_reference<decltype(actions.at("any"))>::type action_t;
        vector<action_t *> sort_actions;
        for (auto &p : Values(actions)) sort_actions.push_back(&p);
        std::sort(sort_actions.begin(), sort_actions.end(),
            [](action_t *a, action_t *b) {
                return (*a)->srcInfo.getStart() < (*b)->srcInfo.getStart(); });
        for (auto p : sort_actions) {
            auto &clone2(clone.flow_clone());
            clone2.visit(*p);
            v.flow_merge(clone2); }
        Expression::visit_children(v);
    }
}

class Primitive : Operation {
    cstring                     name;
    inline Vector<Expression>   operands = {};

    Primitive(cstring n, Vector<Expression> l) : name(n) {
        if (l) for (auto e : *l) operands.push_back(e); }
    Primitive(Util::SourceInfo si, cstring n, Vector<Expression> l) : Operation(si), name(n) {
        if (l) for (auto e : *l) operands.push_back(e); }
    Primitive(cstring n, Expression a1) : name(n) {
        operands.push_back(a1); }
    Primitive(Util::SourceInfo si, cstring n, Expression a1) : Operation(si), name(n) {
        operands.push_back(a1); }
    Primitive(cstring n, Expression a1, Expression a2) : name(n) {
        operands.push_back(a1); operands.push_back(a2); }
    Primitive(Util::SourceInfo si, cstring n, Expression a1, Expression a2)
    : Operation(si), name(n) {
        operands.push_back(a1); operands.push_back(a2); }
    Primitive(cstring n, Expression a1, Vector<Expression> a2) : name(n) {
        operands.push_back(a1);
        if (a2) for (auto e : *a2) operands.push_back(e); }
    Primitive(Util::SourceInfo si, cstring n, Expression a1, Vector<Expression> a2)
    : Operation(si), name(n) {
        operands.push_back(a1);
        if (a2) for (auto e : *a2) operands.push_back(e); }
    Primitive(cstring n, Expression a1, Expression a2, Expression a3) : name(n) {
        operands.push_back(a1); operands.push_back(a2); operands.push_back(a3); }
    Primitive(Util::SourceInfo si, cstring n, Expression a1, Expression a2, Expression a3)
    : Operation(si), name(n) {
        operands.push_back(a1); operands.push_back(a2); operands.push_back(a3); }
    virtual bool isOutput(int operand_index) const;
    virtual unsigned inferOperandTypes() const;
    virtual void typecheck() const;
#apply
    stringOp = name;
    precedence = DBPrint::Prec_Postfix;
}

class FieldList {
    optional ID                 name;
    bool                        payload = false;
    inline Vector<Expression>   fields = {};
}

class FieldListCalculation {
    optional ID         name;
    NullOK NameList     input = nullptr;
    ID                  algorithm = {};
    int                 output_width = 0;
}

class CalculatedField {
    optional NullOK Expression  field;
    class update_or_verify {
        Util::SourceInfo        srcInfo;
        bool                    update;
        ID                      name;
        Expression              cond;
        //update_or_verify(Util::SourceInfo si, bool u, ID n, const Expression *c)
        //: srcInfo(si), update(u), name(n), cond(c) {}
        operator== { return update == a.update && name == a.name && cond == a.cond; }
<<<<<<< HEAD
        toJSON { 
=======
        cstring toJSON(cstring indent, std::unordered_set<int> & node_refs) { 
>>>>>>> ac5b98e1
            std::stringstream ss;
            ss  << indent << "\"update\" : " << (update ? "True" : "False") << "," << std::endl
                << indent << "\"name\" : \"" << name.toString() << "\"," << std::endl
                << indent << "\"cond\" : {" << std::endl << cond->toJSON(indent + "   ", node_refs) << std::endl 
                << indent << "}";
            return ss.str();
        }
    }
    vector<update_or_verify>    specs = {};
    visit_children { v.visit(field, "field"); for (auto &s : specs) v.visit(s.cond, s.name.name); }
}

class CaseEntry {
    vector<std::pair<Constant, Constant>>       values = {};
    optional ID                                 action;
}

class V1Parser {
    optional ID                 name;
    inline Vector<Expression>   stmts = {};
    NullOK Vector<Expression>   select = nullptr;
    NullOK Vector<CaseEntry>    cases = nullptr;
    ID                          default_return = {};
    ID                          parse_error = {};
    bool                        drop = false;
    toString { return node_type_name() + " " + name; }
}

class ParserException {}

abstract Attached {
    optional ID     name;
    virtual const char *kind() const = 0;
    virtual bool indexed() const { return false; }
    Attached *clone_rename(const char *ext) const {
        Attached *rv = clone();
        rv->name = IR::ID(Util::SourceInfo(), rv->name.name + ext);
        return rv; }
    dbprint { out << node_type_name() << " " << name; }
    toString { return node_type_name() + " " + name; }
}

abstract Stateful : Attached {
    ID          table = {};
    bool        direct = false;
    bool        saturating = false;
    int         instance_count = -1;
    virtual bool indexed() const override { return !direct; }
}

abstract CounterOrMeter : Stateful {
    CounterType   type = CounterType::NONE;
    void settype(cstring t) {
        if (t == "packets") type = CounterType::PACKETS;
        else if (t == "bytes") type = CounterType::BYTES;
        else if (t == "packets_and_bytes") type = CounterType::BOTH;
        else error("%s: Unknown type %s", srcInfo, t); }  // NOLINT
}

class Counter : CounterOrMeter {
    int         max_width = -1;
    int         min_width = -1;
    const char *kind() const override { return "stats"; }
}

class Meter : CounterOrMeter {
    NullOK Expression   result = nullptr;
    NullOK Expression   pre_color = nullptr;
    ID                  implementation = {};
    const char *kind() const override { return "meter"; }
}

class Register : Stateful {
    ID          layout = {};
    int         width = -1;
    bool        signed_ = false;
 /* bool        saturating = false; */
    const char *kind() const override { return "register"; }
}

class PrimitiveAction {}

class NameList {
    vector<ID>  names = {};
    NameList(Util::SourceInfo si, cstring n) { names.emplace_back(si, n); }
}

class ActionArg : Expression {
    ID             name;
    bool           read = false;
    bool           write = false;
    ActionArg { if (!srcInfo) srcInfo = name.srcInfo; }
    dbprint{ out << name; }
    toString{ return name.name; }
}

// Represents a P4 v1.0 action
class ActionFunction {
    optional ID                 name;
    inline Vector<Primitive>    action = {};
    vector<ActionArg>           args = {};

    ActionArg arg(cstring n) const {
        for (auto a : args)
            if (a->name == n)
                return a;
        return nullptr; }
    visit_children {
        action.visit_children(v);
        // DANGER -- visiting action first so type inferencing will push types to
        // DANGER -- action args based on use.  This is immoral.
        for (auto &a : args) v.visit(a);
    }
    toString {
        return cstring("action ") + name + " {\n" +
                 cstring::join(action.begin(), action.end(), ";\n") +
                 " }"; }
}

class ActionProfile : Attached {
    ID          selector = {};
    vector<ID>  actions = {};
    int         size = 0;
    const char *kind() const override { return "action_profile"; }
    bool indexed() const override { return true; }
}

class ActionSelector : Attached {
    ID key = {};
    ID mode = {};
    ID type = {};
    const char *kind() const override { return "action_selector"; }
}

class V1Table {
    optional ID                 name;
    NullOK Vector<Expression>   reads = 0;
    vector<ID>                  reads_types = {};
    int                         min_size = 0;
    int                         max_size = 0;
    int                         size = 0;
    ID                          action_profile = {};
    vector<ID>                  actions = {};
    ID                          default_action = {};
    NullOK Vector<Expression>   default_action_args = 0;
    inline TableProperties      properties = {};  // non-standard properties

    // inefficient add
    void addProperty(TableProperty prop) {
        auto props = new IndexedVector<TableProperty>(*properties.properties);
        props->push_back(prop);
        properties = TableProperties(properties.srcInfo, props); }
    toString { return node_type_name() + " " + name; }
}

class V1Control {
    ID                            name;
    Vector<Expression>            code;

    V1Control(ID n) : name(n), code(new Vector<Expression>()) {}
    V1Control(Util::SourceInfo si, ID n) : Node(si), name(n), code(new Vector<Expression>()) {}
#apply
    toString { return node_type_name() + " " + name; }
}

#emit
class CompilerOptions;
#end

class V1Program {
    inline NameMap<Node, std::multimap>         scope;

#noconstructor
    V1Program(const CompilerOptions &options);
#emit
    template<class T> const T *get(cstring name) const { return scope.get<T>(name); }
#end
    void add(cstring name, const Node *n) { scope.add(name, n); }
#apply
}<|MERGE_RESOLUTION|>--- conflicted
+++ resolved
@@ -151,9 +151,6 @@
     Primitive(Util::SourceInfo si, cstring n, Expression a1, Vector<Expression> a2)
     : Operation(si), name(n) {
         operands.push_back(a1);
-        if (a2) for (auto e : *a2) operands.push_back(e); }
-    Primitive(cstring n, Expression a1, Expression a2, Expression a3) : name(n) {
-        operands.push_back(a1); operands.push_back(a2); operands.push_back(a3); }
     Primitive(Util::SourceInfo si, cstring n, Expression a1, Expression a2, Expression a3)
     : Operation(si), name(n) {
         operands.push_back(a1); operands.push_back(a2); operands.push_back(a3); }
@@ -188,11 +185,7 @@
         //update_or_verify(Util::SourceInfo si, bool u, ID n, const Expression *c)
         //: srcInfo(si), update(u), name(n), cond(c) {}
         operator== { return update == a.update && name == a.name && cond == a.cond; }
-<<<<<<< HEAD
         toJSON { 
-=======
-        cstring toJSON(cstring indent, std::unordered_set<int> & node_refs) { 
->>>>>>> ac5b98e1
             std::stringstream ss;
             ss  << indent << "\"update\" : " << (update ? "True" : "False") << "," << std::endl
                 << indent << "\"name\" : \"" << name.toString() << "\"," << std::endl
