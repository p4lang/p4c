/*
Copyright 2013-present Barefoot Networks, Inc.

Licensed under the Apache License, Version 2.0 (the "License");
you may not use this file except in compliance with the License.
You may obtain a copy of the License at

    http://www.apache.org/licenses/LICENSE-2.0

Unless required by applicable law or agreed to in writing, software
distributed under the License is distributed on an "AS IS" BASIS,
WITHOUT WARRANTIES OR CONDITIONS OF ANY KIND, either express or implied.
See the License for the specific language governing permissions and
limitations under the License.
*/

#ifndef _TOOLS_IR_GENERATOR_TYPE_H_
#define _TOOLS_IR_GENERATOR_TYPE_H_

#include <vector>
#include "lib/cstring.h"
#include "lib/source_file.h"

class IrClass;
class IrNamespace;

#define ALL_TYPES(M) M(NamedType) M(TemplateInstantiation) M(ReferenceType) \
                     M(PointerType) M(ArrayType)
#define FORWARD_DECLARE(T) class T;
ALL_TYPES(FORWARD_DECLARE)
#undef FORWARD_DECLARE

class Type : public Util::IHasSourceInfo {
    Util::SourceInfo            srcInfo;
 public:
    Type() = default;
    explicit Type(Util::SourceInfo si) : srcInfo(si) {}
    Util::SourceInfo getSourceInfo() const override { return srcInfo; }
    virtual const IrClass *resolve(const IrNamespace *) const = 0;
    virtual bool isResolved() const = 0;
    virtual cstring declSuffix() const { return ""; }
    virtual bool operator==(const Type &) const = 0;
    bool operator!=(const Type &t) const { return !operator==(t); }
#define OP_EQUALS(T) virtual bool operator==(const T &) const { return false; }
ALL_TYPES(OP_EQUALS)
#undef OP_EQUALS
};

struct LookupScope : public Util::IHasSourceInfo {
    Util::SourceInfo    srcInfo;
    const LookupScope   *in;
    bool                global;
    cstring             name;
    LookupScope() : in(nullptr), global(true), name(nullptr) {}
    LookupScope(const LookupScope *in, cstring name) : in(in), global(false), name(name) {}
    explicit LookupScope(const IrNamespace *);

    Util::SourceInfo getSourceInfo() const override { return srcInfo; }
    cstring toString() const override {
        if (global) return "IR::";
        return (in ? in->toString() + name : name) + "::"; }
    IrNamespace *resolve(const IrNamespace *) const;
    bool operator==(const LookupScope &l) const {
        if (name != l.name || global != l.global) return false;
        return (in == l.in || (in && l.in && *in == *l.in)); }
};


class NamedType : public Type {
    const LookupScope     *lookup;
    cstring               name;
    mutable const IrClass *resolved = nullptr;
 public:
    NamedType(Util::SourceInfo si, const LookupScope *l, cstring n)
    : Type(si), lookup(l), name(n) {}
    explicit NamedType(cstring n) : lookup(nullptr), name(n) {}
    explicit NamedType(const IrClass *);

    cstring toString() const override { return lookup ? lookup->toString() + name : name; }
    const IrClass *resolve(const IrNamespace *) const override;
    bool isResolved() const override { return resolved != nullptr; }
    bool operator==(const Type &t) const override { return t == *this; }
    bool operator==(const NamedType &t) const override {
        if (resolved && resolved == t.resolved) return true;
        if (name != t.name) return false;
        return (lookup == t.lookup || (lookup && t.lookup && *lookup == *t.lookup)); }

<<<<<<< HEAD
    static NamedType Bool, Int, Void, Cstring, Ostream, Visitor, Unordered_Set, Node;
=======
    static NamedType Bool, Int, Void, Cstring, Ostream, Visitor, Unordered_Set, JSONGenerator;
>>>>>>> 80f88d8b
};

class TemplateInstantiation : public Type {
public:
    const Type                  *base;
 
    std::vector<const Type *>   args;
    TemplateInstantiation(Util::SourceInfo si, Type *b, const std::vector<const Type *> &a)
    : Type(si), base(b), args(a) {}
    TemplateInstantiation(Util::SourceInfo si, Type *b, Type *a)
    : Type(si), base(b) { args.push_back(a); }
    TemplateInstantiation(const Type *b, const Type *a) : base(b) { args.push_back(a); }\
    bool isResolved() const override { return base->isResolved(); }
    const IrClass *resolve(const IrNamespace *ns) const override {
        for (auto arg : args) arg->resolve(ns);
        return base->resolve(ns); }
    cstring toString() const override;
    bool operator==(const Type &t) const override { return t == *this; }
    bool operator==(const TemplateInstantiation &t) const override {
        if (args.size() != t.args.size() || *base != *t.base) return false;
        for (size_t i = 0; i < args.size(); i++)
            if (*args[i] != *t.args[i]) return false;
        return true; }
};

class ReferenceType : public Type {
    const Type          *base;
    bool                isConst;
 public:
    explicit ReferenceType(const Type *t, bool c = false) : base(t), isConst(c) {}
    ReferenceType(Util::SourceInfo si, const Type *t, bool c = false)
    : Type(si), base(t), isConst(c) {}
    bool isResolved() const override { return false; }
    const IrClass *resolve(const IrNamespace *ns) const override {
        base->resolve(ns);
        return nullptr; }
    cstring toString() const override;
    bool operator==(const Type &t) const override { return t == *this; }
    bool operator==(const ReferenceType &t) const override {
        return isConst == t.isConst && *base == *t.base; }
    static ReferenceType OstreamRef, VisitorRef;
};

class PointerType : public Type {
    const Type          *base;
    bool                isConst;
 public:
    explicit PointerType(const Type *t, bool c = false) : base(t), isConst(c) {}
    PointerType(Util::SourceInfo si, const Type *t, bool c = false)
    : Type(si), base(t), isConst(c) {}
    bool isResolved() const override { return false; }
    const IrClass *resolve(const IrNamespace *ns) const override {
        base->resolve(ns);
        return nullptr; }
    cstring toString() const override;
    bool operator==(const Type &t) const override { return t == *this; }
    bool operator==(const PointerType &t) const override {
        return isConst == t.isConst && *base == *t.base; }
};

class ArrayType : public Type {
public:
    const Type          *base;
    int                 size;
    ArrayType(const Type *t, int s) : base(t), size(s) {}
    ArrayType(Util::SourceInfo si, const Type *t, int s) : Type(si), base(t), size(s) {}
    bool isResolved() const override { return false; }
    const IrClass *resolve(const IrNamespace *ns) const override {
        base->resolve(ns);
        return nullptr; }
    cstring toString() const override { return base->toString(); }
    cstring declSuffix() const override;
    bool operator==(const Type &t) const override { return t == *this; }
    bool operator==(const ArrayType &t) const override {
        return size == t.size && *base == *t.base; }
};

#endif /* _TOOLS_IR_GENERATOR_TYPE_H_ */<|MERGE_RESOLUTION|>--- conflicted
+++ resolved
@@ -85,11 +85,7 @@
         if (name != t.name) return false;
         return (lookup == t.lookup || (lookup && t.lookup && *lookup == *t.lookup)); }
 
-<<<<<<< HEAD
-    static NamedType Bool, Int, Void, Cstring, Ostream, Visitor, Unordered_Set, Node;
-=======
     static NamedType Bool, Int, Void, Cstring, Ostream, Visitor, Unordered_Set, JSONGenerator;
->>>>>>> 80f88d8b
 };
 
 class TemplateInstantiation : public Type {
