#include "irclass.h"
#include "lib/exceptions.h"
#include "lib/enumerator.h"

const char* IrClass::indent = "    ";
IrNamespace IrNamespace::global(nullptr, cstring(0));
static const LookupScope utilScope(nullptr, "Util");
static const NamedType srcInfoType(Util::SourceInfo(), &utilScope, "SourceInfo");
IrField *IrField::srcInfoField = new IrField(Util::SourceInfo(), &srcInfoType,
                                             "srcInfo", nullptr, false, true);
IrClass *IrClass::ideclaration = new IrClass(NodeKind::Interface, "IDeclaration");
IrClass *IrClass::nodeClass = new IrClass(NodeKind::Abstract, "Node", {IrField::srcInfoField});
IrClass *IrClass::vectorClass = new IrClass(NodeKind::Template, "Vector");
IrClass *IrClass::indexedVectorClass = new IrClass(NodeKind::Template, "IndexedVector");
IrClass *IrClass::namemapClass = new IrClass(NodeKind::Template, "NameMap");
IrClass *IrClass::nodemapClass = new IrClass(NodeKind::Template, "NodeMap");
bool LineDirective::inhibit = false;

////////////////////////////////////////////////////////////////////////////////////

IrNamespace *IrNamespace::get(IrNamespace *parent, cstring name) {
    IrNamespace *ns = parent ? parent : &global;
    IrNamespace *rv = ns->children[name];
    if (!rv)
        ns->children[name] = rv = new IrNamespace(ns, name);
    return rv;
}

void IrNamespace::add_class(IrClass *cl) {
    IrNamespace *ns = cl->containedIn ? cl->containedIn : &global;
    if (ns->classes[cl->name])
        throw Util::CompilationError("%1%: Duplicate class name", cl);
    else
        ns->classes[cl->name] = cl;
}

std::ostream &operator<<(std::ostream &out, IrNamespace *ns) {
    if (ns && ns->name) out << ns->parent << ns->name << "::";
    return out;
}

////////////////////////////////////////////////////////////////////////////////////

Util::Enumerator<IrClass*>* IrDefinitions::getClasses() const {
    return Util::Enumerator<IrElement*>::createEnumerator(elements)
            ->map<IrClass*>([] (IrElement* e) { return dynamic_cast<IrClass*>(e); })
            ->where([] (IrClass* e) { return e != nullptr; });
}

void IrDefinitions::generate(std::ostream &t, std::ostream &out, std::ostream &impl) const {
    std::string macroname = "_IR_GENERATED_H_";
    out << "#ifndef " << macroname << std::endl;
    out << "#define " << macroname << std::endl << std::endl;
    impl << "#include \"ir/ir.h\"" << std::endl;
    impl << "#include \"ir/visitor.h\"" << std::endl;
    impl << std::endl;

    out << "namespace IR {" << std::endl;
    for (auto cls : *getClasses()) {
        for (auto p = cls->containedIn; p && p->name; p = p->parent)
            out << "namespace " << p->name << " {" << std::endl;
        cls->declare(out);
        for (auto p = cls->containedIn; p && p->name; p = p->parent)
            out << "}" << std::endl;
    }
    out << "}" << std::endl;

    for (auto e : elements) {
        e->generate_hdr(out);
        e->generate_impl(impl); }

    out << "#endif /* " << macroname << " */" << std::endl;

    ///////////////////////////////// tree

    t << "#define IRNODE_ALL_SUBCLASSES_AND_DIRECT_AND_INDIRECT_BASES(M, T, D, B, ...) \\"
      << std::endl;
    for (auto cls : *getClasses())
        if (cls->kind != NodeKind::Interface)
            cls->generateTreeMacro(t);

    t << "T(Vector<IR::Node>, D(Node), ##__VA_ARGS__) \\" << std::endl;
    t << "T(IndexedVector<IR::Node>, "
<<<<<<< HEAD
            //"D(Vector<IR::Node>) "
            "D(Node), ##__VA_ARGS__) \\" << std::endl;
=======
            "D(Vector<IR::Node>) "
            "B(Node), ##__VA_ARGS__) \\" << std::endl;
>>>>>>> 74986996
    for (auto cls : *getClasses()) {
        if (cls->needVector || cls->needIndexedVector)
            // IndexedVector is a subclass of Vector, so we need Vector in both cases
            t << "T(Vector<IR::" << cls->containedIn << cls->name << ">, D(Node), "
                 "##__VA_ARGS__) \\" << std::endl;
        if (cls->needIndexedVector)
            t << "T(IndexedVector<IR::" << cls->containedIn << cls->name << ">, "
<<<<<<< HEAD
                    //"D(Vector<IR::" << cls->containedIn << cls->name << ">) "
                    "D(Node), ##__VA_ARGS__) \\" << std::endl;
=======
                    "D(Vector<IR::" << cls->containedIn << cls->name << ">) "
                    "B(Node), ##__VA_ARGS__) \\" << std::endl;
>>>>>>> 74986996
        if (cls->needNameMap)
            BUG("visitable (non-inline) NameMap not yet implemented");
        if (cls->needNodeMap)
            BUG("visitable (non-inline) NodeMap not yet implemented"); }
    t << std::endl;
}

void IrClass::generateTreeMacro(std::ostream &out) const {
    for (auto p = this; p != nodeClass; p = p->getParent())
        out << "  ";
    out << "M(";
    const char *sep = "";
    for (auto p = this; p; p = p->getParent()) {
        out << sep << p->containedIn << p->name;
        sep = *sep ? ") B(" : ", D("; }
    out << "), ##__VA_ARGS__) \\" << std::endl;
}

////////////////////////////////////////////////////////////////////////////////////

void EmitBlock::generate_hdr(std::ostream &out) const {
    if (!impl)
        out << LineDirective(srcInfo, +1) << body << LineDirective();
}
void EmitBlock::generate_impl(std::ostream &out) const {
    if (impl)
        out << LineDirective(srcInfo, +1) << body << LineDirective();
}

////////////////////////////////////////////////////////////////////////////////////

void IrMethod::generate_hdr(std::ostream &out) const {
    cstring proto = getPrototype(name, clss->name);
    if (name == "visit_children") {
        out << IrClass::indent << proto << " override;" << std::endl;
        out << IrClass::indent << proto << " const override;" << std::endl;
    } else if (name == "dump_fields") {
        out << IrClass::indent << proto << " override;" << std::endl;
    } else {
        out << LineDirective(srcInfo) << IrClass::indent << proto << ' ' << body << std::endl;
        if (name == "node_type_name")
            out << LineDirective(srcInfo) << IrClass::indent
                << "static cstring static_type_name() " << body << std::endl;
        if (srcInfo.isValid())
            out << LineDirective(); }
}

void IrMethod::generate_impl(std::ostream &out) const {
    if (name == "visit_children") {
        out << LineDirective(srcInfo) << "void IR::" << clss->containedIn << clss->name
            << "::visit_children(Visitor &v) " << body << std::endl;
        out << LineDirective(srcInfo) << "void IR::" << clss->containedIn << clss->name
            << "::visit_children(Visitor &v) const " << body << std::endl;
        if (srcInfo.isValid())
            out << LineDirective();
    } else if (name == "dump_fields") {
        out << LineDirective(srcInfo)<< "void IR::" << clss->containedIn
            << clss->name << "::dump_fields(std::ostream& out) const"
            << body << std::endl;
        if (srcInfo.isValid())
            out << LineDirective();
    }
}

////////////////////////////////////////////////////////////////////////////////////

void IrApply::generate_hdr(std::ostream &out) const {
    out << IrClass::indent << "IRNODE_DECLARE_APPLY_OVERLOAD(" << clss->name << ")" << std::endl;
}

void IrApply::generate_impl(std::ostream &out) const {
    out << "IRNODE_DEFINE_APPLY_OVERLOAD(" << clss->containedIn << clss->name << ", , )"
        << std::endl;
}

////////////////////////////////////////////////////////////////////////////////////

void IrClass::declare(std::ostream &out) const {
    out << "class " << name << ";" << std::endl;
}

void IrClass::generate_hdr(std::ostream &out) const {
    out << "namespace IR {" << std::endl;
    for (auto p = containedIn; p && p->name; p = p->parent)
        out << "namespace " << p->name << " {" << std::endl;
    out << "class " << name;
#if 0
    // TODO(mbudiu): This is not true, but it may be desirable someday
    if (kind == NodeKind::Concrete)
        out << " final";
#endif
    out << " : ";

    bool concreteParent = false;
    for (auto p : parentClasses) {
        if (p->kind != NodeKind::Interface)
            concreteParent = true;
    }

    bool first = true;
    if (!concreteParent) {
        if (kind != NodeKind::Interface)
            out << "public Node";
        else
            out << "public virtual INode";
        first = false;
    }
    for (auto p : parentClasses) {
        if (!first)
            out << ", ";
        out << "public ";
        if (p->kind == NodeKind::Interface)
            out << "virtual ";
        out << p->name;
        first = false;
    }

    out << " {" << std::endl;
    out << " public:" << std::endl;

    for (auto e : elements)
        e->generate_hdr(out);

    if (kind != NodeKind::Interface) {
        out << indent << "IRNODE" << (kind == NodeKind::Abstract ?  "_ABSTRACT" : "")
            << "_SUBCLASS(" << name << ")" << std::endl;
        generateConstructor(out); }

    out << "};" << std::endl;
    for (auto p = containedIn; p && p->name; p = p->parent)
        out << "}" << std::endl;
    out << "}" << std::endl;
}

void IrClass::generate_impl(std::ostream &out) const {
    for (auto e : elements)
        e->generate_impl(out);
    out << std::endl;
}

void IrClass::generateMethods() {
    // equality test
    if (!shouldSkip("operator==")) {
        std::stringstream buf;
        buf << "{" << std::endl << indent << indent << "return ";
        if (getParent()->name == "Node")
            buf << "typeid(*this) == typeid(a)";
        else
            buf << getParent()->name << "::operator==(a)";
        for (auto f : *getFields()) {
            buf << std::endl;
            buf << indent << indent << "&& " << f->name << " == a." << f->name; }
        buf << ";" << std::endl;
        buf << indent << "}";
        elements.push_back(new IrMethod("operator==", buf.str())); }

    // visitors
    if (!shouldSkip("visit_children")) {
        bool needed = false;
        std::stringstream buf;
        buf << "{" << std::endl;
        buf << indent << getParent()->name << "::visit_children(v);" << std::endl;
        for (auto f : *getFields()) {
            if (f->type->resolve(containedIn) == nullptr)
                // This is not an IR pointer
                continue;
            if (f->isInline)
                buf << indent << f->name << ".visit_children(v);" << std::endl;
            else
                buf << indent << "v.visit(" << f->name << ", \"" << f->name << "\");" << std::endl;
            needed = true; }
        buf << "}";
        if (needed)
            elements.push_back(new IrMethod("visit_children", buf.str())); }

    // validate
    if (!shouldSkip("validate")) {
        auto it = std::find_if(elements.begin(), elements.end(), [](IrElement *el)->bool {
            auto *m = el->to<IrMethod>();
            return m && m->name == "validate"; });
        IrMethod *validateMethod = (it == elements.end()) ? nullptr : (*it)->to<IrMethod>();
        bool needed = false;
        std::stringstream buf;
        buf << "{";
        for (auto f : *getFields()) {
            if (f->type->resolve(containedIn) == nullptr)
                // This is not an IR pointer
                continue;
            if (f->isInline)
                buf << std::endl << indent << indent << f->name << ".validate();";
            else if (!f->nullOK)
                buf << std::endl << indent << indent << "CHECK_NULL(" << f->name << ");";
            else
                continue;
            needed = true; }
        if (validateMethod) buf << validateMethod->body;
        buf << " }";
        if (needed) {
            if (validateMethod)
                validateMethod->body = buf.str();
            else
                elements.push_back(new IrMethod("validate", buf.str())); } }

    if (!shouldSkip("node_type_name")) {
        std::stringstream buf;
        buf << " { return \"" << containedIn << name << "\"; }";
        elements.push_back(new IrMethod("node_type_name", buf.str())); }

    // dbprint declaration
    if (!shouldSkip("dbprint") && kind == NodeKind::Concrete)
        elements.push_back(new IrMethod("dbprint", ";"));

    if (!shouldSkip("dump_fields")) {
        std::stringstream buf;
        buf << "{" << std::endl;
        buf << indent << getParent()->name << "::dump_fields(out);" << std::endl;
        bool needed = false;
        for (auto f : *getFields()) {
            if (f->type->resolve(containedIn) == nullptr &&
                !dynamic_cast<const TemplateInstantiation*>(f->type)) {
                // not an IR pointer
                buf << indent << indent << "out << \" " << f->name << "=\" << " << f->name
                    << ";" << std::endl;
                needed = true; } }
        buf << "}";
        if (needed)
            elements.push_back(new IrMethod("dump_fields", buf.str()));
    }
}

void IrClass::computeConstructorArguments(IrClass::ctor_args_t &args) const {
    if (concreteParent == nullptr)
        // direct descendant of Node, add srcInfo
        args.emplace_back(IrField::srcInfoField, IrClass::nodeClass);
    else
        concreteParent->computeConstructorArguments(args);

    for (auto e : elements)
        if (e->is<IrField>())
            args.emplace_back(e->to<IrField>(), this);

    if (args.size() == 0)
        BUG("No constructor arguments?");
}

void IrClass::generateConstructor(std::ostream &out) const {
    // Constructor call has the following shape
    // class T : public P, public I1, public I2 {
    //     F1 f1;
    //     F2 f2;
    //     T(PF1 pf1, PF2 pf2, F1 f1, F2 f2) :
    //         P(pf1, pf2),
    //         f1(f1),
    //         f2(f2)
    //     { validate(); }
    // }

    if (shouldSkip("constructor")) return;
    if (kind != NodeKind::Concrete)
        out << " protected:" << std::endl;

    std::vector<std::pair<const IrField*, const IrClass*>> args;
    computeConstructorArguments(args);
    out << indent << name << "(";
    bool first = true;
    for (auto a : args) {
        if (!first)
            out << "," << std::endl << indent << indent;
        a.first->generate(out, false);
        first = false;
    }
    out << ") :" << std::endl;

    out << indent << indent;
    first = true;
    // First print parent arguments
    out << getParent()->name << "(";
    auto it = args.begin();
    for (; it != args.end(); ++it) {
        if (it->second == this)
            break;  // end of parent arguments

        if (!first)
            out << ", ";
        out << it->first->name;
        first = false;
    }

    out << ")";
    // Print my fields
    for (; it != args.end(); ++it) {
        out << "," << std::endl << indent << indent;
        out << it->first->name << "(" << it->first->name << ")";
    }

    out << std::endl;
    out << indent << "{ validate(); }" << std::endl;
    if (kind != NodeKind::Concrete)
        out << " public:" << std::endl;
}

Util::Enumerator<IrField*>* IrClass::getFields() const {
    return Util::Enumerator<IrElement*>::createEnumerator(elements)
            ->where([] (IrElement* e) { return e->is<IrField>(); })
            ->map<IrField*>([] (IrElement* e)->IrField* { return e->to<IrField>(); });
}

Util::Enumerator<IrMethod*>* IrClass::getUserMethods() const {
    return Util::Enumerator<IrElement*>::createEnumerator(elements)
            ->where([] (IrElement* e) { return e->is<IrMethod>(); })
            ->map<IrMethod*>([] (IrElement* e)->IrMethod* { return e->to<IrMethod>(); });
}

bool IrClass::shouldSkip(cstring feature) const {
    // skip if there is a 'no' directive
    auto *e = Util::Enumerator<IrElement*>::createEnumerator(elements);
    bool explicitNo = e->where([] (IrElement *el) { return el->is<IrNo>(); })
            ->where([feature] (IrElement *el) { return el->to<IrNo>()->text == feature; })
            ->any();
    if (explicitNo) return true;
    // also, skip if the user provided an implementation manually
    // (except for validate)
    if (feature == "validate") return false;

    e = Util::Enumerator<IrElement*>::createEnumerator(elements);
    bool provided = e->where([] (IrElement* e) { return e->is<IrMethod>(); })
            ->where([feature] (IrElement* e) { return e->to<IrMethod>()->name == feature; })
            ->any();
    return provided;
}

void IrClass::resolve() {
    for (auto s : parents) {
        const IrClass *p = s->resolve(containedIn);
        if (p == nullptr)
            throw Util::CompilationError("Could not find class %1%", s);
        if (p->kind != NodeKind::Interface) {
            if (concreteParent == nullptr)
                concreteParent = p;
            else
                BUG(
                    "Class %1% has more than 1 non-interface parent: %2% and %3%",
                    this, concreteParent, p); }
        parentClasses.push_back(p); }
    if (kind != NodeKind::Interface && kind != NodeKind::Template && this != nodeClass)
        generateMethods();
    for (auto e : elements)
        e->set_class(this);
}

////////////////////////////////////////////////////////////////////////////////////

cstring IrMethod::getPrototype(cstring name, cstring className) {
    if (name == "toString")
        return "cstring toString() const override";
    else if (name == "dbprint")
        return "void dbprint(std::ostream &out) const override";
    else if (name == "operator==")
        return "bool operator==(const " + className + "&a) const";
    else if (name == "validate")
        return "void validate() const override";
    else if (name == "node_type_name")
        return "cstring node_type_name() const override";
    else if (name == "visit_children")
        return "void visit_children(Visitor &v)";
    else if (name == "dump_fields")
        return "void dump_fields(std::ostream& out) const";
    else
        throw Util::CompilationError("%1%: Unknown method name %2%", className, name);
}

////////////////////////////////////////////////////////////////////////////////////

void IrField::generate(std::ostream &out, bool asField) const {
    if (asField)
        out << IrClass::indent;

    auto tmpl = dynamic_cast<const TemplateInstantiation *>(type);
    const IrClass* cls = type->resolve(clss->containedIn);
    if (cls) {
        if (tmpl) {
            if (cls->kind != NodeKind::Template)
                throw Util::CompilationError("Template args with non-template class %1%", cls);
            unsigned tmpl_args = (cls == IrClass::nodemapClass ? 2 : 1);
            if (tmpl->args.size() < tmpl_args)
                throw Util::CompilationError("Wrong number of args for template %1%", cls);
            for (unsigned i = 0; i < tmpl_args; i++) {
                if (auto acl = tmpl->args[i]->resolve(clss->containedIn)) {
                    if (cls == IrClass::vectorClass)
                        acl->needVector = true;
                    else if (cls == IrClass::indexedVectorClass)
                        acl->needIndexedVector = true;
                    else if (cls == IrClass::namemapClass && !isInline)
                        acl->needNameMap = true;
                    else if (cls == IrClass::nodemapClass && !isInline)
                        acl->needNodeMap = true;
                } else {
                    throw Util::CompilationError("%1% template argment %2% is not "
                                                 "an IR class", cls->name, tmpl->args[i]); } }
        } else if (cls->kind == NodeKind::Template) {
            throw Util::CompilationError("No args for template %1%", cls); } }
    if (cls != nullptr && !isInline)
        out << "const ";
    out << type->toString();
    if (cls != nullptr && !isInline)
        out << "*";
    out << " " << name;
    if (asField) {
        if (!initializer.isNullOrEmpty())
            out << " = " << initializer;
        else if (cls != nullptr && !isInline)
            out << " = nullptr"; }
    if (asField) {
        out << ";";
        out << std::endl;
    }
}

////////////////////////////////////////////////////////////////////////////////////

void ConstFieldInitializer::generate_hdr(std::ostream &out) const {
    out << IrClass::indent;
    if (name == "precedence")
        out << "int getPrecedence() const { return ";
    else if (name == "stringOp")
        out << "cstring getStringOp() const { return ";
    else
        throw Util::CompilationError("Unexpected constant field %1%", this);
    out << initializer << "; }" << std::endl;
}<|MERGE_RESOLUTION|>--- conflicted
+++ resolved
@@ -81,13 +81,8 @@
 
     t << "T(Vector<IR::Node>, D(Node), ##__VA_ARGS__) \\" << std::endl;
     t << "T(IndexedVector<IR::Node>, "
-<<<<<<< HEAD
-            //"D(Vector<IR::Node>) "
-            "D(Node), ##__VA_ARGS__) \\" << std::endl;
-=======
             "D(Vector<IR::Node>) "
             "B(Node), ##__VA_ARGS__) \\" << std::endl;
->>>>>>> 74986996
     for (auto cls : *getClasses()) {
         if (cls->needVector || cls->needIndexedVector)
             // IndexedVector is a subclass of Vector, so we need Vector in both cases
@@ -95,13 +90,8 @@
                  "##__VA_ARGS__) \\" << std::endl;
         if (cls->needIndexedVector)
             t << "T(IndexedVector<IR::" << cls->containedIn << cls->name << ">, "
-<<<<<<< HEAD
-                    //"D(Vector<IR::" << cls->containedIn << cls->name << ">) "
-                    "D(Node), ##__VA_ARGS__) \\" << std::endl;
-=======
                     "D(Vector<IR::" << cls->containedIn << cls->name << ">) "
                     "B(Node), ##__VA_ARGS__) \\" << std::endl;
->>>>>>> 74986996
         if (cls->needNameMap)
             BUG("visitable (non-inline) NameMap not yet implemented");
         if (cls->needNodeMap)
